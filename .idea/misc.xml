<?xml version="1.0" encoding="UTF-8"?>
<project version="4">
  <component name="EntryPointsManager">
    <list size="1">
      <item index="0" class="java.lang.String" itemvalue="com.percussion.extension.IPSJexlMethod" />
    </list>
  </component>
  <component name="ExternalStorageConfigurationManager" enabled="true" />
  <component name="FrameworkDetectionExcludesConfiguration">
    <file type="gwt" url="file://$PROJECT_DIR$/PCM-PkgMgtUI" />
    <file type="web" url="file://$PROJECT_DIR$/delivery" />
    <file type="web" url="file://$PROJECT_DIR$/deliverytiersuite/delivery-tier-suite/caching" />
    <file type="web" url="file://$PROJECT_DIR$/deliverytiersuite/delivery-tier-suite/comments" />
    <file type="web" url="file://$PROJECT_DIR$/deliverytiersuite/delivery-tier-suite/feeds" />
    <file type="web" url="file://$PROJECT_DIR$/deliverytiersuite/delivery-tier-suite/forms" />
    <file type="web" url="file://$PROJECT_DIR$/deliverytiersuite/delivery-tier-suite/integrations" />
    <file type="web" url="file://$PROJECT_DIR$/deliverytiersuite/delivery-tier-suite/membership" />
    <file type="web" url="file://$PROJECT_DIR$/deliverytiersuite/delivery-tier-suite/metadata" />
    <file type="web" url="file://$PROJECT_DIR$/deliverytiersuite/delivery-tier-suite/polls" />
    <file type="web" url="file://$PROJECT_DIR$/WebUI" />
    <type id="Spring" />
  </component>
  <component name="JavaScriptSettings">
    <option name="languageLevel" value="ES6" />
  </component>
  <component name="MavenProjectsManager">
    <option name="originalFiles">
      <list>
        <option value="$PROJECT_DIR$/pom.xml" />
        <option value="$PROJECT_DIR$/modules/perc-security-utils/pom.xml" />
        <option value="$PROJECT_DIR$/modules/perc-exceptions-spring/pom.xml" />
        <option value="$PROJECT_DIR$/modules/perc-toolkit/pom.xml" />
        <option value="$PROJECT_DIR$/modules/perc-taxonomy/pom.xml" />
        <option value="$PROJECT_DIR$/modules/perc-ant/pom.xml" />
        <option value="$PROJECT_DIR$/modules/perc-samples/perc-loader-sample-java/pom.xml" />
        <option value="$PROJECT_DIR$/modules/SSLTools/pom.xml" />
        <option value="$PROJECT_DIR$/modules/Help/pom.xml" />
        <option value="$PROJECT_DIR$/modules/redirect-tool/pom.xml" />
        <option value="$PROJECT_DIR$/modules/p13n-api/pom.xml" />
        <option value="$PROJECT_DIR$/modules/segmentation-api/pom.xml" />
        <option value="$PROJECT_DIR$/modules/segmentation-rx/pom.xml" />
        <option value="$PROJECT_DIR$/modules/extensions-landingpage/pom.xml" />
        <option value="$PROJECT_DIR$/deliverytiersuite/delivery-tier-suite/p13n-ds/pom.xml" />
        <option value="$PROJECT_DIR$/modules/extensions-serverutils/pom.xml" />
        <option value="$PROJECT_DIR$/modules/perc-i18n/pom.xml" />
        <option value="$PROJECT_DIR$/modules/perc-checkboxtree/pom.xml" />
      </list>
    </option>
<<<<<<< HEAD
=======
    <option name="ignoredFiles">
      <set>
        <option value="$PROJECT_DIR$/modules/ant-install/pom.xml" />
      </set>
    </option>
>>>>>>> 4feb8f09
  </component>
  <component name="ProjectRootManager" version="2" languageLevel="JDK_1_8" project-jdk-name="1.8 (3)" project-jdk-type="JavaSDK">
    <output url="file://$PROJECT_DIR$/out" />
  </component>
  <component name="ProjectType">
    <option name="id" value="jpab" />
  </component>
</project><|MERGE_RESOLUTION|>--- conflicted
+++ resolved
@@ -46,14 +46,11 @@
         <option value="$PROJECT_DIR$/modules/perc-checkboxtree/pom.xml" />
       </list>
     </option>
-<<<<<<< HEAD
-=======
     <option name="ignoredFiles">
       <set>
         <option value="$PROJECT_DIR$/modules/ant-install/pom.xml" />
       </set>
     </option>
->>>>>>> 4feb8f09
   </component>
   <component name="ProjectRootManager" version="2" languageLevel="JDK_1_8" project-jdk-name="1.8 (3)" project-jdk-type="JavaSDK">
     <output url="file://$PROJECT_DIR$/out" />
