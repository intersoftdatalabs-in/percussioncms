/*
 *     Percussion CMS
 *     Copyright (C) 1999-2020 Percussion Software, Inc.
 *
 *     This program is free software: you can redistribute it and/or modify
 *     it under the terms of the GNU Affero General Public License as published by the Free Software Foundation, either version 3 of the License, or (at your option) any later version.
 *
 *     This program is distributed in the hope that it will be useful,
 *     but WITHOUT ANY WARRANTY; without even the implied warranty of
 *     MERCHANTABILITY or FITNESS FOR A PARTICULAR PURPOSE.  See the
 *     GNU Affero General Public License for more details.
 *
 *     Mailing Address:
 *
 *      Percussion Software, Inc.
 *      PO Box 767
 *      Burlington, MA 01803, USA
 *      +01-781-438-9900
 *      support@percussion.com
 *      https://www.percussion.com
 *
 *     You should have received a copy of the GNU Affero General Public License along with this program.  If not, see <https://www.gnu.org/licenses/>
 */
package com.percussion.assetmanagement.service.impl;

import com.percussion.assetmanagement.dao.IPSAssetDao;
import com.percussion.assetmanagement.data.PSAsset;
import com.percussion.assetmanagement.data.PSAssetDropCriteria;
import com.percussion.assetmanagement.data.PSAssetSummary;
import com.percussion.assetmanagement.data.PSAssetWidgetRelationship;
import com.percussion.assetmanagement.data.PSAssetWidgetRelationship.PSAssetResourceType;
import com.percussion.assetmanagement.data.PSAssetWidgetRelationship.PSAssetWidgetRelationshipAction;
import com.percussion.assetmanagement.service.IPSAssetService;
import com.percussion.assetmanagement.service.IPSWidgetAssetRelationshipService;
import com.percussion.cms.objectstore.PSComponentSummary;
import com.percussion.cms.objectstore.PSRelationshipFilter;
import com.percussion.cms.objectstore.server.PSInlineLinkProcessor;
import com.percussion.design.objectstore.PSLocator;
import com.percussion.design.objectstore.PSRelationship;
import com.percussion.design.objectstore.PSRelationshipConfig;
import com.percussion.error.PSException;
import com.percussion.error.PSExceptionUtils;
import com.percussion.itemmanagement.service.IPSWorkflowHelper;
import com.percussion.linkmanagement.service.IPSManagedLinkService;
import com.percussion.pagemanagement.assembler.IPSRenderAssemblyBridge;
import com.percussion.pagemanagement.data.PSPage;
import com.percussion.pagemanagement.data.PSTemplate;
import com.percussion.pagemanagement.data.PSWidgetDefinition;
import com.percussion.pagemanagement.data.PSWidgetDefinition.DnDPref;
import com.percussion.pagemanagement.data.PSWidgetItem;
import com.percussion.pagemanagement.service.IPSPageService;
import com.percussion.pagemanagement.service.IPSWidgetAssetRelationshipDao;
import com.percussion.pagemanagement.service.IPSWidgetService;
import com.percussion.searchmanagement.service.IPSPageIndexService;
import com.percussion.server.PSRequest;
import com.percussion.services.catalog.PSTypeEnum;
import com.percussion.services.error.PSNotFoundException;
import com.percussion.services.guidmgr.PSGuidHelper;
import com.percussion.services.guidmgr.data.PSLegacyGuid;
import com.percussion.services.memory.IPSCacheAccess;
import com.percussion.share.data.PSAbstractPersistantObject;
import com.percussion.share.data.PSContentItemUtils;
import com.percussion.share.service.IPSIdMapper;
import com.percussion.share.service.IPSNameGenerator;
import com.percussion.share.service.exception.PSDataServiceException;
import com.percussion.share.service.exception.PSValidationException;
import com.percussion.utils.guid.IPSGuid;
import com.percussion.utils.types.PSPair;
import com.percussion.webservices.PSErrorException;
import com.percussion.webservices.PSErrorsException;
import com.percussion.webservices.content.IPSContentDesignWs;
import com.percussion.webservices.system.IPSSystemWs;
import org.apache.commons.lang.StringUtils;
<<<<<<< HEAD
import org.apache.commons.logging.Log;
import org.apache.commons.logging.LogFactory;
=======
import org.apache.logging.log4j.LogManager;
import org.apache.logging.log4j.Logger;
>>>>>>> 6cb8907b
import org.springframework.beans.factory.annotation.Autowired;
import org.springframework.stereotype.Component;

import java.util.ArrayList;
import java.util.Collection;
import java.util.Collections;
import java.util.HashMap;
import java.util.HashSet;
import java.util.Iterator;
import java.util.List;
import java.util.Map;
import java.util.Set;

import static com.percussion.assetmanagement.service.impl.PSPreviewPageUtils.getPageWidgets;
import static com.percussion.assetmanagement.service.impl.PSPreviewPageUtils.getUsedPageAssets;
import static com.percussion.pagemanagement.assembler.PSWidgetContentFinderUtils.getLocalSharedAssetRelationships;
import static com.percussion.share.service.exception.PSParameterValidationUtils.rejectIfBlank;
import static com.percussion.share.spring.PSSpringWebApplicationContextUtils.getWebApplicationContext;
import static com.percussion.webservices.PSWebserviceUtils.getItemSummary;
import static java.util.Arrays.asList;
import static org.apache.commons.collections.CollectionUtils.isEmpty;
import static org.apache.commons.lang.StringUtils.isBlank;
import static org.apache.commons.lang.StringUtils.split;
import static org.apache.commons.lang.Validate.notEmpty;
import static org.apache.commons.lang.Validate.notNull;

@Component("widgetAssetRelationshipService")
public class PSWidgetAssetRelationshipService implements IPSWidgetAssetRelationshipService
{
    private IPSWidgetService widgetService;
    
    private IPSSystemWs systemWs;

    private IPSIdMapper idMapper;
    
    private IPSAssetDao assetDao;
    
    private IPSManagedLinkService managedLinkService;
    
    private IPSNameGenerator nameGenerator;
    
    private IPSContentDesignWs contentDesignWs;
    
    private IPSRenderAssemblyBridge renderAssemblyBridge;
    
    private IPSWorkflowHelper workflowHelper;
    
    private IPSPageIndexService pageIndexService;
    
    private IPSWidgetAssetRelationshipDao widgetAssetRelationshipDao;
       
    private IPSCacheAccess ehCache;
    
    /**
     * The id of the dispatch template used during page assembly.  Stored as the sys_variantid in asset widget
     * relationships.  Set in {@link #getDispatchTemplateId()}, never blank after that.
     */
    private String dispatchTemplateId = null;

    /**
     * Constant for the asset-widget relationship type name for local assets.
     */
    public static final String LOCAL_ASSET_WIDGET_REL_TYPE = PSRelationshipConfig.TYPE_LOCAL_CONTENT;

    /**
     * Constant for the asset-widget relationship filter name for local assets.
     */
    public static final String LOCAL_ASSET_WIDGET_REL_FILTER = PSRelationshipFilter.FILTER_NAME_LOCAL_CONTENT;
    
    /**
     * Constant for the asset-widget relationship type name for shared assets.
     */
    public static final String SHARED_ASSET_WIDGET_REL_TYPE = PSRelationshipConfig.TYPE_ACTIVE_ASSEMBLY;

    /**
     * Constant for the asset-widget relationship filter name for shared assets.
     */
    public static final String SHARED_ASSET_WIDGET_REL_FILTER = PSRelationshipFilter.FILTER_NAME_ACTIVE_ASSEMBLY;
    
    /**
     * Constant for the widget instance id property name.
     */
    public static final String WIDGET_ID_PROP_NAME = PSRelationshipConfig.PDU_SLOTID;

    /**
     * Constant for the asset order property name.
     */
    public static final String ASSET_ORDER_PROP_NAME = PSRelationshipConfig.PDU_SORTRANK;

    /**
     * Constant for the value of the widget id property for inline image relationships. 
     */
    public static final String INLINE_IMAGE_ID_VALUE = "104";
    
    @Autowired
    public PSWidgetAssetRelationshipService(IPSAssetDao assetDao, IPSIdMapper idMapper, IPSSystemWs systemWs,
            IPSWidgetService widgetService, IPSNameGenerator nameGenerator, IPSContentDesignWs contentDesignWs,
            IPSRenderAssemblyBridge renderAssemblyBridge, IPSWorkflowHelper workflowHelper,
            IPSPageIndexService pageIndexService, IPSWidgetAssetRelationshipDao widgetAssetRelationshipDao, IPSCacheAccess ehCache)
    {
        this.assetDao = assetDao;
        this.idMapper = idMapper;
        this.systemWs = systemWs;
        this.widgetService = widgetService;
        this.nameGenerator = nameGenerator;
        this.contentDesignWs = contentDesignWs;
        this.renderAssemblyBridge = renderAssemblyBridge;
        this.workflowHelper = workflowHelper;
        this.pageIndexService = pageIndexService;
        this.widgetAssetRelationshipDao = widgetAssetRelationshipDao;
        this.ehCache = ehCache;
    }
    
    public String updateAssetWidgetRelationship(PSAssetWidgetRelationship awRel) throws PSWidgetAssetRelationshipServiceException, PSValidationException {
        // delete the original asset relationship if there is any
        if (awRel.getReplacedRelationshipId() >= 0)
        {
            PSRelationship replacedRel = getRelationshipById(awRel.getReplacedRelationshipId());
            deleteAssetRelationship(replacedRel);
        }
        
        int rid = awRel.getRelationshipId();
        PSRelationship rel = getRelationshipByIdIfExists(rid);
        if(rel == null)
        {
            // return a negative value to let the UI know that the relationship
            // was not found
            return "-1";
        }
        // validate relationship-id, owner-id, asset-id
        // TODO skip validate owner ID
//        PSLocator pageId = idMapper.getLocator(awRel.getOwnerId());
//        if (pageId.getId() != rel.getOwner().getId())
//            throw new PSWidgetAssetRelationshipServiceException("Owner ID does not match the owner in relationship ID = " + rid);
        PSLocator assetId = idMapper.getLocator(awRel.getAssetId());
        if (assetId.getId() != rel.getDependent().getId())
            throw new PSWidgetAssetRelationshipServiceException("Dependent ID does not match the dependent in relationship ID = " + rid);
        
        // update the validated relationship
        rel.setProperty(PSRelationshipConfig.PDU_SLOTID, String.valueOf(awRel.getWidgetId()));
        rel.setProperty(PSRelationshipConfig.PDU_SORTRANK, String.valueOf(awRel.getAssetOrder()));
        String widgetName = isBlank(awRel.getWidgetInstanceName()) ? null : awRel.getWidgetInstanceName(); 
        rel.setProperty(PSRelationshipConfig.PDU_WIDGET_NAME, widgetName);
        
        systemWs.saveRelationships(Collections.singletonList(rel));
        return String.valueOf(rel.getId());
    }

    /**
     * Tries to find the relationship that has the given id. If that is is
     * negative it returns <code>null</code>. If the relationship is not found,
     * it returns <code>null</code>.
     * 
     * @param rid the id of the relationship that is being searched.
     * @return {@link PSRelationship} object, may be <code>null</code> if the
     *         relationship does not exist.
     */
    private PSRelationship getRelationshipByIdIfExists(int rid)
    {
        if (rid < 0)
        {
            return null;
        }
        
        PSRelationshipFilter filter = new PSRelationshipFilter();
        filter.setRelationshipId(rid);
        List<PSRelationship> rels = getRelationships(filter);
        if (isEmpty(rels))
        {
            return null;
        }
        else
        {
            return rels.get(0);
        }
    }

    /**
     * Tries to find the relationship with the given id. Similar to
     * {@link #getRelationshipByIdIfExists(int)} but it throws a
     * {@link PSWidgetAssetRelationshipServiceException} if the given id is
     * negative, or if the relationship does not exist.
     * 
     * @param rid the id of the relationship that is being searched.
     * @return {@link PSRelationship} object, never <code>null</code>.
     * @throws PSWidgetAssetRelationshipServiceException
     */
    private PSRelationship getRelationshipById(int rid) throws PSWidgetAssetRelationshipServiceException {
        if (rid < 0)
            throw new PSWidgetAssetRelationshipServiceException("Invalid relationship ID = " + rid);
        PSRelationship rel = getRelationshipByIdIfExists(rid);
        if (rel == null)
            throw new PSWidgetAssetRelationshipServiceException("Failed to load relationship ID = " + rid);
        return rel;
    }
    
    public String createAssetWidgetRelationship(
            PSAbstractPersistantObject owner,
            PSAssetSummary asset, 
            String widgetId,
            PSAssetWidgetRelationshipAction action,
            PSAssetResourceType resourceType,
            int order, 
            String widgetName,
            int replacedRelationshipId) throws PSWidgetAssetRelationshipServiceException, PSValidationException {
        notNull(owner, "owner");
        notNull(asset, "asset");
        notEmpty(widgetId, "widgetId");
        notNull(resourceType, "resourceType");
        
        if (replacedRelationshipId >= 0)
        {
            PSRelationship rel = getRelationshipById(replacedRelationshipId);
            deleteAssetRelationship(rel);
        }
        
        String ownerId = owner.getId();
        IPSGuid ownerGuid = idMapper.getGuid(ownerId);
        
        String assetId = asset.getId();
        IPSGuid assetGuid = idMapper.getGuid(assetId);
               
        try
        {
           //Load existing Relationships
           List<PSRelationship> existingRels = getAssetRelationships(ownerId, widgetId);
           String relType = (resourceType.ordinal() == PSAssetResourceType.shared.ordinal()) ?
                   SHARED_ASSET_WIDGET_REL_TYPE : LOCAL_ASSET_WIDGET_REL_TYPE;
                      
           int maxOrder = 0;
           List<PSRelationship> deleteRels = new ArrayList<>();
           
           for (PSRelationship exRel : existingRels)
           {
              int currentOrder = Integer.valueOf(exRel.getProperty(ASSET_ORDER_PROP_NAME));
              if (maxOrder < currentOrder)
              {
                 maxOrder = currentOrder;
              }
              
              deleteRels.add(exRel);
           }
           
           if (action != null && action.ordinal() == PSAssetWidgetRelationshipAction.append.ordinal())
           {
               order = maxOrder + 1;
           }
           else
           {               
               // this is a replace, so clear all existing assets
               for (PSRelationship deleteRel : deleteRels)
               {
                   clearAssetFromWidget(ownerId, idMapper.getString(deleteRel.getDependent()),
                           deleteRel.getProperty(WIDGET_ID_PROP_NAME));
               }
           }
                
           PSRelationship rel = createAssetWidgetRelationship(relType, ownerGuid, widgetId, assetGuid,
                   String.valueOf(order), widgetName);

           saveRelationships(Collections.singletonList(rel));

           return idMapper.getString(rel.getGuid());
        }
        catch (PSErrorException | IPSPageService.PSPageException | PSValidationException e)
        {
            throw new PSWidgetAssetRelationshipServiceException("Failed to create asset-widget relationship", e);
        }
        catch (PSErrorsException e)
        {
            throw new PSWidgetAssetRelationshipServiceException("Failed to save asset-widget relationship", e);
        }
    }
    
    public void clearAssetFromWidget(String ownerId, String assetId, String widgetId) throws PSWidgetAssetRelationshipServiceException {
        notEmpty(ownerId, "ownerId");
        notEmpty(assetId, "assetId");
        notEmpty(widgetId, "widgetId");             
                
        try
        {
            List<PSRelationship> lrels = getLocalAssetRelationships(ownerId, widgetId, assetId);
            for(PSRelationship rel : lrels)
            {
               deleteAssetRelationship(rel);
            }
            List<PSRelationship> srels = getSharedAssetRelationships(ownerId, widgetId, assetId);
            for(PSRelationship rel : srels)
            {
                deleteAssetRelationship(rel);
            }
        }
        catch (Exception e)
        {
            throw new PSWidgetAssetRelationshipServiceException("Failed to delete asset-widget relationship", e);
        }
    }
    
    private void deleteAssetRelationship(PSRelationship r) throws PSValidationException {
        deleteRelationship(r);
        if (r.getConfig().getName().equals(PSRelationshipConfig.TYPE_ACTIVE_ASSEMBLY))
            return; // no more things to do for shared asset relationship

        PSLocator dependent = r.getDependent();
        String assetId = idMapper.getString(dependent);
        // If getRelationshipOwners was returning old owner revisions local assets that are removed 
        // after being public may not be removed here.
        if (getRelationshipOwners(assetId).isEmpty())
        {
            try {
                // delete asset
                assetDao.delete(assetId);
                log.debug("Deleted asset with id: {}", assetId);
            } catch (PSDataServiceException e) {
                log.error("Error deleting Asset with id: {} Error: {}",assetId,e.getMessage());
                log.debug(PSExceptionUtils.getDebugMessageForLog(e));
            }
        }
    }
    
    public List<PSAssetDropCriteria> getWidgetAssetCriteriaForPage(PSPage page, PSTemplate template)
    {
        notNull(page, "page");
        notNull(template, "template");

        Set<PSWidgetItem> widgetList = getPageWidgets(page, template);
        widgetList.addAll(template.getWidgets());
        Map<String, PSRelationship> widToRelationship = getUsedPageAssets(page, template);
        return processWidgetList(page.getId(), widgetList, widToRelationship);
    }

    public List<PSAssetDropCriteria> getWidgetAssetCriteriaForTemplate(PSTemplate template)
    {
        notNull(template, "template");
        
        List<PSWidgetItem> widgets = template.getWidgets();
        Map<String, PSRelationship> widToAsset = getWidgetToAssetForTemplate(template.getId(), widgets);
        return processWidgetList(template.getId(), widgets, widToAsset);
    }

    private Map<String, PSRelationship> getWidgetToAssetForTemplate(String id, List<PSWidgetItem> widgets)
    {
        List<PSRelationship> rels = getLocalSharedAssetRelationships(id);
        Map<String, PSRelationship> widToAsset = new HashMap<>();
        for (PSWidgetItem w : widgets)
        {
            PSRelationship r = getRelationship(w.getId(), rels);
            widToAsset.put(w.getId(), r);
        }
        return widToAsset;
    }
    
    private PSRelationship getRelationship(String wid, Collection<PSRelationship> rels)
    {
        for (PSRelationship r : rels)
        {
            String slotId = r.getProperty(PSRelationshipConfig.PDU_SLOTID);
            if (wid.equals(slotId))
                return r;
        }
        return null;
    }
    
    public Set<String> getRelationshipOwners(String id)
    {
        notEmpty(id, "id");

        Set<String> owners = new HashSet<>();

        List<PSRelationship> rels = getLocalAssetRelationships(null, null, id);
        
        // Check if old local asset rels remain when converting to shared asset.
        if (rels.isEmpty())
        {
            rels = getSharedAssetRelationships(null, null, id);
        }
        for (PSRelationship rel : rels)
        {
            owners.add(idMapper.getString(rel.getOwner()));
        }

        
        return owners;
    }

    /*
     * (non-Javadoc)
     * @see com.percussion.assetmanagement.service.IPSWidgetAssetRelationshipService#getRelationshipOwners(java.lang.String, boolean)
     */
    public Set<String> getRelationshipOwners(String id, boolean restrictToOwnerCurrentRevision)
    {
        notEmpty(id, "id");
        PSRelationshipFilter filter = new PSRelationshipFilter();
        filter.setDependentId(idMapper.getGuid(id).getUUID());
<<<<<<< HEAD

        filter.limitToEditOrCurrentOwnerRevision(restrictToOwnerCurrentRevision);
        Set<String> owners = new HashSet<String>();
=======
        filter.setCategory(PSRelationshipConfig.CATEGORY_ACTIVE_ASSEMBLY);
        filter.limitToEditOrCurrentOwnerRevision(true);
        Set<String> owners = new HashSet<>();
>>>>>>> 6cb8907b
        List<PSRelationship> rels = getRelationships(filter);

        for (PSRelationship rel : rels)
        {
            owners.add(idMapper.getString(rel.getOwner()));
        }
        return owners;
    }

    public void deleteLocalAssets(String id) throws PSWidgetAssetRelationshipServiceException {
        notEmpty(id, "id");
            for (String assetId : getLocalAssets(id)) {
                try {
                    assetDao.delete(assetId);
                    log.debug("Deleted local asset with id: {}", assetId);
                } catch (PSDataServiceException e) {
                    log.error("Error deleting local asset with id: {} Error: {}",assetId,e.getMessage());
                    log.debug(PSExceptionUtils.getDebugMessageForLog(e));
                    //Continue processing so one bad asset doesn't prevent the reset from being processing.
                }
            }
    }
    
    public Collection<String> copyAssetWidgetRelationships(String srcId, String destId) throws PSWidgetAssetRelationshipServiceException {
		Set<String> assetIds = new HashSet<>();
		String copyId=null;
		try {
			notEmpty(srcId, "src");
			notEmpty(destId, "dest");
			// MAW
			List<PSRelationship> destRels = new ArrayList<>();
			List<PSRelationship> srcLocalRels = getLocalAssetRelationships(srcId, null, null);
			List<PSRelationship> srcSharedRels = getSharedAssetRelationships(srcId, null, null);
			List<PSRelationship> srcRels = new ArrayList<>();
			srcRels.addAll(srcLocalRels);
			srcRels.addAll(srcSharedRels);

			for (PSRelationship rel : srcRels) {
				IPSGuid assetId;

				if (rel.getConfig().getName().equals(LOCAL_ASSET_WIDGET_REL_TYPE)) {
					// local asset must also be copied
					PSAsset asset = assetDao.find(idMapper.getString(rel.getDependent()));
					PSAsset copy = new PSAsset();
					PSContentItemUtils.copyProperties(asset, copy);
					copy.setId(null);
					String name = nameGenerator.generateLocalContentName();
					copy.getFields().put("sys_title", name);
					copy.setName(name);
					copyId = assetDao.save(copy).getId();
					assetId = idMapper.getGuid(copyId);
					assetIds.add(copyId);
				} else {
					assetId = idMapper.getGuid(rel.getDependent());
				}

				PSRelationship clone = createAssetWidgetRelationship(
						rel.getConfig().getName(), idMapper.getGuid(destId),
						rel.getProperty(WIDGET_ID_PROP_NAME), assetId,
						rel.getProperty(ASSET_ORDER_PROP_NAME),
						rel.getProperty(PSRelationshipConfig.PDU_WIDGET_NAME));

				destRels.add(clone);
				
			}

			saveRelationships(destRels);
			
		} catch (Exception e) {
			log.error("Error in copyAssetWidgetRelationships", e);
			throw new PSWidgetAssetRelationshipServiceException("Failed to copy asset-widget relationships", e);
		}
        
        return assetIds;
    }
    
    public void cleanupOrphanedPageAssets(PSPage page, PSPage previousPage, PSTemplate template, PSTemplate previousTemplate) throws PSWidgetAssetRelationshipServiceException {
        Set<String> widgetIds = getWidgetIds(page.getWidgets());
        Set<String> templateWidgetIds = getWidgetIds(template.getWidgets());
        
        Set<String> prevWidgetIds = getWidgetIds(previousPage.getWidgets());
        Set<String> prevTemplateWidgetIds = getWidgetIds(previousTemplate.getWidgets());
        
//        System.out.println("widgetIds = " + widgetIds);
//        System.out.println("templateWidgetIds = " + templateWidgetIds);
//        System.out.println("prevWidgetIds = " + prevWidgetIds);
//        System.out.println("prevTemplateWidgetIds = " + prevTemplateWidgetIds);
        
        
        // TODO: if the page does not contain widgets belong to template, then there is no need to involve template.
        // get the widget IDs exist in previous page, but not in current page, current template or previous template
        Set<String> removedWidgetId = new HashSet<>(prevWidgetIds);
        removedWidgetId.removeAll(widgetIds);
        removedWidgetId.removeAll(templateWidgetIds);
        removedWidgetId.removeAll(prevTemplateWidgetIds);

        cleanupPageAssetRelationships(page.getId(), removedWidgetId);
    }
    
    private Set<String> getWidgetIds(Collection<PSWidgetItem> widgets)
    {
        Set<String> result = new HashSet<>();
        for (PSWidgetItem w : widgets)
        {
            result.add(w.getId());
        }
        return result;
    }
    
    public void removeAssetWidgetRelationships(String ownerId, Collection<PSWidgetItem> widgets) throws PSWidgetAssetRelationshipServiceException {
        notEmpty(ownerId, "ownerId");
        notNull(widgets, "widgets");
        
        Set<String> widgetIds = getWidgetIds(widgets);
        cleanupAssetRelationships(ownerId, widgetIds);
    }

    private void cleanupPageAssetRelationships(String ownerId, Set<String> removedWidgetIds) throws PSWidgetAssetRelationshipServiceException {
        List<PSRelationship> rels = getAssetRelationships(ownerId, null);
        for (PSRelationship rel : rels)
        {
            String widgetId = rel.getProperty(WIDGET_ID_PROP_NAME);
            String widgetName = rel.getProperty(PSRelationshipConfig.PDU_WIDGET_NAME);
            if (!StringUtils.isEmpty(widgetName))
                continue;

            if (removedWidgetIds.contains(widgetId))
                clearAssetFromWidget(ownerId, idMapper.getString(rel.getDependent()), widgetId);
        }
    }

    private void cleanupAssetRelationships(String ownerId, Set<String> widgetIds) throws PSWidgetAssetRelationshipServiceException {
        List<PSRelationship> rels = getAssetRelationships(ownerId, null);
        for (PSRelationship rel : rels)
        {
            String widgetId = rel.getProperty(WIDGET_ID_PROP_NAME);
            if (!widgetIds.contains(widgetId))
            {
                clearAssetFromWidget(ownerId, idMapper.getString(rel.getDependent()), widgetId);                        
            }
        }
    }

    public Set<String> getLocalAssets(String id) throws PSWidgetAssetRelationshipServiceException {
        notEmpty(id, "id");
        
        try
        {
            return getDependents(getLocalAssetRelationships(id, null, null));
        }
        catch (PSErrorException e)
        {
            throw new PSWidgetAssetRelationshipServiceException("Failed to find local content", e);
        }
    }
    
    public Set<String> getSharedAssets(String id) throws PSWidgetAssetRelationshipServiceException {
        notEmpty(id, "id");
        
        try
        {
            return getDependents(getSharedAssetRelationships(id, null, null));
        }
        catch (PSErrorException e)
        {
            throw new PSWidgetAssetRelationshipServiceException("Failed to find shared content", e);
        }
    }
    
    public Set<String> getResourceAssets(String id) throws PSWidgetAssetRelationshipServiceException {
        notEmpty(id, "id");
        
        Set<String> resourceAssets = new HashSet<>();
        try
        {
            resourceAssets.addAll(getSharedAssets(id));
            resourceAssets.addAll(getLinkedAssets(id));
            Iterator<String> iter = resourceAssets.iterator();
            while (iter.hasNext())
            {
                try {
                    if (!assetDao.find(iter.next()).isResource()) {
                        iter.remove();
                    }
                }catch(PSDataServiceException e){
                    log.error("Error processing resources Assets for id: {} Error: {}",
                            id,e.getMessage());
                }
            }
        }
        catch (PSErrorException | PSWidgetAssetRelationshipServiceException | PSValidationException | PSNotFoundException e)
        {
            throw new PSWidgetAssetRelationshipServiceException("Failed to find resource assets", e);
        }

        return resourceAssets;
    }
    
    @Override
    public boolean isUsedByTemplate(String id) throws PSValidationException, PSNotFoundException {
        rejectIfBlank("isUsedByTemplate", "id", id);
        
        Set<String> owners = getRelationshipOwners(id);
        for (String owner : owners)
        {
            if (workflowHelper.isTemplate(owner))
            {
                return true;
            }
            else if (workflowHelper.isAsset(owner))
            {
                // could be part of an inline link to an asset on a template
                if (isUsedByTemplate(owner))
                {
                    return true;
                }
            }
        }
        
        return false;
    }
    
    @Override
    public void updateLocalRelationshipAsset(String id) throws PSValidationException {
        notNull(id, "id");
        notEmpty(id, "id");
                
        PSRelationshipFilter filter = getAssetRelationshipFilter(null, null, id);
        filter.setName(LOCAL_ASSET_WIDGET_REL_FILTER);
        filter.limitToEditOrCurrentOwnerRevision(true);
        Map<Integer, PSRelationship> relsMap =  new HashMap<>();
        List<PSRelationship> rels = getRelationships(filter);
        if (!rels.isEmpty())
        {
            // there should be only one
            //Getting the last one , becuase that is the latest.
            //For somereason 2 records are returned here in this scenario. CMS-6222
            PSRelationship rel = rels.get(rels.size()-1);
            relsMap.put(rel.getId(),rel);
            PSLocator item = rel.getOwner();
            // now let's get the tip revision of the asset
            int contentId = ((PSLegacyGuid) idMapper.getGuid(id)).getContentId();
            PSComponentSummary summary = getItemSummary(contentId);
            PSLocator tipLocator = summary.getTipLocator();
            if (tipLocator.getRevision() > 1)
            {
                // update the dependent asset and save the relationship
                rel.setDependent(tipLocator);
                PSRequest request = PSRequest.getContextForRequest();
                
                saveRelationships(Collections.singletonList(rel));
            }
        }
    }
    
    @Override
    public Set<String> getLinkedAssets(String id) throws PSWidgetAssetRelationshipServiceException, PSValidationException, PSNotFoundException {
        notNull(id, "id");
        notEmpty(id, "id");
        
        Set<String> linkedAssets = new HashSet<>();
        
        for (String assetId : getDirectAssets(id))
        {
            Set<String> sharedAssets = getSharedAssets(assetId);
            for (String sId : sharedAssets)
            {
                if (workflowHelper.isPage(sId))
                {
                    // do not include linked pages
                    continue;
                }

                linkedAssets.add(sId);
            }
            
            // add images
            linkedAssets.addAll(getInlineImagesAndManagedLinks(assetId));
        }
        
        return linkedAssets;
    }
    
    public Set<String> getLinkedAssetsForAsset(String id) throws PSValidationException, PSNotFoundException {
        notNull(id, "id");
        notEmpty(id, "id");
        
        Set<String> linkedAssets = new HashSet<>();
        
        PSRelationshipFilter filter = getAssetRelationshipFilter(id, null, null);
        filter.setName(SHARED_ASSET_WIDGET_REL_FILTER);
        List <PSRelationship> rels = getRelationships(filter);
        for (PSRelationship rel : rels)
        {
            String depId = idMapper.getString(rel.getDependent());
            if (rel.isInlineRelationship() && !workflowHelper.isPage(depId))
            {
                linkedAssets.add(depId);
            }
        }
          
        return linkedAssets;
    }
    
    @Override
    public void adjustLocalContentRelationships(String id) throws PSValidationException {
        notNull(id, "id");
        notEmpty(id, "id");
                
        PSRelationshipFilter filter = getAssetRelationshipFilter(id, null, null);
        filter.setName(LOCAL_ASSET_WIDGET_REL_FILTER);
        filter.limitToEditOrCurrentOwnerRevision(true);
        List<PSRelationship> rels = getRelationships(filter);
        for(PSRelationship rel : rels)
        {
            // now let's get the tip revision of the asset
            int contentId = rel.getDependent().getId();
            PSComponentSummary summary = getItemSummary(contentId);
            PSLocator tipLocator = summary.getTipLocator();
            int tipRev = tipLocator.getPartAsInt(PSLocator.KEY_REVISION);
            if (tipRev > 1)
            {
                // update the dependent asset
                rel.setDependent(tipLocator);
            }
        }
        saveRelationships(rels);
    }
    
    public Set<String> getLinkedPages(String id) throws PSValidationException, PSNotFoundException {
        notEmpty(id, "id");
        
        Set<String> inlinePages = new HashSet<>();
        
        PSRelationshipFilter filter = getAssetRelationshipFilter(id, null, null);
        filter.setName(SHARED_ASSET_WIDGET_REL_FILTER);
        List <PSRelationship> rels = getRelationships(filter);
        for (PSRelationship rel : rels)
        {
            String depId = idMapper.getString(rel.getDependent());
            if (rel.isInlineRelationship() && workflowHelper.isPage(depId))
            {
                inlinePages.add(depId);
            }
        }
          
        return inlinePages;
    }
    
    public void updateSharedRelationshipDependent(String ownerId, String depId, String newDepId) throws PSValidationException {
    	updateSharedRelationshipDependent(ownerId, depId, newDepId, false); 
    }
    
    public void updateSharedRelationshipDependent(String ownerId, String depId, String newDepId, boolean checkInOut) throws PSValidationException {
        notEmpty(ownerId, "ownerId may not be empty");
        notEmpty(depId, "depId may not be empty");
        notEmpty(newDepId, "newDepId may not be empty");
                
        PSRelationshipFilter filter = getAssetRelationshipFilter(ownerId, null, depId);
        filter.setName(SHARED_ASSET_WIDGET_REL_FILTER);
        filter.limitToEditOrCurrentOwnerRevision(true);
        Map<Integer, PSRelationship> relsMap =  new HashMap<>();
        
        List<PSRelationship> rels = getRelationships(filter);
        for (PSRelationship rel : rels)
        {
            rel.setDependent(idMapper.getLocator(newDepId));
            relsMap.put(rel.getId(),rel);
        }
        
        PSRequest request = PSRequest.getContextForRequest();
        PSLocator item = idMapper.getLocator(ownerId);

        saveRelationships(rels);

       //fix the copy site bug where the dependedntId not updated on the rich text 
       //a shared asset should be checked out before updating., a local asset does not require being checked in/out 
         this.updateRelationshipDependent(request, item, relsMap, checkInOut); 
        
    }

   
    private void updateRelationshipDependent(PSRequest request, PSLocator item, Map<Integer, PSRelationship> relsMap, boolean checkinOut) 
    {
   
        try 
        {
        	
        
           PSInlineLinkProcessor.processInlineLinkItem(request, 
              item, relsMap, -1, checkinOut, checkinOut);
        }
        catch (PSException ex)
        {
        //it is not good, but if I had to change the signature, the contract should be propagated
        	log.error("Error processing inline link for"+ item.getId(), ex);
           
        }

    }    
    
    
    public void updateWidgetsNames(String templateId, Map<String, PSPair<String, String>> changedWidgets) throws PSValidationException {
        // get the assets from the template
        List<PSRelationship> assetRelationships = getAssetRelationships(templateId, null);

        // update template relationships
        List<PSRelationship> relationshipsToUpdate = calculateRelationshipsToUpdate(assetRelationships, changedWidgets);
        if (!relationshipsToUpdate.isEmpty())
        {
            saveRelationships(relationshipsToUpdate);
        }

        // update the pages relationships
        int updatedRows = 0;
        for (String widgetId : changedWidgets.keySet())
        {
            // only update if the widget name is changed from unnamed to named
            String oldName = changedWidgets.get(widgetId).getFirst();
            String newName = changedWidgets.get(widgetId).getSecond();

            if (isBlank(oldName) && !isBlank(newName))
            {
                updatedRows += widgetAssetRelationshipDao.updateWidgetNameForRelatedPages(templateId, newName,
                        Long.valueOf(widgetId));
            }
        }
        if (updatedRows > 0)
            ehCache.clearRelationships();
    }
    
    /*
     * (non-Javadoc)
     * @see com.percussion.assetmanagement.service.IPSWidgetAssetRelationshipService#createRelationship(java.lang.String, java.lang.String, java.lang.String)
     */
    public void createRelationship(String assetId, String ownerId, String widgetId,
            String widgetName, boolean isSharedAsset) throws PSDataServiceException {
        notEmpty(widgetId);
        notEmpty(assetId);
        notEmpty(ownerId);

        IPSGuid asset = idMapper.getGuid(assetId);
        IPSGuid owner = idMapper.getGuid(ownerId);
        String relationshipType = (isSharedAsset) ? SHARED_ASSET_WIDGET_REL_TYPE : LOCAL_ASSET_WIDGET_REL_TYPE;
        String sortRank = Integer.toString((isBlank(widgetName)) ? 0 : PSGuidHelper.generateNext(PSTypeEnum.SORT_RANK)
                .getUUID());

        PSRelationship relationship = createAssetWidgetRelationship(relationshipType, owner, widgetId, asset, sortRank,
                widgetName);
        
        try
        {
            saveRelationships(asList(relationship));
        }
        catch(Throwable ex)
        {
            log.error(IPSAssetService.CREATE_ASSET_ERROR_MESSAGE, ex);
            throw new PSDataServiceException(IPSAssetService.CREATE_ASSET_ERROR_MESSAGE);
        }
    }

    /**
     * Compares the relationships that are saved for the template and the ones
     * were changed and are being saved. When those relationships are found,
     * they are added to the list with the updated widget name.
     * 
     * @param assetRelationships {@link List}<{@link PSRelationship}> holding
     *            the relationships that are saved in the system for the given
     *            template. Must not be <code>null</code>.
     * @param changedWidgets {@link Map}<{@link String}, {@link String}> map
     *            from widgetId (or slotId) to widget name. Must not be
     *            <code>null</code>.
     * @return {@link List}<{@link PSRelationship}> holding the relationships
     *         that changed for the template. These relationships are ready to
     *         be updated in the system, with the new widget name. Never
     *         <code>null</code> but may be empty.
     */
    private List<PSRelationship> calculateRelationshipsToUpdate(List<PSRelationship> assetRelationships,
            Map<String, PSPair<String, String>> changedWidgets)
    {
        List<PSRelationship> relationshipsToUpdate = new ArrayList<>();

        for (PSRelationship assetRelationship : assetRelationships)
        {
            String slotId = assetRelationship.getProperties().get(PSRelationshipConfig.PDU_SLOTID);
            if (changedWidgets.containsKey(slotId))
            {
                // Add the relationship with the new name
                assetRelationship.setProperty(PSRelationshipConfig.PDU_WIDGET_NAME, changedWidgets.get(slotId)
                        .getSecond());
                relationshipsToUpdate.add(assetRelationship);
            }
        }
        return relationshipsToUpdate;
    }

    /**
     * Finds the inline images which are directly associated with the specified item.
     * Also finds assets that are managed links.
     * 
     * @param id of the item.
     * 
     * @return set of id's (string representation) of the inline image and managed link assets, never <code>null</code>, may be empty.
     */
    private Set<String> getInlineImagesAndManagedLinks(String id) throws PSValidationException, PSNotFoundException {
        Set<String> inlineImages = new HashSet<>();
        
        PSRelationshipFilter filter = getAssetRelationshipFilter(id, null, null);
        filter.setName(SHARED_ASSET_WIDGET_REL_FILTER);
        filter.setProperty(WIDGET_ID_PROP_NAME, INLINE_IMAGE_ID_VALUE);
        List <PSRelationship> rels = getRelationships(filter);
        for (PSRelationship rel : rels)
        {
            if (rel.isInlineRelationship())
            {
                inlineImages.add(idMapper.getString(rel.getDependent()));
            }
        }
        
        for (String relId: getManagedLinkAssets(id))
        {
            if (!workflowHelper.isPage(relId))
                inlineImages.add(relId);
        }
        
        return inlineImages;
    }
    
    private Set<String> getManagedLinkAssets(String id) {
        
        Set<String> relIds = new HashSet<>();
        
        List<String> ids = getManagedLinkService().getManagedLinks(Collections.singleton(id));
        
        relIds.addAll(ids);
        
        return relIds;
    }
    
    private IPSManagedLinkService getManagedLinkService()
    {
        if (managedLinkService != null)
            return managedLinkService;

        managedLinkService = (IPSManagedLinkService) getWebApplicationContext().getBean("managedLinkService");
        return managedLinkService;
    }
    
    /**
     * Creates a filter for loading relationships by owner, widget, and asset.  The filter will be set to limit to
     * owner revision.
     * 
     * @param ownerId may be <code>null</code> to ignore.
     * @param widgetId may be <code>null</code> to ignore.
     * @param assetId may be <code>null</code> to ignore.
     * @return relationship filter for the specified owner, widget, and asset, never <code>null</code>.
     */
    private PSRelationshipFilter getAssetRelationshipFilter(String ownerId, String widgetId, String assetId)
    {
        
        //  This is 
        PSRelationshipFilter filter = new PSRelationshipFilter();
        
       
        if (ownerId != null)
        {
            PSLocator ownerLocator = idMapper.getLocator(ownerId);
            if (ownerLocator.getRevision() == -1)
                log.warn("Owner does not have a revision", new Throwable());
            
            filter.setOwner(ownerLocator);
            if (assetId == null)
                filter.limitToOwnerRevision(true);
        }
        
        if (widgetId != null)
        {
            filter.setProperty(WIDGET_ID_PROP_NAME, widgetId);
        }
        
        if (assetId != null)
        { 
            filter.setDependentId(idMapper.getGuid(assetId).getUUID());
            // for search should this be current revision, if run as system user it should just return current,
            // but run as other user it may index revisions not checked in.
            filter.limitToEditOrCurrentOwnerRevision(true);
        }

        return filter;
    }

    /*
     * (non-Javadoc)
     * @see com.percussion.assetmanagement.service.IPSWidgetAssetRelationshipService#getLocalAssetRelationships(java.lang.String, java.lang.String, java.lang.String)
     */
    public List<PSRelationship> getLocalAssetRelationships(String ownerId, String widgetId, String assetId)
    {
        if (ownerId == null && widgetId == null && assetId == null)
            throw new IllegalArgumentException("ownerId, widgetId and assetId cannot be all null.");
        
        PSRelationshipFilter filter = getAssetRelationshipFilter(ownerId, widgetId, assetId);
        filter.setName(LOCAL_ASSET_WIDGET_REL_FILTER);
                   
        return getRelationships(filter);
    }
    
    /**
     * Gets all shared asset relationships by owner, widget, and asset. 
     * Note, the returned list does not contain inline links.
     * 
     * @param ownerId may be <code>null</code> to ignore.
     * @param widgetId may be <code>null</code> to ignore.
     * @param assetId may be <code>null</code> to ignore.
     * @return shared asset relationships for the specified owner, widget, and asset, never <code>null</code>, may be
     * empty.
     */
    private List<PSRelationship> getSharedAssetRelationships(String ownerId, String widgetId, String assetId)
    {
        PSRelationshipFilter filter = getAssetRelationshipFilter(ownerId, widgetId, assetId);
        filter.setName(SHARED_ASSET_WIDGET_REL_FILTER);
        List<PSRelationship> linksToAsset = new ArrayList<>();
        
        // further filtering out the (real) inline links, which may contained in the fields of a page/template
        for (PSRelationship rel : getRelationships(filter))
        {
            if (!rel.isInlineRelationship())
                linksToAsset.add(rel);            
        }
        return linksToAsset;
    }

    /**
     * Gets all asset relationships including inline once by owner, widget, and asset.
     * Note, the returned list does not contain inline links.
     *
     * @param ownerId may be <code>null</code> to ignore.
     * @param widgetId may be <code>null</code> to ignore.
     * @param assetId may be <code>null</code> to ignore.
     * @return asset relationships for the specified owner, widget, and asset, never <code>null</code>, may be
     * empty.
     */
    private List<PSRelationship> getInlineAssetRelationships(String ownerId, String widgetId, String assetId)
    {
        PSRelationshipFilter filter = getAssetRelationshipFilter(ownerId, widgetId, assetId);
        filter.setName(SHARED_ASSET_WIDGET_REL_FILTER);
        List<PSRelationship> linksToAsset = new ArrayList<>();

        // further filtering out the (real) inline links, which may contained in the fields of a page/template
        for (PSRelationship rel : getRelationships(filter))
        {
            if (rel.isInlineRelationship())
                linksToAsset.add(rel);
        }
        return linksToAsset;
    }


    /**
     * Gets all asset relationships by owner, widget, and asset.
     * 
     * @param ownerId may be <code>null</code> to ignore.
     * @param widgetId may be <code>null</code> to ignore.
     * @return asset relationships for the specified owner, widget, and asset, never <code>null</code>, may be empty.
     */
    private List<PSRelationship> getAssetRelationships(String ownerId, String widgetId)
    {
        notEmpty(ownerId);
        
        // the finder utils method uses cached relationships.  May not return all active rels if using this to delete.
        List<PSRelationship> rels = new ArrayList<>();
        
        rels.addAll(getLocalAssetRelationships(ownerId, widgetId, null));
        rels.addAll(getSharedAssetRelationships(ownerId, widgetId, null));
        rels.addAll(getInlineAssetRelationships(ownerId, widgetId, null));

        if (widgetId == null)
            return rels;
        
        List<PSRelationship> result = new ArrayList<>();
        for (PSRelationship r : rels)
        {
            String slotId = r.getProperty(PSRelationshipConfig.PDU_SLOTID);
            if (widgetId.equals(slotId))
                result.add(r);
        }
        
        return result;
    }
    
    /**
     * Gets all relationships for the specified filter.
     * 
     * @param filter assumed not <code>null</code>.
     * 
     * @return all relationships.
     */
    private List<PSRelationship> getRelationships(PSRelationshipFilter filter)
    {
        return systemWs.loadRelationships(filter);
    }

    private boolean isShared(PSRelationship rel)
    {
        return rel.getConfig().getName().equals(PSRelationshipConfig.TYPE_ACTIVE_ASSEMBLY);
    }
    
    private void setSupportedCTypes(PSAssetDropCriteria criteria, String widgetDefId)
    {
        try {
            boolean appendSupport = false;
            boolean multiItemSupport = false;

            List<String> ctypes = new ArrayList<>();
            PSWidgetDefinition widgetDef = widgetService.load(widgetDefId);
            List<DnDPref> dndPrefs;
            dndPrefs = widgetDef.getDnDPref();

            // Check Properties
            for (DnDPref pref : dndPrefs) {
                if (pref.getAction().equalsIgnoreCase("append")) {
                    appendSupport = true;
                }

                if (pref.getSourceType().equalsIgnoreCase("multi")) {
                    multiItemSupport = true;
                }
                ctypes = asList(split(pref.getAcceptedTypes().trim(), ','));
            }

            criteria.setAppendSupport(appendSupport);
            criteria.setMultiItemSupport(multiItemSupport);

            if (ctypes.isEmpty()) {
                ctypes.add(widgetDef.getWidgetPrefs().getContenttypeName());
                criteria.setSupportedCtypes(ctypes);
            } else {
                criteria.setSupportedCtypes(ctypes);
            }
        } catch (PSDataServiceException e) {
            log.error("Error loading Widget definition for id: {} Error: {}",
                    widgetDefId,
                    e.getMessage());
            log.debug(PSExceptionUtils.getDebugMessageForLog(e));
        }
    }
    
    private List<PSAssetDropCriteria> processWidgetList(String id, Collection<PSWidgetItem> widgetList, Map<String, PSRelationship> widToRelationship)
    {
        ArrayList<PSAssetDropCriteria> criteriaList = new ArrayList<>();
        for (PSWidgetItem widget : widgetList)
        {
            PSRelationship rel = widToRelationship.get(widget.getId());
            PSAssetDropCriteria criteria = createAssetDropCriteria(id, widget, rel);
            criteriaList.add(criteria);
        }
        return criteriaList;
    }
    
    private PSAssetDropCriteria createAssetDropCriteria(String id, PSWidgetItem widget, PSRelationship rel)
    {
        PSAssetDropCriteria criteria = new PSAssetDropCriteria();
        
        setSupportedCTypes(criteria, widget.getDefinitionId());
        
        criteria.setOwnerId(id);
        criteria.setWidgetId(widget.getId());
        criteria.setWidgetName(widget.getName());
        
        //Check to see if widget has an existing asset
        if (rel != null)
        {
            criteria.setRelationshipId(rel.getId());
            criteria.setExistingAsset(true);
            criteria.setAssetShared(isShared(rel));
        }

        return criteria;
    }

    /**
     * Creates a new asset widget relationship.
     * 
     * @param type specifies the type, local or shared.
     * @param owner assumed not <code>null</code>.
     * @param widgetId assumed not blank.
     * @param asset assumed not <code>null</code>.
     * @param order of the asset
     * @param widgetName
     * @return the new relationship, never <code>null</code>.  The owner will be revision specific.
     */
    private PSRelationship createAssetWidgetRelationship(String type, IPSGuid owner, String widgetId,
            IPSGuid asset, String order, String widgetName) throws IPSPageService.PSPageException {
        PSRelationship rel = systemWs.createRelationship(type, contentDesignWs.getItemGuid(owner), asset);
        rel.setProperty(WIDGET_ID_PROP_NAME, widgetId);
        rel.setProperty(ASSET_ORDER_PROP_NAME, order);
        rel.setProperty(PSRelationshipConfig.PDU_VARIANTID, getDispatchTemplateId());
        
        if(!isBlank(widgetName))
        {
            rel.setProperty(PSRelationshipConfig.PDU_WIDGET_NAME, widgetName);
        }
        
        return rel;
    }
    
    /**
     * Gets the dispatch template id as a string.
     * 
     * @return the string representation of the dispatch template id, never blank.
     */
    private String getDispatchTemplateId() throws IPSPageService.PSPageException {
        if (dispatchTemplateId == null)
        {
            dispatchTemplateId = String.valueOf(renderAssemblyBridge.getDispatchTemplateId().getUUID());
        }
        
        return dispatchTemplateId;
    }
    
    /**
     * Gets all of the dependents for a specified list of relationship objects.
     * 
     * @param rels assumed not <code>null</code>.
     * 
     * @return set of id's (string representation) for the dependent items, never <code>null</code>, may be empty.
     */
    private Set<String> getDependents(List<PSRelationship> rels)
    {
        Set<String> dependents = new HashSet<>();

        for (PSRelationship rel : rels)
        {
            dependents.add(idMapper.getString(rel.getDependent()));
        }
       
        return dependents;
    }
    
    /**
     * Gets all direct (child) assets of the specified item.
     * 
     * @param id of the item.
     * 
     * @return set of id's (string representation) for the direct assets, never <code>null</code>, may be empty.
     */
    private Set<String> getDirectAssets(String id) throws PSWidgetAssetRelationshipServiceException {
        Set<String> directAssets = new HashSet<>();
        
        directAssets.addAll(getLocalAssets(id));
        directAssets.addAll(getSharedAssets(id));
        
        return directAssets;
    }
    
    /**
     * Saves the specified relationships.  For each relationship, the page/template owner is also indexed.
     * 
     * @param rels list of relationships to save.
     */
    private void saveRelationships(List<PSRelationship> rels) throws PSValidationException {
        systemWs.saveRelationships(rels);
        
        Set<Integer> ownerIds = new HashSet<>();
        for (PSRelationship rel : rels)
        {
            ownerIds.add(rel.getOwner().getId());
        }
        
        pageIndexService.index(ownerIds);        
    }
    
    /**
     * Deletes the specified relationship.  For local asset relationships, the page/template owner is also indexed.
     * 
     * @param rel the relationship to delete.
     */
    private void deleteRelationship(PSRelationship rel) throws PSValidationException {
        systemWs.deleteRelationships(Collections.singletonList(rel.getGuid()));
        
        if (rel.getConfig().getName().equals(LOCAL_ASSET_WIDGET_REL_TYPE))
        {
              pageIndexService.index(Collections.singleton(rel.getOwner().getId()));
        }
    }
    
    public static class PSWidgetAssetServiceException extends RuntimeException
    {

        private static final long serialVersionUID = 1L;

        public PSWidgetAssetServiceException(String message)
        {
            super(message);
        }

        public PSWidgetAssetServiceException(String message, Throwable cause)
        {
            super(message, cause);
        }

        public PSWidgetAssetServiceException(Throwable cause)
        {
            super(cause);
        }

    }

    /**
     * Logger for this service.
     */
    public static Logger log = LogManager.getLogger(PSWidgetAssetRelationshipService.class);

}<|MERGE_RESOLUTION|>--- conflicted
+++ resolved
@@ -71,13 +71,8 @@
 import com.percussion.webservices.content.IPSContentDesignWs;
 import com.percussion.webservices.system.IPSSystemWs;
 import org.apache.commons.lang.StringUtils;
-<<<<<<< HEAD
-import org.apache.commons.logging.Log;
-import org.apache.commons.logging.LogFactory;
-=======
 import org.apache.logging.log4j.LogManager;
 import org.apache.logging.log4j.Logger;
->>>>>>> 6cb8907b
 import org.springframework.beans.factory.annotation.Autowired;
 import org.springframework.stereotype.Component;
 
@@ -472,17 +467,10 @@
         notEmpty(id, "id");
         PSRelationshipFilter filter = new PSRelationshipFilter();
         filter.setDependentId(idMapper.getGuid(id).getUUID());
-<<<<<<< HEAD
-
-        filter.limitToEditOrCurrentOwnerRevision(restrictToOwnerCurrentRevision);
-        Set<String> owners = new HashSet<String>();
-=======
         filter.setCategory(PSRelationshipConfig.CATEGORY_ACTIVE_ASSEMBLY);
         filter.limitToEditOrCurrentOwnerRevision(true);
         Set<String> owners = new HashSet<>();
->>>>>>> 6cb8907b
         List<PSRelationship> rels = getRelationships(filter);
-
         for (PSRelationship rel : rels)
         {
             owners.add(idMapper.getString(rel.getOwner()));
