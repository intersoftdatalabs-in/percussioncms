/*
 *     Percussion CMS
 *     Copyright (C) 1999-2020 Percussion Software, Inc.
 *
 *     This program is free software: you can redistribute it and/or modify
 *     it under the terms of the GNU Affero General Public License as published by the Free Software Foundation, either version 3 of the License, or (at your option) any later version.
 *
 *     This program is distributed in the hope that it will be useful,
 *     but WITHOUT ANY WARRANTY; without even the implied warranty of
 *     MERCHANTABILITY or FITNESS FOR A PARTICULAR PURPOSE.  See the
 *     GNU Affero General Public License for more details.
 *
 *     Mailing Address:
 *
 *      Percussion Software, Inc.
 *      PO Box 767
 *      Burlington, MA 01803, USA
 *      +01-781-438-9900
 *      support@percussion.com
 *      https://www.percusssion.com
 *
 *     You should have received a copy of the GNU Affero General Public License along with this program.  If not, see <https://www.gnu.org/licenses/>
 */
package com.percussion.assetmanagement.service.impl;

import com.percussion.activity.service.IPSActivityService;
import com.percussion.assetmanagement.data.PSAsset;
import com.percussion.assetmanagement.data.PSAssetDropCriteriaList;
import com.percussion.assetmanagement.data.PSAssetEditUrlRequest;
import com.percussion.assetmanagement.data.PSAssetEditor;
import com.percussion.assetmanagement.data.PSAssetEditorList;
import com.percussion.assetmanagement.data.PSAssetFolderRelationship;
import com.percussion.assetmanagement.data.PSAssetSummary;
import com.percussion.assetmanagement.data.PSAssetWidgetRelationship;
import com.percussion.assetmanagement.data.PSContentEditCriteria;
import com.percussion.assetmanagement.data.PSCreateAssetRequest;
import com.percussion.assetmanagement.data.PSInspectedElementsData;
import com.percussion.assetmanagement.data.PSOrphanAssetsSummary;
import com.percussion.assetmanagement.data.PSOrphanedAssetSummary;
import com.percussion.assetmanagement.data.PSUnusedAssetSummary;
import com.percussion.assetmanagement.data.PSUnusedAssetSummaryList;
import com.percussion.assetmanagement.forms.data.PSFormSummary;
import com.percussion.assetmanagement.forms.service.IPSFormDataService;
import com.percussion.assetmanagement.service.IPSAssetService;
import com.percussion.assetmanagement.service.IPSAssetService.PSAssetServiceException;
import com.percussion.assetmanagement.service.IPSWidgetAssetRelationshipService;
import com.percussion.cms.objectstore.PSInvalidContentTypeException;
import com.percussion.cms.objectstore.PSItemDefinition;
import com.percussion.cms.objectstore.server.PSItemDefManager;
import com.percussion.design.objectstore.PSLocator;
import com.percussion.design.objectstore.PSRelationshipConfig;
import com.percussion.itemmanagement.data.IPSEditableItem;
import com.percussion.itemmanagement.service.IPSItemWorkflowService;
import com.percussion.itemmanagement.service.IPSWorkflowHelper;
import com.percussion.pagemanagement.data.PSPage;
import com.percussion.pagemanagement.data.PSTemplate;
import com.percussion.pagemanagement.data.PSWidgetContentType;
import com.percussion.pagemanagement.data.PSWidgetContentTypeList;
import com.percussion.pagemanagement.data.PSWidgetSummary;
import com.percussion.pagemanagement.service.IPSPageService;
import com.percussion.pagemanagement.service.IPSTemplateService;
import com.percussion.pagemanagement.service.IPSWidgetService;
import com.percussion.pathmanagement.service.impl.PSPathUtils;
import com.percussion.recycle.service.IPSRecycleService;
import com.percussion.recycle.service.impl.PSRecycleService;
import com.percussion.server.PSServer;
import com.percussion.services.content.data.PSItemStatus;
import com.percussion.services.workflow.IPSWorkflowService;
import com.percussion.services.workflow.PSWorkflowServiceLocator;
import com.percussion.share.dao.IPSFolderHelper;
import com.percussion.share.dao.IPSGenericDao;
import com.percussion.share.dao.impl.PSFolderHelper;
import com.percussion.share.data.PSDataItemSummary;
import com.percussion.share.data.PSNoContent;
import com.percussion.share.service.IPSDataService;
import com.percussion.share.service.IPSIdMapper;
import com.percussion.share.service.exception.PSDataServiceException;
import com.percussion.share.service.exception.PSValidationException;
import com.percussion.share.validation.PSValidationErrors;
import com.percussion.share.validation.PSValidationErrorsBuilder;
import com.percussion.share.web.service.PSRestServicePathConstants;
import com.percussion.utils.guid.IPSGuid;
import com.percussion.webservices.content.IPSContentWs;
import org.apache.commons.lang.StringUtils;
import org.apache.logging.log4j.LogManager;
import org.apache.logging.log4j.Logger;
import org.springframework.beans.factory.annotation.Autowired;
import org.springframework.context.annotation.Lazy;
import org.springframework.stereotype.Component;

import javax.ws.rs.Consumes;
import javax.ws.rs.DELETE;
import javax.ws.rs.GET;
import javax.ws.rs.POST;
import javax.ws.rs.PUT;
import javax.ws.rs.Path;
import javax.ws.rs.PathParam;
import javax.ws.rs.Produces;
import javax.ws.rs.QueryParam;
import javax.ws.rs.WebApplicationException;
import javax.ws.rs.core.MediaType;
import java.io.File;
import java.util.ArrayList;
import java.util.Arrays;
import java.util.Collection;
import java.util.Collections;
import java.util.HashMap;
import java.util.List;
import java.util.Map;
import java.util.Set;

import static com.percussion.assetmanagement.service.impl.PSPreviewPageUtils.getOrphanedAssetsSummaries;
import static com.percussion.share.service.exception.PSParameterValidationUtils.validateParameters;
import static com.percussion.share.spring.PSSpringWebApplicationContextUtils.getWebApplicationContext;
import static org.apache.commons.lang.StringUtils.isBlank;
import static org.apache.commons.lang.StringUtils.isNotBlank;
import static org.apache.commons.lang.Validate.isTrue;
import static org.apache.commons.lang.Validate.notNull;

@Path("/asset")
@Component("assetRestService")
@Lazy
public class PSAssetRestService
{
    private static final Logger log = LogManager.getLogger(PSAssetRestService.class);

    private IPSAssetService assetService;
    private IPSItemWorkflowService itemWorkflowService;
    private IPSWidgetAssetRelationshipService widgetAssetRelationshipService;
    private IPSWorkflowHelper workflowHelper;
    private IPSFormDataService formDataService;
    private IPSIdMapper idMapper;
    private IPSActivityService activityService;
    private IPSPageService pageService;
    private PSItemDefManager itemDefManager;    
    private IPSTemplateService templateService;
    private IPSContentWs contentWs;
    private IPSRecycleService recycleService;
    
        
    /**
     * Constant for the name of the form asset content type.
     */
    public static final String FORM_CONTENT_TYPE = "percFormAsset";
    
    /**
     * Constant for the name of the rendered form field of the form asset content type.
     */
    public static final String FORM_RENDEREDFORM_FIELD_NAME = "renderedform";
    
    /**
     * Constant for the name of the form data field of the form asset content type.
     */
    public static final String FORM_FORMDATA_FIELD_NAME = "formdata";

    private static final String RECYCLE_ROOT = PSRecycleService.RECYCLING_ROOT;

    private static final String RECYCLED_TYPE = PSRelationshipConfig.TYPE_RECYCLED_CONTENT;

    private static final String FOLDER_TYPE = PSRelationshipConfig.TYPE_FOLDER_CONTENT;

    private IPSFolderHelper folderHelper;

    @Autowired
    public PSAssetRestService(IPSAssetService assetService, IPSItemWorkflowService itemWorkflowService,
            IPSWidgetAssetRelationshipService widgetAssetRelationshipService, IPSWorkflowHelper workflowHelper,
            IPSFormDataService formDataService, IPSIdMapper idMapper, IPSActivityService activityService,
            IPSPageService pageService, PSItemDefManager itemDefManager, IPSTemplateService templateService,
            IPSContentWs contentWs, IPSRecycleService recycleService, IPSFolderHelper folderHelper)
    {
        super();
        this.assetService = assetService;
        this.itemWorkflowService = itemWorkflowService;
        this.widgetAssetRelationshipService = widgetAssetRelationshipService;
        this.workflowHelper = workflowHelper;
        this.formDataService = formDataService;
        this.idMapper = idMapper;
        this.activityService = activityService;
        this.pageService = pageService;
        this.itemDefManager = itemDefManager;
        this.templateService = templateService;
        this.contentWs = contentWs;
        this.folderHelper = folderHelper;
        this.recycleService = recycleService;
    }

    @POST
    @Path("/createAssetWidgetRelationship")
    @Consumes({MediaType.APPLICATION_JSON,MediaType.APPLICATION_XML})
    @Produces(MediaType.TEXT_PLAIN)
    public String createAssetWidgetRelationship(PSAssetWidgetRelationship awRel) 
    {
        try {
            return assetService.createAssetWidgetRelationship(awRel);
        } catch (PSDataServiceException e) {
            throw new WebApplicationException(e.getMessage());
        }
    }
    
    @POST
    @Path("/promoteAsset")
    @Produces({MediaType.APPLICATION_JSON,MediaType.APPLICATION_XML})
    @Consumes({MediaType.APPLICATION_JSON,MediaType.APPLICATION_XML})
    public PSNoContent promoteAssetWidget(PSAssetWidgetRelationship awRel) 
    {
        try {
            return assetService.promoteAssetWidget(awRel);
        } catch (PSDataServiceException | IPSItemWorkflowService.PSItemWorkflowServiceException e) {
            throw new WebApplicationException(e.getMessage());
        }
    }

    @POST
    @Path("/updateAssetWidgetRelationship")
    @Produces({MediaType.APPLICATION_JSON,MediaType.APPLICATION_XML})
    @Consumes({MediaType.APPLICATION_JSON,MediaType.APPLICATION_XML})
    public String updateAssetWidgetRelationship(PSAssetWidgetRelationship awRel) 
    {
        try {
            return assetService.updateAssetWidgetRelationship(awRel);
        } catch (PSAssetServiceException | IPSWidgetAssetRelationshipService.PSWidgetAssetRelationshipServiceException | PSValidationException e) {
            throw new WebApplicationException(e.getMessage());
        }
    }

    @POST
    @Path("/clearAssetWidgetRelationship")
    @Produces({MediaType.APPLICATION_JSON,MediaType.APPLICATION_XML})
    @Consumes({MediaType.APPLICATION_JSON,MediaType.APPLICATION_XML})
    public PSAssetWidgetRelationship deleteAssetWidgetRelationship(PSAssetWidgetRelationship awRel) 
    {

        try {
            assetService.clearAssetWidgetRelationship(awRel);
        } catch (PSAssetServiceException | PSValidationException | IPSWidgetAssetRelationshipService.PSWidgetAssetRelationshipServiceException e) {
            throw new WebApplicationException(e.getMessage());
        }
        return awRel;
    }
    
    @POST
    @Path("/updateInspectedElements")
    @Produces({MediaType.APPLICATION_JSON,MediaType.APPLICATION_XML})
    @Consumes({MediaType.APPLICATION_JSON,MediaType.APPLICATION_XML})
    public PSNoContent updateInspectedElements(PSInspectedElementsData inspectedElementsData)
    {
        try {
            assetService.updateInspectedElements(inspectedElementsData);
        } catch (PSDataServiceException e) {
            throw new WebApplicationException(e);
        }
        return new PSNoContent("Successfully created new assets and associated them with the owner.");
    }
    
    @POST
    @Path("/clearOrphanAssetsWidgetRelationship")
    @Consumes({MediaType.APPLICATION_JSON,MediaType.APPLICATION_XML})
    public void deleteAssetWidgetRelationship(PSOrphanAssetsSummary awRelAssets) 
    {
        List<PSAssetWidgetRelationship> awRelList = awRelAssets.getAssetWidgetRelationship();
        
        for(PSAssetWidgetRelationship awRel : awRelList)
        {
            try {
                assetService.clearAssetWidgetRelationship(awRel);
            } catch (IPSWidgetAssetRelationshipService.PSWidgetAssetRelationshipServiceException | PSAssetServiceException | PSValidationException e) {
                log.error(e.getMessage());
                log.debug(e.getMessage(),e);
            }
        }
    }
   
    @POST
    @Path("/contentEditCriteria")
    @Produces({MediaType.APPLICATION_JSON,MediaType.APPLICATION_XML})
    @Consumes({MediaType.APPLICATION_JSON,MediaType.APPLICATION_XML})
    public PSContentEditCriteria getContentEditCriteria(PSAssetEditUrlRequest request)
    {
        try {
            return assetService.getContentEditCriteria(request);
        } catch (PSDataServiceException | IPSItemWorkflowService.PSItemWorkflowServiceException e) {
            throw new WebApplicationException(e);
        }
    }

    /**
     * Restores an asset item to it's original location from the recycle bin.
     * @param assetId the id of the asset to restore
     * @return PSNoContent
     */
    @PUT
    @Path("/restoreAsset/{assetId}")
    @Produces({MediaType.APPLICATION_JSON,MediaType.APPLICATION_XML})
    public PSNoContent restoreAsset(@PathParam("assetId") String assetId) {
        isTrue(isNotBlank(assetId), "pageId may not be blank");
        boolean hasErrors = false;
        String path = "";
        try {
            List<String> paths = folderHelper.findPaths(assetId, RECYCLED_TYPE);
            path = paths.get(0);
            log.debug(paths);
        } catch (Exception e) {
            hasErrors = true;
        }
        String pathToCheck = PSFolderHelper.getOppositePath(path);
        if(!folderHelper.isFolderValidForRecycleOrRestore(pathToCheck, path, FOLDER_TYPE, RECYCLED_TYPE) || hasErrors) {
            throw new IllegalArgumentException("A folder: " + path + " already exists.  This item cannot" +
                    " be restored until that folder is renamed.  Alternatively try restoring the whole folder.");
        }
        recycleService.restoreItem(assetId);
        return new PSNoContent("Successfully restored item: " + assetId);
    }
    
    @GET
    @Path("/assetWidgetDropCriteria/{id}/{isPage}")
    @Produces({MediaType.APPLICATION_JSON,MediaType.APPLICATION_XML})
    public PSAssetDropCriteriaList getAssetWidgetDropCriteria(@PathParam("id") String id, @PathParam("isPage") Boolean isPage)
    {
        try {
            return new PSAssetDropCriteriaList(assetService.getWidgetAssetCriteria(id, isPage));
        } catch (IPSDataService.DataServiceLoadException | IPSDataService.DataServiceNotFoundException | PSValidationException e) {
            throw new WebApplicationException(e);
        }
    }
    
    @GET
    @Path("/assetEditors/{parentFolderPath:.*}")
    @Produces({MediaType.APPLICATION_JSON,MediaType.APPLICATION_XML})
    public PSAssetEditorList getAssetEditors(@PathParam("parentFolderPath") String parentFolderPath, @QueryParam("filterDisabledWidgets") String filterDisabledWidgets, @QueryParam("widgetId") String widgetId)
    {
<<<<<<< HEAD
        List<PSAssetEditor> assetEditors;

        try {
            if (StringUtils.isNotBlank(widgetId)) {
                assetEditors = Collections.singletonList(assetService.getAssetEditor(widgetId, parentFolderPath));
            } else {
                assetEditors = assetService.getAssetEditors(parentFolderPath, filterDisabledWidgets);
            }
        } catch (IPSItemWorkflowService.PSItemWorkflowServiceException | PSDataServiceException e) {
            throw new WebApplicationException(e);
=======
        List<PSAssetEditor> assetEditors = new ArrayList<>();
                
        if(StringUtils.isNotBlank(widgetId)){
            assetEditors = Collections.singletonList(assetService.getAssetEditor(widgetId, parentFolderPath));
        }
        else{
            assetEditors = assetService.getAssetEditors(parentFolderPath, filterDisabledWidgets);
>>>>>>> 6aa7fdfb
        }
        return new PSAssetEditorList(assetEditors);
    }

    @GET
    @Path("/assetEditor/{widgetId}")
    @Produces({MediaType.APPLICATION_JSON,MediaType.APPLICATION_XML})
    public PSAssetEditor getAssetEditor(@PathParam("widgetId") String widgetId)
    {
        try {
            return assetService.getAssetEditor(widgetId);
        } catch (PSDataServiceException | IPSItemWorkflowService.PSItemWorkflowServiceException e) {
            throw new WebApplicationException(e);
        }
    }
    
    @GET
    @Path("/assetEditor/{widgetId:.*}")
    @Produces({MediaType.APPLICATION_JSON,MediaType.APPLICATION_XML})
    public PSAssetEditor getAssetEditor(@PathParam("widgetId") String widgetId, @QueryParam("parentFolderPath") String parentFolderPath)
    {
        try {
            return assetService.getAssetEditor(widgetId, parentFolderPath);
        } catch (PSDataServiceException | IPSItemWorkflowService.PSItemWorkflowServiceException e) {
            throw new WebApplicationException(e);
        }
    }

    @GET
    @Path("/assetTypes")
    @Produces({MediaType.APPLICATION_JSON,MediaType.APPLICATION_XML})
    public List<PSWidgetContentType>   getAssetType(@QueryParam("filterDisabledWidgets") String filterDisabledWidgets)
    {
        List<PSWidgetContentType>  responseList = null;
        try {
            responseList = assetService.getAssetTypes(filterDisabledWidgets);
        } catch (PSDataServiceException e) {
            throw new WebApplicationException(e);
        }
        return responseList ;
    }

    public PSWidgetContentTypeList getAssetTypes(String filterDisabledWidgets)
    {
        try {
            return new PSWidgetContentTypeList(assetService.getAssetTypes(filterDisabledWidgets));
        } catch (PSDataServiceException e) {
            throw new WebApplicationException(e);
        }
    }
    
    @GET
    @Path("/assetEditUrl/{id}")
    @Produces(MediaType.TEXT_PLAIN)
    public String getAssetEditUrl(@PathParam("id") String id)
    {
        try {
            return assetService.getAssetUrl(id, false);
        } catch (PSDataServiceException e) {
            throw new WebApplicationException(e);
        }
    }
    
    @GET
    @Path("/assetViewUrl/{id}")
    @Produces(MediaType.TEXT_PLAIN)
    public String getAssetViewUrl(@PathParam("id") String id)
    {
        try {
            return assetService.getAssetUrl(id, true);
        } catch (PSDataServiceException e) {
            throw new WebApplicationException(e);
        }
    }
    
    @DELETE
    @Path(PSRestServicePathConstants.DELETE_PATH)
    public void delete(@PathParam(PSRestServicePathConstants.ID_PATH_PARAM)String id)
    {
        try {
            delete(id, false);
        } catch (PSDataServiceException | IPSItemWorkflowService.PSItemWorkflowServiceException e) {
            throw new WebApplicationException(e);
        }
    }

    @GET
    @Path("/forceDelete/{id}")
    public void forceDelete(@PathParam(PSRestServicePathConstants.ID_PATH_PARAM) String id)
    {
        try {
            delete(id, true);
        } catch (PSDataServiceException | IPSItemWorkflowService.PSItemWorkflowServiceException e) {
            throw new WebApplicationException(e);
        }
    }

    @DELETE
    @Path("/purge/{id}")
    @Produces({MediaType.APPLICATION_JSON,MediaType.APPLICATION_XML})
    public PSNoContent purgeItem(@PathParam("id") String id) {
        try {
            delete(id, false, true);
            return new PSNoContent("Purged asset with id: " + id);
        } catch (PSDataServiceException | IPSItemWorkflowService.PSItemWorkflowServiceException e) {
            throw new WebApplicationException(e);
        }
    }

    @DELETE
    @Path("/forcePurge/{id}")
    @Produces({MediaType.APPLICATION_JSON,MediaType.APPLICATION_XML})
    public PSNoContent forcePurgeItem(@PathParam("id") String id) {
        try {
            delete(id, true, true);
            return new PSNoContent("Purged asset with id: " + id);
        } catch (PSDataServiceException | IPSItemWorkflowService.PSItemWorkflowServiceException e) {
            throw new WebApplicationException(e);
        }
    }
    
    @GET
    @Path(PSRestServicePathConstants.LOAD_PATH)
    @Produces({MediaType.APPLICATION_JSON,MediaType.APPLICATION_XML})
    public PSAsset load(@PathParam(PSRestServicePathConstants.ID_PATH_PARAM) String id)
    {
        try {
            return assetService.load(id);
        } catch (PSDataServiceException e) {
            throw new WebApplicationException(e);
        }
    }

    @POST
    @Path(PSRestServicePathConstants.SAVE_PATH)
    @Produces({MediaType.APPLICATION_JSON,MediaType.APPLICATION_XML})
    @Consumes({MediaType.APPLICATION_JSON,MediaType.APPLICATION_XML})
    public PSAsset save(PSAsset object)
    {
        try {
            return assetService.save(object);
        } catch (PSDataServiceException e) {
            throw new WebApplicationException(e);
        }
    }

    @POST
    @Path(PSRestServicePathConstants.VALIDATE_PATH)
    @Produces({MediaType.APPLICATION_JSON,MediaType.APPLICATION_JSON})
    @Consumes({MediaType.APPLICATION_JSON,MediaType.APPLICATION_JSON})
    public PSValidationErrors validate(PSAsset object)
    {
        try {
            return assetService.validate(object);
        } catch (PSValidationException e) {
           throw new WebApplicationException(e);
        }
    }

    @GET
    @Path(PSRestServicePathConstants.FIND_PATH)
    @Produces({MediaType.APPLICATION_JSON,MediaType.APPLICATION_XML})
    public PSAssetSummary find(@PathParam(PSRestServicePathConstants.ID_PATH_PARAM) String id)
    {
        try {
            return assetService.find(id);
        } catch (PSDataServiceException e) {
            throw new WebApplicationException(e);
        }
    }

    public List<PSAssetSummary> findAll()
            throws PSDataServiceException {
        return assetService.findAll();
    }
    
    @POST
    @Path("/addAssetToFolder/")
    @Produces({MediaType.APPLICATION_JSON,MediaType.APPLICATION_XML})
    @Consumes({MediaType.APPLICATION_JSON,MediaType.APPLICATION_XML})
    public PSAssetFolderRelationship addAssetToFolder(PSAssetFolderRelationship assetFolderRelationship)
    {
        try {
            assetService.addAssetToFolder(assetFolderRelationship);

            // update the relationship with the real asset id
            PSAssetSummary sum = assetService.find(assetFolderRelationship.getAssetId());
            assetFolderRelationship.setAssetId(sum.getId());

            return assetFolderRelationship;
        } catch (PSDataServiceException e) {
            throw new WebApplicationException(e);
        }
    }
    
    @POST
    @Path("/remove/")
    @Consumes({MediaType.APPLICATION_JSON,MediaType.APPLICATION_XML})
    public void remove(PSAssetFolderRelationship assetFolderRelationship)
    {
        try {
            remove(assetFolderRelationship, false);
        } catch (IPSItemWorkflowService.PSItemWorkflowServiceException | PSDataServiceException e) {
            throw new WebApplicationException(e);
        }
    }
    
    @POST
    @Path("/forceRemove/")
    @Consumes({MediaType.APPLICATION_JSON,MediaType.APPLICATION_XML})
    public void forceRemove(PSAssetFolderRelationship assetFolderRelationship)
    {
        try {
            remove(assetFolderRelationship, true);
        } catch (PSDataServiceException | IPSItemWorkflowService.PSItemWorkflowServiceException e) {
            throw new WebApplicationException(e);
        }
    }
    
    @GET
    @Path("/validateDelete/{id}")
    @Produces({MediaType.APPLICATION_JSON,MediaType.APPLICATION_XML})
    public PSNoContent validateDelete(@PathParam(PSRestServicePathConstants.ID_PATH_PARAM) String id)
    {
        try {
            String opName = "validateDelete";
            PSValidationErrorsBuilder builder =
                    validateParameters(opName).rejectIfBlank("id", id).throwIfInvalid();

            validateForDelete(id, builder);

            PSNoContent noContent = new PSNoContent(opName);
            noContent.setResult("SUCCESS");
            return noContent;
        } catch (PSValidationException | IPSItemWorkflowService.PSItemWorkflowServiceException e) {
           throw new WebApplicationException(e);
        }
    }
    
    @GET
    @Path("/forms/{site}")
    @Produces({MediaType.APPLICATION_JSON,MediaType.APPLICATION_XML})
    /**
     * This service method discovers all forms in the system.  This includes all published form assets as well as forms
     * for which submission data exists on the delivery tier but an asset does not.
     * 
     * @return collection of form summaries, never <code>null</code>, may be empty.
     */
    public Collection<PSFormSummary> getForms(@PathParam("site") String site)
    {
        List<PSFormSummary> sums = new ArrayList<>();
<<<<<<< HEAD

        Map<String, PSFormSummary> formAssetSums;
        try {
            formAssetSums = getPublishedForms();
        } catch (PSAssetServiceException | IPSGenericDao.LoadException e) {
            throw new WebApplicationException(e);
        }

        List<PSFormSummary> formDataSums;
        try {
            formDataSums = formDataService.getAllFormData(site);
        } catch (IPSFormDataService.PSFormDataServiceException e) {
            throw new WebApplicationException(e);
        }
=======
        
        Map<String, PSFormSummary> formAssetSums = getPublishedForms();
        List<PSFormSummary> formDataSums = formDataService.getAllFormData(site);
>>>>>>> 6aa7fdfb
        for (PSFormSummary formDataSum : formDataSums)
        {
            String name = formDataSum.getName().toLowerCase();
            if (!formAssetSums.containsKey(name))
            {
                 sums.add(formDataSum);               
            }
            else
            {
                PSFormSummary formAssetSum = formAssetSums.get(name);
                formAssetSum.setNewSubmissions(formDataSum.getNewSubmissions());
                formAssetSum.setTotalSubmissions(formDataSum.getTotalSubmissions());
                formAssetSum.setSite(site);
                sums.add(formAssetSum);
                formAssetSums.remove(name);
            }
        }
        
        sums.addAll(formAssetSums.values());
                
        return sums;
    }
    
    @POST
    @Path("/updateAsset/{pageId}/{assetId}")
    @Produces({MediaType.APPLICATION_JSON,MediaType.APPLICATION_XML})
    public PSNoContent updateAsset(@PathParam("pageId")String pageId, @PathParam("assetId")String assetId)
    {
        try {
            assetService.updateAsset(pageId, assetId);
        } catch (PSAssetServiceException e) {
            throw new WebApplicationException(e);
        }
        return new PSNoContent();
    }
    
    /**
     * Copy a widget's local content to a shared asset using the supplied name, folder, and relationship.  The asset 
     * specified by the relationship will be copied and the new shared copy will be related to the widget specified by
     * the relationship. 
     * 
     * @param name The name to use for the new asset.
     * @param path The path that specifies the folder in which to create the asset, must be
     * a valid path.
     * @param awRel The source asset-widget relationship, must specify local content.
     * 
     * @return The new relationship id.
     */
    @POST
    @Path("/shareLocalContent/{name}/{path:.*}")
    @Produces(MediaType.TEXT_PLAIN)
    @Consumes({MediaType.APPLICATION_JSON,MediaType.APPLICATION_XML})
    public String shareLocalContent(@PathParam("name")String name, @PathParam("path") String path, PSAssetWidgetRelationship awRel) 
    {
        try {
            return assetService.shareLocalContent(name, path, awRel);
        } catch (PSAssetServiceException e) {
            throw new WebApplicationException(e);
        }
    }
    
    @GET
    @Path("/unusedAssets/{pageId}")
    @Produces({MediaType.APPLICATION_JSON,MediaType.APPLICATION_XML})
    @Consumes({MediaType.APPLICATION_JSON,MediaType.APPLICATION_XML})
    public PSUnusedAssetSummaryList getUnusedAssets(@PathParam("pageId") String pageId)
    {
        PSPage page;
        try {
            PSValidationErrorsBuilder builder =
                    validateParameters("unusedAssets").rejectIfBlank("pageId", pageId);
            builder.throwIfInvalid();

            page = pageService.load(pageId);
        } catch (IPSDataService.DataServiceLoadException | PSValidationException | IPSDataService.DataServiceNotFoundException e) {
            throw new WebApplicationException(e);
        }

        PSTemplate template = templateService.load(page.getTemplateId());
        Set<PSOrphanedAssetSummary> unused = getOrphanedAssetsSummaries(page, template);
        
        List<PSUnusedAssetSummary> unusedAssets = new ArrayList<>();
        Map<String, Integer> assetOcurrences = new HashMap<>();
        for(PSOrphanedAssetSummary orphanedAsset : unused)
        {
            try {
                PSDataItemSummary summary = assetService.load(orphanedAsset.getId(), true);
                unusedAssets.add(getUnusedAssetSummary(summary, assetOcurrences, orphanedAsset));
            } catch (PSDataServiceException e) {
                log.error(e.getMessage());
                log.debug(e.getMessage(),e);
            }
        }
        Collections.sort(unusedAssets);
        
        return new PSUnusedAssetSummaryList(unusedAssets);
    }

    @POST
    @Path("/createWidgetAsset")
    @Consumes({MediaType.APPLICATION_JSON,MediaType.APPLICATION_XML})
    public void createWidgetAsset(PSCreateAssetRequest cvtReq) {
     try{
        notNull(cvtReq);

        // nothing to do if we have no original asset
        if (isBlank(cvtReq.getOriginalAssetId())) {
            return;
        }
        //Make sure we have non revision specific guid for the owner.
        IPSGuid guid = idMapper.getGuid(cvtReq.getOwnerId());
        PSLocator loc = idMapper.getLocator(guid);
        loc.setRevision(-1);
        guid = idMapper.getGuid(loc);
        cvtReq.setOwnerId(guid.toString());

        boolean isPage = pageService.isPageItem(cvtReq.getOwnerId());
        validateOwnerIsCheckedOut(cvtReq.getOwnerId(), isPage);

        PSItemStatus status = null;
        if (isPage) {
            status = contentWs.prepareForEdit(idMapper.getGuid(cvtReq.getOwnerId()));
        }

        PSAsset richText = assetService.createAssetFromSourceAsset(cvtReq.getOriginalAssetId(),
                cvtReq.getTargetAssetType());

        widgetAssetRelationshipService.createRelationship(richText.getId(),
                cvtReq.getOwnerId(), cvtReq.getWidgetId(), cvtReq.getWidgetName(),
                cvtReq.isSharedAsset());

        if (cvtReq.isSharedAsset()) {
            itemWorkflowService.transition(richText.getId(), IPSItemWorkflowService.TRANSITION_TRIGGER_APPROVE);
        }

        if (isPage) {
            contentWs.releaseFromEdit(Arrays.asList(status), false);
        }
    } catch (PSDataServiceException | IPSItemWorkflowService.PSItemWorkflowServiceException e) {
         throw new WebApplicationException(e);
     }
    }

    /**
     * If the owner of the asset is a page, and the user is editing a template,
     * a validation is needed for the page. The page must be checked out to the
     * current user or not checked out at all. A {@link PSAssetServiceException}
     * is thrown if the page is checked out to another user.
     * 
     * @param ownerId {@link String} with the id of the owner. Assumed not
     *            <code>null</code> or empty.
     * @param isPage if <code>true</code> it indicates that the owner of the
     *            asset is a page. If <code>false</code> it indicates that the
     *            owner of the asset is a template.
     */
    private void validateOwnerIsCheckedOut(String ownerId, boolean isPage) throws IPSItemWorkflowService.PSItemWorkflowServiceException, PSValidationException, PSAssetServiceException {

        if(!isPage)
        {
            return;
        }

        if(!itemWorkflowService.isModifyAllowed(ownerId))
        {
            String msg = "The conversion is not allowed cause the page that owns the asset is checked out to another user";
            throw new PSAssetServiceException(msg);
        }
    }

    /**
     * Converts the {@link PSDataItemSummary} object into a
     * {@link PSUnusedAssetSummary} object, and also adds the label and the
     * correct asset name (into the 'title' field).
     * 
     * @param summary {@link PSDataItemSummary} object, assumed not
     *            <code>null</code>.
     * @param assetOcurrences {@link Map}<{@link String}, {@link Integer}> where
     *            the key is the asset type, and the value is the amount of
     *            occurrences of that type in the arrays of assets. Assumed not
     *            <code>null</code>
     * @param orphanedAsset {@link PSOrphanAssetsSummary} which has the values
     *            that we need to set into the Unused asset summary object.
     *            Assumed not <code>null</code>.
     * @return a {@link PSUnusedAssetSummary}, never <code>null</code>.
     */
    private PSUnusedAssetSummary getUnusedAssetSummary(PSDataItemSummary summary, Map<String, Integer> assetOcurrences,
            PSOrphanedAssetSummary orphanedAsset) throws PSDataServiceException {
        PSUnusedAssetSummary unused = new PSUnusedAssetSummary(summary);
        unused.setLabel(getContentTypeLabel(summary.getType()));
        unused.setTitle(getAssetName(unused, orphanedAsset.getWidgetName(), assetOcurrences));
        unused.setWidgetId(orphanedAsset.getSlotId());
        unused.setRelationshipId(orphanedAsset.getRelationshipId());

        String icon = getWidgetIcon(unused.getType());
        if (!StringUtils.isBlank(icon))
        {
            unused.setIcon(icon);
            unused.setOverIcon(buildOverIcon(icon));
        }

        return unused;
    }

    /**
     * Build the path of the Over Icon. It is the same as the asset icon, just
     * adding the 'Over' word in the last part of the file name. For example,
     * for icon widgetIcon.png, the over icon would be widgetIconOver.png.
     * 
     * @param icon the path of the asset icon. Assumed not blank.
     * @return a {@link String}, never blank.
     */
    private String buildOverIcon(String icon)
    {
        int index = icon.lastIndexOf(".");

        String path = icon.substring(0, index) + "Over" + icon.substring(index);

        File overIconFile = new File(PSServer.getRxDir() + path);
        
        return (overIconFile.exists()) ? path : icon;
    }

    /**
     * Iterates over the widget definitions and gets the right icon for the
     * given asset type. This operation is necessary because the icon by default
     * is the one used in the finder. We need to get the same icons that are
     * being used in widget tray.
     * 
     * @param type a {@link String}. Assumed not blank.
     * @return a {@link String} representing the path to the asset icon. May be
     *         blank.
     */
    private String getWidgetIcon(String type) throws PSDataServiceException {
        IPSWidgetService widgetService = (IPSWidgetService) getWebApplicationContext().getBean("widgetService");
        
        List<PSWidgetSummary> widgetList = widgetService.findAll();
        if (widgetList == null)
        {
            return null;
        }
        
        for(PSWidgetSummary widgetSummary : widgetList)
        {
            if (widgetSummary.getId().equalsIgnoreCase(type)
                    || widgetSummary.getName().equalsIgnoreCase(type))
            {
                return widgetSummary.getIcon();
            }
        }
        return null;
    }

    /**
     * The list of assets may contain several assets for the same type. So we
     * need a way to differentiate them. The convention is this: <li>If the
     * widget has a name, use that name. <li>if not, the first asset of a given type is
     * shown as 'Untitled Asset Type', and the second is shown as 'Untitled
     * Asset Type 2', and so on. This method builds that name.
     * 
     * @param summary {@link PSUnusedAssetSummary} object, assumed not
     *            <code>null</code>.
     * @param summary {@link String} representing the name of the widget in the
     *            relationship. May be blank.
     * @param assetOcurrences {@link Map}<{@link String}, {@link Integer}> where
     *            the key is the asset type, and the value is the amount of
     *            occurrences of that type in the arrays of assets. Assumed not
     *            <code>null</code>
     * @return {@link String} never blank.
     */
    private String getAssetName(PSUnusedAssetSummary summary, String widgetName, Map<String, Integer> assetOcurrences)
    {
        if (!StringUtils.isBlank(widgetName))
        {
            return widgetName;
        }

        String name = summary.getTitle() + " " + summary.getLabel();

        if (assetOcurrences.get(summary.getType()) == null)
        {
            // put in the next first index
            assetOcurrences.put(summary.getType(), 2);
        }
        else
        {
            Integer index = assetOcurrences.get(summary.getType());
            name += " " + index;
            assetOcurrences.put(summary.getType(), ++index);
        }
        return name;
    }

    /**
     * Each asset type has a corresponding label. This method gets that labe for
     * the given type.
     * 
     * @param type a {@link String} representing the type. Assumed not
     *            <code>null</code>.
     * @return a {@link String}, never blank. In case of an invalid content
     *         type, it returns the same content type passed as a parameter.
     */
    private String getContentTypeLabel(String type)
    {
        try
        {
            PSItemDefinition ct = itemDefManager.getItemDef(type, -1);
            return ct.getLabel();
        }
        catch (PSInvalidContentTypeException e)
        {
            // in case of an error just return the type
            return type;
        }
    }

    /**
     * Deletes the specified asset.
     * 
     * @param id never blank.
     * @param force <code>true</code> to delete without validation, <code>false</code> to validate before deleting.
     */
    private void delete(String id, boolean force) throws PSDataServiceException, IPSItemWorkflowService.PSItemWorkflowServiceException {
        // not purging is recycling.
        delete(id, force, false);
    }

    private void delete(String id, boolean force, boolean purgeItem) throws PSDataServiceException, IPSItemWorkflowService.PSItemWorkflowServiceException {
        PSValidationErrorsBuilder builder = validateParameters("delete").rejectIfBlank("id", id).throwIfInvalid();

        if (!force && !purgeItem)
        {
            validateForDelete(id, builder);
        }
        if (purgeItem) {
            assetService.delete(id);
        } else {
            int guid = idMapper.getContentId(id);
            recycleService.recycleItem(guid);
        }
    }

    /**
     * Used to remove the specified resource asset from its containing folder.  The resource is not purged from the
     * system.
     * 
     * @param assetFolderRelationship contains the resource id and folder path.
     * @param force <code>true</code> to remove without validation, <code>false</code> to validate before removing.
     * 
     * @throws PSDataServiceException if an error occurs.
     */
    private void remove(PSAssetFolderRelationship assetFolderRelationship, boolean force) throws PSDataServiceException, IPSItemWorkflowService.PSItemWorkflowServiceException {
        PSValidationErrorsBuilder builder = validateParameters("remove").rejectIfNull("assetFolderRelationship",
                assetFolderRelationship).throwIfInvalid();
        
        if (!force)
        {        
            String id = assetFolderRelationship.getAssetId();

            if (!itemWorkflowService.isModifiableByUser(id))
            {
                builder.reject("resource.removeNotAuthorized",
                        "The current user is not authorized to remove this resource");
                builder.throwIfInvalid();
            }

            if (!itemWorkflowService.getApprovedPages(id, assetFolderRelationship.getFolderPath()).isEmpty())
            {
                builder.reject("resource.removeApprovedPages",
                        "The resource is used by one or more approved pages and " + "cannot be removed");
                builder.throwIfInvalid();
            }
        }
        
        assetService.removeAssetFromFolder(assetFolderRelationship);
    }
    
    /**
     * Validates that the specified asset may be deleted.
     * 
     * @param id the asset to validate, assumed not <code>null</code>.
     * @param builder used to capture and throw validation errors, assumed not <code>null</code>.
     */
    private void validateForDelete(String id, PSValidationErrorsBuilder builder) throws IPSItemWorkflowService.PSItemWorkflowServiceException, PSValidationException {
        if (!itemWorkflowService.isModifiableByUser(id))
        {
            builder.reject("asset.deleteNotAuthorized", "The current user is not authorized to delete this asset");
            builder.throwIfInvalid();
        }

        if (widgetAssetRelationshipService.isUsedByTemplate(id))
        {
            builder.reject("asset.deleteTemplates",
                    "The asset is used by one or more templates and cannot be deleted");
            builder.throwIfInvalid();
        }

        if (!itemWorkflowService.getApprovedPages(id).isEmpty())
        {
            builder.reject("asset.deleteApprovedPages",
                    "The asset is used by one or more approved pages and cannot " + "be deleted");
            builder.throwIfInvalid();
        }

    }
    
    /**
     * Gets all of the forms in the system which are currently published to a site.
     * 
     * @return map of form name to summary object, never <code>null</code>, may be empty.  The key of this map is the
     * name of the form in lower-case.
     */
<<<<<<< HEAD
    private Map<String, PSFormSummary> getPublishedForms() throws PSAssetServiceException, IPSGenericDao.LoadException {
        Map<String, PSFormSummary> sumMap = new HashMap<String, PSFormSummary>();
=======
    private Map<String, PSFormSummary> getPublishedForms()
    {
        Map<String, PSFormSummary> sumMap = new HashMap<>();
>>>>>>> 6aa7fdfb
        
        Map<Long, PSAsset> assetMap = new HashMap<>();
        Collection<Integer> assetIds = new ArrayList<>();
        IPSWorkflowService workflowService = PSWorkflowServiceLocator.getWorkflowService();
        Collection<PSAsset> sharedForms = assetService.findByTypeAndWf(FORM_CONTENT_TYPE, 
                workflowService.getDefaultWorkflowName(), null);
        for (PSAsset sharedAsset : sharedForms)
        {
            int id = idMapper.getGuid(sharedAsset.getId()).getUUID();
            assetIds.add(id);
            assetMap.put((long) id, sharedAsset);
        }
        
        Collection<Long> pubForms = activityService.findPublishedItems(assetIds);
        for (Long pubForm : pubForms)
        {
            PSAsset formAsset = assetMap.get(pubForm);
            sumMap.put(formAsset.getName().toLowerCase(), createFormSummary(formAsset));
        }
              
        return sumMap;
    }
    
    /**
     * Creates a form summary from a given asset.
     * 
     * @param asset assumed not <code>null</code>.
     * 
     * @return a new form summary object, never <code>null</code>.
     */
    private PSFormSummary createFormSummary(PSAsset asset)
    {
        PSFormSummary sum = new PSFormSummary();
        
        String name = asset.getName();
        sum.setId(asset.getId());
        Map<String, Object> fields = asset.getFields();
        sum.setName(name);
        String title = (String) fields.get("formtitle");
        if (title != null)
            sum.setTitle(title);
        String description = (String) fields.get("description");
        if (description != null)
            sum.setDescription(description);
        sum.setType(IPSEditableItem.ASSET_TYPE);
        sum.setState(workflowHelper.getState(sum.getId()).getName());
        List<String> paths = asset.getFolderPaths();
        if (paths != null && paths.size() > 0)
        {
            String folderPath = paths.get(0);
            sum.setPath(PSPathUtils.getFinderPath(folderPath) + '/' + name);
        }
        
        return sum;
    }

}<|MERGE_RESOLUTION|>--- conflicted
+++ resolved
@@ -328,7 +328,6 @@
     @Produces({MediaType.APPLICATION_JSON,MediaType.APPLICATION_XML})
     public PSAssetEditorList getAssetEditors(@PathParam("parentFolderPath") String parentFolderPath, @QueryParam("filterDisabledWidgets") String filterDisabledWidgets, @QueryParam("widgetId") String widgetId)
     {
-<<<<<<< HEAD
         List<PSAssetEditor> assetEditors;
 
         try {
@@ -339,15 +338,6 @@
             }
         } catch (IPSItemWorkflowService.PSItemWorkflowServiceException | PSDataServiceException e) {
             throw new WebApplicationException(e);
-=======
-        List<PSAssetEditor> assetEditors = new ArrayList<>();
-                
-        if(StringUtils.isNotBlank(widgetId)){
-            assetEditors = Collections.singletonList(assetService.getAssetEditor(widgetId, parentFolderPath));
-        }
-        else{
-            assetEditors = assetService.getAssetEditors(parentFolderPath, filterDisabledWidgets);
->>>>>>> 6aa7fdfb
         }
         return new PSAssetEditorList(assetEditors);
     }
@@ -599,7 +589,6 @@
     public Collection<PSFormSummary> getForms(@PathParam("site") String site)
     {
         List<PSFormSummary> sums = new ArrayList<>();
-<<<<<<< HEAD
 
         Map<String, PSFormSummary> formAssetSums;
         try {
@@ -614,11 +603,6 @@
         } catch (IPSFormDataService.PSFormDataServiceException e) {
             throw new WebApplicationException(e);
         }
-=======
-        
-        Map<String, PSFormSummary> formAssetSums = getPublishedForms();
-        List<PSFormSummary> formDataSums = formDataService.getAllFormData(site);
->>>>>>> 6aa7fdfb
         for (PSFormSummary formDataSum : formDataSums)
         {
             String name = formDataSum.getName().toLowerCase();
@@ -1030,17 +1014,11 @@
      * @return map of form name to summary object, never <code>null</code>, may be empty.  The key of this map is the
      * name of the form in lower-case.
      */
-<<<<<<< HEAD
     private Map<String, PSFormSummary> getPublishedForms() throws PSAssetServiceException, IPSGenericDao.LoadException {
-        Map<String, PSFormSummary> sumMap = new HashMap<String, PSFormSummary>();
-=======
-    private Map<String, PSFormSummary> getPublishedForms()
-    {
         Map<String, PSFormSummary> sumMap = new HashMap<>();
->>>>>>> 6aa7fdfb
-        
-        Map<Long, PSAsset> assetMap = new HashMap<>();
-        Collection<Integer> assetIds = new ArrayList<>();
+        
+        Map<Long, PSAsset> assetMap = new HashMap<Long, PSAsset>();
+        Collection<Integer> assetIds = new ArrayList<Integer>();
         IPSWorkflowService workflowService = PSWorkflowServiceLocator.getWorkflowService();
         Collection<PSAsset> sharedForms = assetService.findByTypeAndWf(FORM_CONTENT_TYPE, 
                 workflowService.getDefaultWorkflowName(), null);
