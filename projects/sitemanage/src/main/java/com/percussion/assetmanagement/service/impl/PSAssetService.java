--- conflicted
+++ resolved
@@ -1074,11 +1074,7 @@
     /*
      * //see base interface method for details
      */
-<<<<<<< HEAD
     public List<PSAssetEditor> getAssetEditors(String parentFolderPath, String filterDisabledWidgets) throws PSDataServiceException, PSItemWorkflowServiceException {
-=======
-    public List<PSAssetEditor> getAssetEditors(String parentFolderPath, String filterDisabledWidgets) throws PSAssetServiceException, DataServiceLoadException, DataServiceNotFoundException, PSValidationException {
->>>>>>> caeaea1c
         List<PSAssetEditor> assetEditors = new ArrayList<>();
         List<PSWidgetSummary> widgetList = widgetService.findByType("All", filterDisabledWidgets);
 
@@ -1144,11 +1140,7 @@
     }
 
     @Override
-<<<<<<< HEAD
     public List<PSWidgetContentType> getAssetTypes(String filterDisabledWidgets) throws PSDataServiceException {
-=======
-    public List<PSWidgetContentType> getAssetTypes(String filterDisabledWidgets) throws DataServiceLoadException, DataServiceNotFoundException, PSValidationException {
->>>>>>> caeaea1c
         List<PSWidgetContentType> results = new ArrayList<>();
         List<PSWidgetSummary> widgetList = widgetService.findByType("All", filterDisabledWidgets);
         //Loop all widgets
