/*
 *     Percussion CMS
 *     Copyright (C) 1999-2020 Percussion Software, Inc.
 *
 *     This program is free software: you can redistribute it and/or modify
 *     it under the terms of the GNU Affero General Public License as published by the Free Software Foundation, either version 3 of the License, or (at your option) any later version.
 *
 *     This program is distributed in the hope that it will be useful,
 *     but WITHOUT ANY WARRANTY; without even the implied warranty of
 *     MERCHANTABILITY or FITNESS FOR A PARTICULAR PURPOSE.  See the
 *     GNU Affero General Public License for more details.
 *
 *     Mailing Address:
 *
 *      Percussion Software, Inc.
 *      PO Box 767
 *      Burlington, MA 01803, USA
 *      +01-781-438-9900
 *      support@percussion.com
 *      https://www.percussion.com
 *
 *     You should have received a copy of the GNU Affero General Public License along with this program.  If not, see <https://www.gnu.org/licenses/>
 */
package com.percussion.comments.service.impl;

import com.percussion.comments.data.PSComment;
import com.percussion.comments.data.PSCommentIds;
import com.percussion.comments.data.PSCommentList;
import com.percussion.comments.data.PSCommentModeration;
import com.percussion.comments.data.PSCommentsDefaultModerationState;
import com.percussion.comments.data.PSCommentsSummary;
import com.percussion.comments.data.PSCommentsSummaryList;
import com.percussion.comments.data.PSSiteComments;
import com.percussion.comments.service.IPSCommentsService;
import com.percussion.delivery.client.IPSDeliveryClient;
import com.percussion.delivery.client.IPSDeliveryClient.HttpMethodType;
import com.percussion.delivery.client.IPSDeliveryClient.PSDeliveryActionOptions;
import com.percussion.delivery.client.PSDeliveryClient;
import com.percussion.delivery.data.PSDeliveryInfo;
import com.percussion.delivery.service.IPSDeliveryInfoService;
import com.percussion.error.PSExceptionUtils;
import com.percussion.pagemanagement.data.PSPage;
import com.percussion.pagemanagement.data.PSPageSummary;
import com.percussion.pagemanagement.service.IPSPageService;
import com.percussion.pathmanagement.service.impl.PSPathUtils;
import com.percussion.pubserver.IPSPubServerService;
import com.percussion.services.error.PSNotFoundException;
import com.percussion.share.dao.IPSFolderHelper;
import com.percussion.share.dao.PSSerializerUtils;
import com.percussion.share.data.PSItemProperties;
import com.percussion.share.service.IPSDataService;
import com.percussion.share.service.exception.PSValidationException;
import com.percussion.sitemanage.dao.IPSiteDao;
import com.percussion.sitemanage.data.PSSiteSummary;
import net.sf.json.JSONArray;
import net.sf.json.JSONNull;
import net.sf.json.JSONObject;
import org.apache.commons.collections.CollectionUtils;
import org.apache.commons.lang.StringUtils;
import org.apache.commons.lang.Validate;
import org.apache.logging.log4j.LogManager;
import org.apache.logging.log4j.Logger;
import org.springframework.beans.factory.annotation.Autowired;
import org.springframework.context.annotation.Lazy;
import org.springframework.stereotype.Component;

import javax.ws.rs.Consumes;
import javax.ws.rs.GET;
import javax.ws.rs.PUT;
import javax.ws.rs.Path;
import javax.ws.rs.PathParam;
import javax.ws.rs.Produces;
import javax.ws.rs.QueryParam;
import javax.ws.rs.WebApplicationException;
import javax.ws.rs.core.MediaType;
import javax.ws.rs.core.Response;
import java.io.IOException;
import java.util.ArrayList;
import java.util.Collection;
import java.util.List;

import static org.apache.commons.lang.StringUtils.isBlank;
import static org.apache.commons.lang.StringUtils.isNotBlank;
import static org.apache.commons.lang.Validate.notNull;

/**
 * @author davidpardini
 *
 */
@Path("/comment")
@Component("commentsService")
@Lazy
public class PSCommentsService implements IPSCommentsService
{

    /**
     * The delivery service initialized by constructor, never <code>null</code>.
     */
    private IPSDeliveryInfoService deliveryService;

    private IPSPageService pageService;

    private IPSFolderHelper folderHelper;

    private IPSiteDao siteDao;

    /***
     * The license Override if any
     */
    private String licenseId="";

    @Autowired
    @Lazy
    private IPSPubServerService pubServerService;

    /**
     * Create an instance of the service.
     *
     * @param deliveryService the delivery service, not <code>null</code>.
     * @param pageService the page service, not <code>null</code>.
     */
    @Autowired
    public PSCommentsService(IPSDeliveryInfoService deliveryService, IPSPageService pageService,
                             IPSFolderHelper folderHelper, IPSiteDao siteDao)
    {
        notNull(deliveryService);
        notNull(pageService);
        notNull(folderHelper);
        this.deliveryService = deliveryService;
        this.pageService = pageService;
        this.folderHelper = folderHelper;
        this.siteDao = siteDao;

    }

    /**
     * Returns a list of all pages with comments for a given site on all
     * delivery servers. Note that if there are multiple delivery servers which
     * purport to host a site of the same name, comments between all servers
     * will be aggregated.
     *
     * @param site The name of the site to be queried. Must match the site
     *            hostname.
     * @param max Maximum number of comments to be returned <strong>per delivery
     *            server</strong>. Can be used for paging.
     * @param start At which index to start returning comments, <strong>per
     *            delivery server</strong>. Can be used for paging.
     * @return A JSON object containing a list of all requested comments on all
     *         delivery servers. Object returned resembles the following:
     *
     *         { summaries: [ { pagePath: '/somepath/page1', commentCount: 2,
     *         approvedCount: 2 }, { pagePath: '/somepath/page2', commentCount:
     *         3, approvedCount: 1 } ] }
     *
     */
    @GET
    @Path("/pageswithcomments/{site}")
    @Produces({MediaType.APPLICATION_JSON, MediaType.APPLICATION_XML})
    public List<PSCommentsSummary> getPagesWithComments(@PathParam("site") String site, @QueryParam("max") Integer max,
                                                        @QueryParam("start") Integer start)
    {
        // Prettify called url
        String maxParamString = "";
        String startParamString = "";
        String queryParamQMark = "";
        String queryParamAmper = "";
        if (max != null) {
            maxParamString = "max=" + max;
        }
        if (start != null) {
            startParamString = "start=" + start;
        }
        if (isNotBlank(startParamString) || isNotBlank(maxParamString)) {
            queryParamQMark = "?";
        }
        if (isNotBlank(startParamString) && isNotBlank(maxParamString)) {
            queryParamAmper = "&";
        }

        JSONObject postJson = new JSONObject();
        postJson.element("maxResults", max);
        postJson.elementOpt("startIndex", start);
        // TODO When this file gets refactored to allow for new
        // functionality, this line should be generalized.
        String actionUrl = COMMENT_GET_PAGES_WITH_COMMENTS + site;

        return new PSCommentsSummaryList(getCommentsSummaries(site, actionUrl, false,postJson));
    }

    /*
     * (non-Javadoc)
     * @see com.percussion.comments.service.IPSCommentsService#getCommentsSummary(java.lang.String)
     */
    public PSCommentsSummary getCommentsSummary(String id) throws IPSDataService.DataServiceLoadException, IPSDataService.DataServiceNotFoundException, PSValidationException {
        isNotBlank(id);

        PSCommentsSummary summary = new PSCommentsSummary();

        PSPageSummary pageSum = pageService.find(id);
        PSSiteSummary siteSum = siteDao.findByPath(pageSum.getFolderPath());
        String siteName = siteSum.getName();

        String actionUrl = COMMENT_GET_PAGES_WITH_COMMENTS + siteName;

        for (PSCommentsSummary sum : getCommentsSummaries(siteName, actionUrl, false,null))
        {
            if (id.equals(sum.getId()))
            {
                if (summary.getId() == null)
                {
                    summary = sum;
                }
                else
                {
                    summary.setApprovedCount(summary.getApprovedCount() + sum.getApprovedCount());
                    summary.setCommentCount(summary.getCommentCount() + sum.getCommentCount());
                    summary.setNewCount(summary.getNewCount() + sum.getNewCount());
                }
            }
        }

        return summary;
    }

    public List<PSCommentsSummary> getCommentCountsForSite(String siteName)
    {
        Validate.notEmpty(siteName);
        String actionUrl = COMMENT_GET_PAGES_WITH_COMMENTS + siteName;

        return getCommentsSummaries(siteName, actionUrl, false,null);
    }

    /*
     * (non-Javadoc)
     *
     * @see
     * com.percussion.comments.service.IPSCommentsService#getCommentsOnPage(
     * java.lang.String, java.lang.String, java.lang.Integer, java.lang.Integer)
     */
    @GET
    @Path("/commentsonpage/{site}/{pagePath:.*}")
    @Produces({MediaType.APPLICATION_JSON, MediaType.APPLICATION_XML})
    public List<PSComment> getCommentsOnPage(@PathParam("site") String site, @PathParam("pagePath") String pagePath,
                                             @QueryParam("max") Integer max, @QueryParam("start") Integer start)
    {
        try {
            List<PSComment> aggregatedComments = new ArrayList<>();

<<<<<<< HEAD
        pagePath = "/" + pagePath;

        String adminURl= pubServerService.getDefaultAdminURL(site);
        PSDeliveryInfo server = deliveryService.findByService(PSDeliveryInfo.SERVICE_COMMENTS,null,adminURl);
        if (server == null) {
            log.warn("Cannot find service of: {}", PSDeliveryInfo.SERVICE_COMMENTS);
            return aggregatedComments;
        }

        JSONObject postJson = new JSONObject();
        postJson.element("site", site);
        postJson.elementOpt("pagepath", pagePath);
=======
            if (isBlank(pagePath)) {
                pagePath = "";
            }
>>>>>>> 6cb8907b

            pagePath = "/" + pagePath;

            String adminURl = pubServerService.getDefaultAdminURL(site);
            PSDeliveryInfo server = deliveryService.findByService(PSDeliveryInfo.SERVICE_COMMENTS, null, adminURl);
            if (server == null) {
                throw new RuntimeException("Cannot find server with service of: " + PSDeliveryInfo.SERVICE_COMMENTS);
            }

            JSONObject postJson = new JSONObject();
            postJson.element("site", site);
            postJson.elementOpt("pagepath", pagePath);

            try {
                PSDeliveryClient deliveryClient = new PSDeliveryClient();
                deliveryClient.setLicenseOverride(licenseId);

                JSONArray commentsOnPage = deliveryClient.getJsonObject(
                        new PSDeliveryActionOptions(server, COMMENT_GET_COMMENTS_ON_PAGE, HttpMethodType.POST, true),
                        postJson.toString()).getJSONArray("comments");

                for (int i = 0; i < commentsOnPage.size(); i++) {
                    JSONObject jsonComment = commentsOnPage.getJSONObject(i);
                    PSComment currentComment = new PSComment();
                    currentComment.setPagePath(jsonComment.getString("pagePath"));
                    currentComment.setSiteName(jsonComment.getString("site"));
                    if (jsonComment.get("username").getClass() != JSONNull.class) {
                        currentComment.setUserName(jsonComment.getString("username"));
                    }
                    currentComment.setCommentCreateDate(jsonComment.getString("createdDate"));
                    currentComment.setCommentTitle(jsonComment.getString("title"));
                    currentComment.setCommentText(jsonComment.getString("text"));
                    currentComment.setUserEmail(jsonComment.getString("email"));
                    currentComment.setUserLinkUrl(jsonComment.getString("url"));
                    currentComment.setCommentApprovalState(jsonComment.getString("approvalState"));
                    currentComment.setCommentModerated(jsonComment.getBoolean("moderated"));
                    currentComment.setCommentViewed(jsonComment.getBoolean("viewed"));
                    currentComment.setCommentId(jsonComment.getString("id"));

                    aggregatedComments.add(currentComment);
                }
            } catch (Exception e) {
                String serviceUrl = server.getUrl() + COMMENT_GET_COMMENTS_ON_PAGE;
                log.warn("Error getting all comments data from processor at : {}. Error: {}",
                        serviceUrl,
                        PSExceptionUtils.getMessageForLog(e));
                throw new WebApplicationException(e, Response.serverError().build());
            }
<<<<<<< HEAD
        } catch (IPSDeliveryClient.PSDeliveryClientException e) {
            e.printStackTrace();
        }


        return new PSCommentList(aggregatedComments);
=======

            return new PSCommentList(aggregatedComments);
        } catch (IPSPubServerService.PSPubServerServiceException | PSNotFoundException e) {
            throw new WebApplicationException(e);
        }
>>>>>>> 6cb8907b
    }

    /*
     * (non-Javadoc)
     *
     * @see
     * com.percussion.comments.service.IPSCommentsService#moderate(com.percussion
     * .comments.data.PSCommentModeration)
     */
    @PUT
    @Path("/moderate/{site}")
    @Consumes({MediaType.APPLICATION_JSON, MediaType.APPLICATION_XML})
    public void moderate(@PathParam("site") String site,PSCommentModeration commentModeration)
    {
        try
        {
            String adminURl= pubServerService.getDefaultAdminURL(site);
            PSDeliveryInfo server = deliveryService.findByService(PSDeliveryInfo.SERVICE_COMMENTS,null,adminURl);

<<<<<<< HEAD
            if (server == null) {
                log.warn("Cannot find service of: {}", PSDeliveryInfo.SERVICE_COMMENTS);
                return;
=======
            //PSDeliveryInfo server = deliveryService.findByService(PSDeliveryInfo.SERVICE_COMMENTS);
            if (server == null) {
                throw new RuntimeException("Cannot find service of: " + PSDeliveryInfo.SERVICE_COMMENTS);
>>>>>>> 6cb8907b
            }

            // deletes
            if (!CollectionUtils.isEmpty(commentModeration.getDeletes()))
            {
                log.info("Deleting comments in the delivery server: {}", server.getUrl());
                moderateCommentsOnDeliveryServer(server, COMMENT_DELETE_PATH, commentModeration.getDeletes());
            }

            // approves
            if (!CollectionUtils.isEmpty(commentModeration.getApproves()))
            {
                log.info("Approving comments in the delivery server: {}", server.getUrl());
                moderateCommentsOnDeliveryServer(server, COMMENT_APPROVE_PATH, commentModeration.getApproves());
            }

            // rejects
            if (!CollectionUtils.isEmpty(commentModeration.getRejects()))
            {
                log.info("Rejecting comments in the delivery server: {}", server.getUrl());
                moderateCommentsOnDeliveryServer(server, COMMENT_REJECT_PATH, commentModeration.getRejects());
            }
        }
        catch (Exception ex)
        {
            log.error("There was an error in moderating comments in the delivery server. Error: {}", ex.getMessage());
            log.debug(ex.getMessage(), ex);

            throw new WebApplicationException(ex, Response.serverError().build());
        }
    }

    @PUT
    @Path("/defaultModerationState")
    @Consumes({MediaType.APPLICATION_JSON, MediaType.APPLICATION_XML})
    public void setDefaultModerationState(PSCommentsDefaultModerationState data)
    {
        try
        {
            String adminURl= pubServerService.getDefaultAdminURL(data.getSite());
            PSDeliveryInfo server = deliveryService.findByService(PSDeliveryInfo.SERVICE_COMMENTS,null,adminURl);
<<<<<<< HEAD
            if(server == null){
                log.warn("Cannot find service of: {}", PSDeliveryInfo.SERVICE_COMMENTS);
                return;
            }

=======
>>>>>>> 6cb8907b
            PSDeliveryClient deliveryClient = new PSDeliveryClient();
            deliveryClient.setLicenseOverride(licenseId);

            JSONObject setState = new JSONObject();
            setState.put("site", data.getSite());
            setState.put("state", data.getState());
            deliveryClient.push(new PSDeliveryActionOptions(server, COMMENT_DEFAULT_MODERATION_STATE_PATH,
                    HttpMethodType.PUT, true), setState.toString());
        }
        catch (Exception e)
        {
<<<<<<< HEAD
            log.error("An unknown error occurred while retrieving the default moderation setting: {}",e.getMessage());
            throw new WebApplicationException(e);
=======
            log.error("An unknown error occurred while retrieving the default moderation setting. Error: {}",PSExceptionUtils.getMessageForLog(e));
            log.debug(PSExceptionUtils.getDebugMessageForLog(e));
            throw new RuntimeException("An unknown error occurred while retrieving the default moderation setting");
>>>>>>> 6cb8907b
        }
    }

    @GET
    @Path("/defaultModerationState/{site}")
    @Produces(MediaType.TEXT_PLAIN)
    public String getDefaultModerationState(@PathParam("site") String site)
    {
        try
        {
            String adminURl= pubServerService.getDefaultAdminURL(site);
            PSDeliveryInfo server = deliveryService.findByService(PSDeliveryInfo.SERVICE_COMMENTS,null,adminURl);
            if(server == null){
                log.warn("Cannot find service of: {}", PSDeliveryInfo.SERVICE_COMMENTS);
                return "";
            }
            PSDeliveryClient deliveryClient = new PSDeliveryClient();
            deliveryClient.setLicenseOverride(licenseId);

            String moderationState = deliveryClient.getString(new PSDeliveryActionOptions(server,
                    COMMENT_GET_DEFAULT_MODERATION_STATE_PATH + "/" + site, HttpMethodType.GET, true));

            if (moderationState.equals("APPROVED") || moderationState.equals("REJECTED"))
            {
                JSONObject returnObject = new JSONObject();
                returnObject.put("defaultModerationState", moderationState);
                return returnObject.toString();
            }
            else
            {
                log.error("Unknown default moderation state: {}", moderationState);
                throw new WebApplicationException(Response.serverError().build());
            }
        }
        catch (Exception e)
        {
            String msg = "An error occurred while retrieving the default moderation setting.  "
                    + e.getMessage();

<<<<<<< HEAD
            log.error(msg);
            throw new WebApplicationException(msg);
=======
            log.error("{}, Error: {}", msg,PSExceptionUtils.getMessageForLog(e));
            log.debug(PSExceptionUtils.getDebugMessageForLog(e));

            throw new RuntimeException(msg);
>>>>>>> 6cb8907b
        }
    }

    /**
     * Moderates a list of comments in the given delivery server, according to
     * the url action.
     *
     * @param server The delivery server where moderation will take place. Must
     *            not be <code>null</code>.
     * @param urlAction The URL action part. Must not be <code>null</code>.
     * @param commentsToModerate A list of comments to moderate. Must not be
     *            <code>null</code>, maybe empty.
     * @throws IOException
     */
    private void moderateCommentsOnDeliveryServer(PSDeliveryInfo server, String urlAction,
                                                  Collection<PSSiteComments> commentsToModerate) throws IOException, IPSDeliveryClient.PSDeliveryClientException {
        // Create JSON object to send to the delivery server
        PSCommentIds commentIds = new PSCommentIds();
        for (PSSiteComments siteComments : commentsToModerate) {
            commentIds.getComments().addAll(siteComments.getComments());
        }

        // Set the delivery client to use HTTPS information (protocol and port)
        // to connect
        // to the delivery tier.
        PSDeliveryClient deliveryClient = new PSDeliveryClient();
        deliveryClient.setLicenseOverride(licenseId);

        deliveryClient.push(new PSDeliveryActionOptions(server, urlAction, HttpMethodType.PUT, true),
                PSSerializerUtils.getJsonFromObject(commentIds));
    }

    /**
     * Populates the PSCommentsSummary object with page and comments
     * information. Page link title will be different based on the availability
     * of the given pagepath(part of the pageObj) on the CM1 system
     *
     * @param siteName
     * @param pageObj comes from the delivery tier server
     * @param countsOnly <code>true</code> to load only the comment counts, <code>false</code> to include page data as well (much more expensive)
     *
     * @return PSCommentsSummary for the page
     */
    private PSCommentsSummary getCommentSummary(String siteName, JSONObject pageObj, boolean countsOnly)
    {
        PSCommentsSummary sum = new PSCommentsSummary();
        PSPage page = null;

        sum.setCommentCount(pageObj.getInt("commentCount"));
        sum.setApprovedCount(pageObj.getInt("approvedCount"));
        sum.setNewCount(pageObj.getInt("newCommentCount"));
        sum.setPagePath(pageObj.getString("pagePath"));

        String fullPagePath = SITES + siteName + sum.getPagePath();

        if (countsOnly)
        {
            sum.setPath(fullPagePath);
            return sum;
        }

        // set default date in case if error or page not find
        sum.setDatePosted("");
        try
        {
            page = pageService.findPageByPath(fullPagePath);
            if (page != null)
            {
                sum.setPath(fullPagePath);

                sum.setSummary(page.getSummary());

                PSItemProperties itemProperties = folderHelper.findItemProperties(PSPathUtils.getFolderPath(fullPagePath));
                sum.setDatePosted(itemProperties.getLastPublishedDate());
            }
        }
        catch (Exception e)
        {
            // If something goes wrong while getting the page by path, just move
            // on writing
            // the error to the log.
            log.warn("Error occurred while finding the page by path : {}", fullPagePath, e);
        }

        if (page == null)
        {
            sum.setId(null);
            return sum;
        }
        else if (StringUtils.isEmpty(page.getLinkTitle()))
        {
            sum.setPageLinkTitle(page.getName());
        }
        else
        {
            sum.setPageLinkTitle(page.getLinkTitle());
        }
        sum.setId(page.getId());
        return sum;
    }

    /**
     * Finds the comments summaries for the specified site.
     *
     * @param name of the site.
     * @param url action url used to request the comment information from the delivery tier.
     *
     * @return list of comment summaries for the site.
     */
    private List<PSCommentsSummary> getCommentsSummaries(String name, String url, boolean countsOnly,JSONObject postJson)
    {
        if(postJson==null){
            postJson = new JSONObject();
            postJson.element("maxResults", "");
            postJson.elementOpt("startIndex", "");
        }
        List<PSCommentsSummary> summaries = new ArrayList<>();

        // Loop through all available servers. We don't actually know which
        // server the given site is on,
        // so we take the brute force approach, and just try them all.
        String adminURl= null;
        try {
            adminURl = pubServerService.getDefaultAdminURL(name);
        } catch (IPSPubServerService.PSPubServerServiceException | PSNotFoundException e) {
            throw new WebApplicationException(e);
        }
        PSDeliveryInfo server = deliveryService.findByService(PSDeliveryInfo.SERVICE_COMMENTS,null,adminURl);
        if (server == null) {
<<<<<<< HEAD
            log.warn("Cannot find service of: {}", PSDeliveryInfo.SERVICE_COMMENTS);
            return summaries;
=======
            throw new RuntimeException("Cannot find service of: " + PSDeliveryInfo.SERVICE_COMMENTS);
>>>>>>> 6cb8907b
        }

        try
        {
            PSDeliveryClient deliveryClient = new PSDeliveryClient();
            deliveryClient.setLicenseOverride(licenseId);
            JSONArray siteInfo = deliveryClient.getJsonObject(new PSDeliveryActionOptions(server, url, HttpMethodType.POST, true),postJson.toString())
                    .getJSONArray("summaries");
            // Because we're looping through all servers, we need to
            // aggregate the results,
            // so we loop though them and assign them to a results list.
            for (int i = 0; i < siteInfo.size(); i++)
            {
                JSONObject pageObj = siteInfo.getJSONObject(i);
                summaries.add(getCommentSummary(name, pageObj, countsOnly));
            }
        }
        catch (Exception e)
        {
            String urlStr = server.getUrl() + url;
            log.warn("Error getting all comments data from processor at : {}", urlStr, e);
            throw new WebApplicationException(e, Response.serverError().build());
        }

        return summaries;
    }

    /**
     * Logger for this service.
     */
<<<<<<< HEAD
    public static Logger log = LogManager.getLogger(PSCommentsService.class);
=======
    private static final Logger log = LogManager.getLogger(PSCommentsService.class);
>>>>>>> 6cb8907b

    private static final String COMMENT_GET_COMMENTS_ON_PAGE = "/perc-comments-services/comment/moderation/asmoderator";

    private static final String COMMENT_GET_PAGES_WITH_COMMENTS = "/perc-comments-services/comment/pageswithcomments/";

    private static final String COMMENT_GET_DEFAULT_MODERATION_STATE_PATH = "/perc-comments-services/comment/defaultModerationState";

    private static final String COMMENT_DELETE_PATH = "/perc-comments-services/comment/moderation/delete";

    private static final String COMMENT_APPROVE_PATH = "/perc-comments-services/comment/moderation/approve";

    private static final String COMMENT_REJECT_PATH = "/perc-comments-services/comment/moderation/reject";

    private static final String COMMENT_DEFAULT_MODERATION_STATE_PATH = "/perc-comments-services/comment/moderation/defaultModerationState";

    private static final String SITES = "/Sites/";

    /***
     * @see IPSCommentsService#setLicenseOverride(String licenseId)
     */
    @Override
    public void setLicenseOverride(String licenseId) {
        this.licenseId = licenseId;
    }

    /***
     * @see IPSCommentsService#getLicenseOverride()
     */
    @Override
    public String getLicenseOverride() {
        return this.licenseId;
    }

}<|MERGE_RESOLUTION|>--- conflicted
+++ resolved
@@ -32,7 +32,6 @@
 import com.percussion.comments.data.PSCommentsSummaryList;
 import com.percussion.comments.data.PSSiteComments;
 import com.percussion.comments.service.IPSCommentsService;
-import com.percussion.delivery.client.IPSDeliveryClient;
 import com.percussion.delivery.client.IPSDeliveryClient.HttpMethodType;
 import com.percussion.delivery.client.IPSDeliveryClient.PSDeliveryActionOptions;
 import com.percussion.delivery.client.PSDeliveryClient;
@@ -246,24 +245,9 @@
         try {
             List<PSComment> aggregatedComments = new ArrayList<>();
 
-<<<<<<< HEAD
-        pagePath = "/" + pagePath;
-
-        String adminURl= pubServerService.getDefaultAdminURL(site);
-        PSDeliveryInfo server = deliveryService.findByService(PSDeliveryInfo.SERVICE_COMMENTS,null,adminURl);
-        if (server == null) {
-            log.warn("Cannot find service of: {}", PSDeliveryInfo.SERVICE_COMMENTS);
-            return aggregatedComments;
-        }
-
-        JSONObject postJson = new JSONObject();
-        postJson.element("site", site);
-        postJson.elementOpt("pagepath", pagePath);
-=======
             if (isBlank(pagePath)) {
                 pagePath = "";
             }
->>>>>>> 6cb8907b
 
             pagePath = "/" + pagePath;
 
@@ -312,20 +296,11 @@
                         PSExceptionUtils.getMessageForLog(e));
                 throw new WebApplicationException(e, Response.serverError().build());
             }
-<<<<<<< HEAD
-        } catch (IPSDeliveryClient.PSDeliveryClientException e) {
-            e.printStackTrace();
-        }
-
-
-        return new PSCommentList(aggregatedComments);
-=======
 
             return new PSCommentList(aggregatedComments);
         } catch (IPSPubServerService.PSPubServerServiceException | PSNotFoundException e) {
             throw new WebApplicationException(e);
         }
->>>>>>> 6cb8907b
     }
 
     /*
@@ -345,15 +320,9 @@
             String adminURl= pubServerService.getDefaultAdminURL(site);
             PSDeliveryInfo server = deliveryService.findByService(PSDeliveryInfo.SERVICE_COMMENTS,null,adminURl);
 
-<<<<<<< HEAD
-            if (server == null) {
-                log.warn("Cannot find service of: {}", PSDeliveryInfo.SERVICE_COMMENTS);
-                return;
-=======
             //PSDeliveryInfo server = deliveryService.findByService(PSDeliveryInfo.SERVICE_COMMENTS);
             if (server == null) {
                 throw new RuntimeException("Cannot find service of: " + PSDeliveryInfo.SERVICE_COMMENTS);
->>>>>>> 6cb8907b
             }
 
             // deletes
@@ -395,14 +364,6 @@
         {
             String adminURl= pubServerService.getDefaultAdminURL(data.getSite());
             PSDeliveryInfo server = deliveryService.findByService(PSDeliveryInfo.SERVICE_COMMENTS,null,adminURl);
-<<<<<<< HEAD
-            if(server == null){
-                log.warn("Cannot find service of: {}", PSDeliveryInfo.SERVICE_COMMENTS);
-                return;
-            }
-
-=======
->>>>>>> 6cb8907b
             PSDeliveryClient deliveryClient = new PSDeliveryClient();
             deliveryClient.setLicenseOverride(licenseId);
 
@@ -412,16 +373,12 @@
             deliveryClient.push(new PSDeliveryActionOptions(server, COMMENT_DEFAULT_MODERATION_STATE_PATH,
                     HttpMethodType.PUT, true), setState.toString());
         }
+        // TODO: add more specific exception handlers. Can't right now because delivery tier hides them
         catch (Exception e)
         {
-<<<<<<< HEAD
-            log.error("An unknown error occurred while retrieving the default moderation setting: {}",e.getMessage());
-            throw new WebApplicationException(e);
-=======
             log.error("An unknown error occurred while retrieving the default moderation setting. Error: {}",PSExceptionUtils.getMessageForLog(e));
             log.debug(PSExceptionUtils.getDebugMessageForLog(e));
             throw new RuntimeException("An unknown error occurred while retrieving the default moderation setting");
->>>>>>> 6cb8907b
         }
     }
 
@@ -434,10 +391,6 @@
         {
             String adminURl= pubServerService.getDefaultAdminURL(site);
             PSDeliveryInfo server = deliveryService.findByService(PSDeliveryInfo.SERVICE_COMMENTS,null,adminURl);
-            if(server == null){
-                log.warn("Cannot find service of: {}", PSDeliveryInfo.SERVICE_COMMENTS);
-                return "";
-            }
             PSDeliveryClient deliveryClient = new PSDeliveryClient();
             deliveryClient.setLicenseOverride(licenseId);
 
@@ -459,17 +412,12 @@
         catch (Exception e)
         {
             String msg = "An error occurred while retrieving the default moderation setting.  "
-                    + e.getMessage();
-
-<<<<<<< HEAD
-            log.error(msg);
-            throw new WebApplicationException(msg);
-=======
+                    + e.getLocalizedMessage();
+
             log.error("{}, Error: {}", msg,PSExceptionUtils.getMessageForLog(e));
             log.debug(PSExceptionUtils.getDebugMessageForLog(e));
 
             throw new RuntimeException(msg);
->>>>>>> 6cb8907b
         }
     }
 
@@ -485,7 +433,8 @@
      * @throws IOException
      */
     private void moderateCommentsOnDeliveryServer(PSDeliveryInfo server, String urlAction,
-                                                  Collection<PSSiteComments> commentsToModerate) throws IOException, IPSDeliveryClient.PSDeliveryClientException {
+                                                  Collection<PSSiteComments> commentsToModerate) throws IOException
+    {
         // Create JSON object to send to the delivery server
         PSCommentIds commentIds = new PSCommentIds();
         for (PSSiteComments siteComments : commentsToModerate) {
@@ -599,12 +548,7 @@
         }
         PSDeliveryInfo server = deliveryService.findByService(PSDeliveryInfo.SERVICE_COMMENTS,null,adminURl);
         if (server == null) {
-<<<<<<< HEAD
-            log.warn("Cannot find service of: {}", PSDeliveryInfo.SERVICE_COMMENTS);
-            return summaries;
-=======
             throw new RuntimeException("Cannot find service of: " + PSDeliveryInfo.SERVICE_COMMENTS);
->>>>>>> 6cb8907b
         }
 
         try
@@ -635,11 +579,7 @@
     /**
      * Logger for this service.
      */
-<<<<<<< HEAD
-    public static Logger log = LogManager.getLogger(PSCommentsService.class);
-=======
     private static final Logger log = LogManager.getLogger(PSCommentsService.class);
->>>>>>> 6cb8907b
 
     private static final String COMMENT_GET_COMMENTS_ON_PAGE = "/perc-comments-services/comment/moderation/asmoderator";
 
