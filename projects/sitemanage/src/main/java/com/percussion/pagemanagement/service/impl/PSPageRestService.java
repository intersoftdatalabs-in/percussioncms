/*
 *     Percussion CMS
 *     Copyright (C) 1999-2020 Percussion Software, Inc.
 *
 *     This program is free software: you can redistribute it and/or modify
 *     it under the terms of the GNU Affero General Public License as published by the Free Software Foundation, either version 3 of the License, or (at your option) any later version.
 *
 *     This program is distributed in the hope that it will be useful,
 *     but WITHOUT ANY WARRANTY; without even the implied warranty of
 *     MERCHANTABILITY or FITNESS FOR A PARTICULAR PURPOSE.  See the
 *     GNU Affero General Public License for more details.
 *
 *     Mailing Address:
 *
 *      Percussion Software, Inc.
 *      PO Box 767
 *      Burlington, MA 01803, USA
 *      +01-781-438-9900
 *      support@percussion.com
 *      https://www.percussion.com
 *
 *     You should have received a copy of the GNU Affero General Public License along with this program.  If not, see <https://www.gnu.org/licenses/>
 */

package com.percussion.pagemanagement.service.impl;

import com.percussion.design.objectstore.PSField;
import com.percussion.design.objectstore.PSFieldSet;
import com.percussion.design.objectstore.PSRelationshipConfig;
import com.percussion.pagemanagement.data.PSNonSEOPagesRequest;
import com.percussion.pagemanagement.data.PSPage;
import com.percussion.pagemanagement.data.PSPageChangeEvent;
import com.percussion.pagemanagement.data.PSPageChangeEvent.PSPageChangeEventType;
import com.percussion.pagemanagement.data.PSSEOStatistics;
import com.percussion.pagemanagement.data.PSSEOStatisticsList;
import com.percussion.pagemanagement.service.IPSPageService;
import com.percussion.pagemanagement.service.IPSPageService.PSPageException;
import com.percussion.pathmanagement.data.PSPathItem;
import com.percussion.pathmanagement.service.IPSPathService;
import com.percussion.recycle.service.IPSRecycleService;
import com.percussion.searchmanagement.data.PSSearchCriteria;
import com.percussion.searchmanagement.error.PSSearchServiceException;
import com.percussion.searchmanagement.service.IPSSearchService;
import com.percussion.security.SecureStringUtils;
import com.percussion.server.PSServer;
import com.percussion.services.error.PSNotFoundException;
import com.percussion.services.system.IPSSystemService;
import com.percussion.share.dao.IPSFolderHelper;
import com.percussion.share.dao.impl.PSFolderHelper;
import com.percussion.share.data.PSNoContent;
import com.percussion.share.data.PSPagedItemList;
import com.percussion.share.data.PSUnassignedResults;
import com.percussion.share.service.IPSDataService;
import com.percussion.share.service.IPSDataService.DataServiceSaveException;
import com.percussion.share.service.exception.PSBeanValidationException;
import com.percussion.share.service.exception.PSDataServiceException;
import com.percussion.share.service.exception.PSValidationException;
import com.percussion.share.validation.PSValidationErrors;
import com.percussion.share.web.service.PSRestServicePathConstants;
import org.apache.commons.lang3.BooleanUtils;
import org.apache.commons.lang3.StringUtils;
import org.apache.logging.log4j.LogManager;
import org.apache.logging.log4j.Logger;
import org.springframework.beans.factory.annotation.Autowired;
import org.springframework.context.annotation.Lazy;
import org.springframework.stereotype.Component;

import javax.ws.rs.Consumes;
import javax.ws.rs.DELETE;
import javax.ws.rs.GET;
import javax.ws.rs.POST;
import javax.ws.rs.PUT;
import javax.ws.rs.Path;
import javax.ws.rs.PathParam;
import javax.ws.rs.Produces;
import javax.ws.rs.QueryParam;
import javax.ws.rs.WebApplicationException;
import javax.ws.rs.core.MediaType;
import java.util.List;
import java.util.Map;

import static com.percussion.share.web.service.PSRestServicePathConstants.DELETE_PATH;
import static com.percussion.share.web.service.PSRestServicePathConstants.LOAD_PATH;
import static com.percussion.share.web.service.PSRestServicePathConstants.SAVE_PATH;
import static com.percussion.share.web.service.PSRestServicePathConstants.VALIDATE_PATH;
import static org.apache.commons.lang.StringUtils.isNotBlank;
import static org.apache.commons.lang.Validate.isTrue;

/**
 * CRUDS pages.
 * 
 * @author adamgent
 * @author yubingchen
 */
@Path("/page")
@Component("pageRestService")
@Lazy
public class PSPageRestService
{

    private static final Logger log =  LogManager.getLogger(PSPageRestService.class);

    /**
     * The page service.
     */
    private final IPSPageService pageService;

    /**
     * Recycle service.
     */
    private final IPSRecycleService recycleService;

    private final IPSFolderHelper folderHelper;

    private final IPSSearchService searchService;

    private final IPSSystemService systemService;

    private static final String RECYCLED_TYPE = PSRelationshipConfig.TYPE_RECYCLED_CONTENT;

    private static final String FOLDER_TYPE = PSRelationshipConfig.TYPE_FOLDER_CONTENT;

    @Autowired
    public PSPageRestService(IPSPageService pageService, IPSRecycleService recycleService, IPSFolderHelper folderHelper, IPSSearchService searchService,
                             IPSSystemService systemService)
    {
        super();
        this.pageService = pageService;
        this.recycleService = recycleService;
        this.folderHelper = folderHelper;
        this.searchService = searchService;
        this.systemService = systemService;
    }

    /**
     * This method places an item in the recycle bin.
     * @param id the id of the page to delete
     */
    @DELETE
    @Path(DELETE_PATH)
    public void delete(@PathParam("id")
                                   String id)
    {
        try {
            pageService.delete(id);
        } catch (PSValidationException e) {
            log.error(e.getMessage());
            log.debug(e.getMessage(),e);
            throw new WebApplicationException(e);
        }
    }

    /**
     * Force deletes a page.  Places it in the recycle bin.
     * @param id the id of the page to force delete.
     */
    @GET
    @Path("/forceDelete/{id}")
    public void forceDelete(@PathParam(PSRestServicePathConstants.ID_PATH_PARAM) String id)
    {
        try {
            pageService.delete(id, true);
        } catch (PSValidationException e) {
            log.error(e.getMessage());
            log.debug(e.getMessage(),e);
            throw new WebApplicationException(e);
        }
    }

    @DELETE
    @Path("/purge/{id}")
    public void purge(@PathParam("id") String id) {
        try {
            pageService.delete(id, false, true);
        } catch (PSValidationException e) {
            log.error(e.getMessage());
            log.debug(e.getMessage(),e);
            throw new WebApplicationException(e);
        }
    }

    @DELETE
    @Path("/forcePurge/{id}")
    public void forcePurge(@PathParam("id") String id) {
        try {
            pageService.delete(id, true, true);
        } catch (PSValidationException e) {
            log.error(e.getMessage());
            log.debug(e.getMessage(),e);
            throw new WebApplicationException(e);
        }
    }

    /**
     * Copies a page given its ID. Returns ID of copied page
     */
    @POST
    @Path("/copy/{id}")
    @Produces(MediaType.TEXT_PLAIN)
    public String copy(@PathParam("id") String id, @QueryParam("addToRecent") boolean addToRecent)
    {
        try {
            return pageService.copy(id, addToRecent);
        } catch (IPSPathService.PSPathNotFoundServiceException | PSDataServiceException e) {
            log.error(e.getMessage());
            log.debug(e.getMessage(),e);
            throw new WebApplicationException(e);
        }
    }

    /**
     *
     * @{inheritDoc}
     */
    @GET
    @Path(LOAD_PATH)
    @Produces({MediaType.APPLICATION_JSON, MediaType.APPLICATION_XML})
    public PSPage find(@PathParam("id") String id)
    {
        try {
            return pageService.load(id);
        } catch (IPSDataService.DataServiceLoadException | IPSDataService.DataServiceNotFoundException | PSValidationException e) {
            log.error(e.getMessage());
            log.debug(e.getMessage(),e);
            throw new WebApplicationException(e);
        }
    }

    @GET
    @Path("/folderpath/{fullPath:.*}")
    @Produces({MediaType.APPLICATION_JSON, MediaType.APPLICATION_XML})
    public PSPage findPageByPath(@PathParam("fullPath") String fullPath)
    {
        try {
            return pageService.findPageByPath(fullPath);
        } catch (PSValidationException | PSPageException e) {
            log.error(e.getMessage());
            log.debug(e.getMessage(),e);
            throw new WebApplicationException(e);
        }
    }

    public boolean isPageItem(String id) throws PSPageException {
        return pageService.isPageItem(id);
    }

    public void updateTemplateMigrationVersion(String pageId) throws PSDataServiceException {
        pageService.updateTemplateMigrationVersion(pageId);
    }

    /**
     * 
     * @{inheritDoc}
     */
    @GET
    @Path("/pagesByTemplate/{templateId}")
    @Produces({MediaType.APPLICATION_JSON, MediaType.APPLICATION_XML})
    public PSPagedItemList findPagesByTemplate(@PathParam("templateId") String templateId,
            @QueryParam("startIndex") Integer startIndex, @QueryParam("maxResults") Integer maxResults,
            @QueryParam("sortColumn") String sortColumn, @QueryParam("sortOrder") String sortOrder,
            @QueryParam("pageId") String pageId)
    {
        try {
            return pageService.findPagesByTemplate(templateId, startIndex, maxResults, sortColumn, sortOrder, pageId);
        } catch (PSDataServiceException e) {
            log.error(e.getMessage());
            log.debug(e.getMessage(),e);
            throw new WebApplicationException(e);
        }
    }

    /**
     * REST API to get the import status for cataloged pages.
     * 
     * @param sitename {@link String} with the name of the site. Must not be
     *            <code>null</code> nor empty.
     * @param startIndex {@link Integer} with the start index. The first item is
     *            1. If the value is <code>null</code>, or less than 1, it will
     *            be changed to 1.
     * @param maxResults {@link Integer} indicating the maximum amount of
     *            results to return. May be <code>null</code>, but if it isn't
     *            <code>null</code>, it must be greater than 0.
     * @return {@link PSUnassignedResults} with the results, never
     *         <code>null</code>.
     */
    @GET
    @Path("/unassignedPagesBySite/{sitename}")
    @Produces({MediaType.APPLICATION_JSON, MediaType.APPLICATION_XML})
    public PSUnassignedResults getUnassignedPagesBySite(@PathParam("sitename") String sitename,
            @QueryParam("startIndex") Integer startIndex, @QueryParam("maxResults") Integer maxResults)
    {
        try {
            return pageService.getUnassignedPagesBySite(sitename, startIndex, maxResults);
        } catch (PSPageException e) {
            log.error(e.getMessage());
            log.debug(e.getMessage(),e);
            throw new WebApplicationException(e);
        }
    }

    @POST
    @Path("/clearMigrationEmptyFlag/{pageid}")
    @Produces({MediaType.APPLICATION_JSON, MediaType.APPLICATION_XML})
    public PSNoContent clearMigrationEmptyFlag(@PathParam("pageid") String pageid)
    {
        try {
            return pageService.clearMigrationEmptyFlag(pageid);
        } catch (PSDataServiceException e) {
            log.error(e.getMessage());
            log.debug(e.getMessage(),e);
            throw new WebApplicationException(e);
        }
    }

    @GET
    @Path("/migrationEmptyFlag/{pageid}")
    @Produces(MediaType.TEXT_PLAIN)
    public Boolean getMigrationEmptyFlag(@PathParam("pageid") String pageid)
    {
        try {
            return pageService.getMigrationEmptyWidgetFlag(pageid);
        } catch (IPSDataService.DataServiceLoadException | PSValidationException | IPSDataService.DataServiceNotFoundException e) {
            log.error(e.getMessage());
            log.debug(e.getMessage(),e);
            throw new WebApplicationException(e);
        }
    }

    @POST
    @Path(SAVE_PATH)
    @Produces({MediaType.APPLICATION_JSON, MediaType.APPLICATION_XML})
    @Consumes({MediaType.APPLICATION_JSON, MediaType.APPLICATION_XML})
    public PSPage save(PSPage page) throws PSBeanValidationException
    {
        try {
            return pageService.save(page);
        }catch (PSBeanValidationException bve){
            throw  bve;
        }catch (PSDataServiceException e) {
            log.error(e.getMessage());
            log.debug(e.getMessage(),e);
            throw new WebApplicationException(e);
        }
    }

    @POST
    @Path("/savePageMetadata/{pageId}")
    @Produces({MediaType.APPLICATION_JSON, MediaType.APPLICATION_XML})
    public PSNoContent savePageMetadata(@PathParam("pageId") String pageId)
    {
        if (pageId != null)
        {
            PSPageChangeEvent pageChangeEvent = new PSPageChangeEvent();
            pageChangeEvent.setPageId(pageId);
            pageChangeEvent.setType(PSPageChangeEventType.PAGE_META_DATA_SAVED);
            pageService.notifyPageChange(pageChangeEvent);
        }
        return new PSNoContent();
    }

    @PUT
    @Path("/changeTemplate/{pageId}/{templateId}")
    @Produces({MediaType.APPLICATION_JSON, MediaType.APPLICATION_XML})
    public PSNoContent changeTemplate(@PathParam("pageId") String pageId, @PathParam("templateId") String templateId)
    {
        try {
            isTrue(isNotBlank(pageId), "pageId may not be blank");
            isTrue(isNotBlank(templateId), "templateId may not be blank");

            pageService.changeTemplate(pageId, templateId);

            return new PSNoContent("Changed template for page.");
        } catch (PSDataServiceException e) {
            log.error(e.getMessage());
            log.debug(e.getMessage(),e);
            throw new WebApplicationException(e);
        }
    }

    /**
     * Restores a page to its original location under //Sites.
     * @param pageId the id of the page.
     * @return no content object.
     */
    @PUT
    @Path("/restorePage/{pageId}")
    @Produces({MediaType.APPLICATION_JSON, MediaType.APPLICATION_XML})
    public PSNoContent restorePage(@PathParam("pageId") String pageId) throws PSPageException
    {
        isTrue(isNotBlank(pageId), "pageId may not be blank");

        boolean isValidForRecycle = false;
        boolean hasErrors = false;
        try {
            PSPathItem item = folderHelper.findItemById(pageId, RECYCLED_TYPE);
            String folderPath = item.getFolderPaths().get(0);
            String pathToCheck = PSFolderHelper.getOppositePath(folderPath);
            isValidForRecycle = folderHelper.isFolderValidForRecycleOrRestore(pathToCheck, folderPath, FOLDER_TYPE, RECYCLED_TYPE);
        } catch (Exception e) {
            hasErrors = true;
        }

        if (hasErrors || !isValidForRecycle) {
            throw new PSPageException("Problem restoring page.  There may be a complication due to a folder with the" +
                    " same name being in the destination location.  Restoring the entire folder should restore the folder" +
                    " to the target location.");
        }

        if (isValidForRecycle)
            recycleService.restoreItem(pageId);

        return new PSNoContent("Successfully restored page.");
    }

    @GET
    @Path("/pageEditUrl/{id}")
    @Produces(MediaType.TEXT_PLAIN)
    public String getPageEditUrl(@PathParam("id") String id)
    {
        isTrue(isNotBlank(id), "id may not be blank");

        return pageService.getPageEditUrl(id);
    }

    @GET
    @Path("/pageViewUrl/{id}")
    @Produces(MediaType.TEXT_PLAIN)
    public String getPageViewUrl(@PathParam("id") String id)
    {
        isTrue(isNotBlank(id), "id may not be blank");

        return pageService.getPageViewUrl(id);
    }

    @POST
    @Path(VALIDATE_PATH)
    @Produces(value= {MediaType.APPLICATION_JSON,MediaType.APPLICATION_XML})
    @Consumes({MediaType.APPLICATION_JSON, MediaType.APPLICATION_XML})
    public PSValidationErrors validate(PSPage object)
    {
        try {
            return pageService.validate(object);
        } catch (PSValidationException | DataServiceSaveException e) {
            log.error(e.getMessage());
            log.debug(e.getMessage(),e);
            throw new WebApplicationException(e);
        }
    }

    @GET
    @Path("/validateDelete/{id}")
    @Produces(value= {MediaType.APPLICATION_JSON,MediaType.APPLICATION_XML})
    public PSNoContent validateDelete(@PathParam(PSRestServicePathConstants.ID_PATH_PARAM) String id)
    {
        try {
            pageService.validateDelete(id);

            return new PSNoContent("validateDelete");
        } catch (PSValidationException e) {
            log.error(e.getMessage());
            log.debug(e.getMessage(),e);
            throw new WebApplicationException(e);
        }
    }

    @POST
    @Path("/nonSEOPages")
    @Produces(value= {MediaType.APPLICATION_JSON,MediaType.APPLICATION_XML})
    @Consumes({MediaType.APPLICATION_JSON, MediaType.APPLICATION_XML})
    public List<PSSEOStatistics> findNonSEOPages(PSNonSEOPagesRequest request)
    {
        try {
            return new PSSEOStatisticsList(pageService.findNonSEOPages(request));
        } catch (PSDataServiceException e) {
            log.error(e.getMessage());
            log.debug(e.getMessage(),e);
            throw new WebApplicationException(e);
        }
    }

    @POST
    @Path("/searchPageByStatus")
    @Produces({MediaType.APPLICATION_JSON, MediaType.APPLICATION_XML})
    @Consumes({MediaType.APPLICATION_JSON, MediaType.APPLICATION_XML})
    public PSPagedItemList search(PSSearchCriteria criteria) throws PSSearchServiceException, PSValidationException, PSNotFoundException, IPSDataService.DataServiceLoadException {

        criteria = validateSearchCriteria(criteria);

        PSPagedItemList itemList = new PSPagedItemList();
        List<Integer> contentIdsAllowedForSite = searchService.getContentIdsForFetchingByStatus(criteria);
        itemList = searchService.searchByStatus(criteria, contentIdsAllowedForSite);

        return itemList;
    }

    private PSSearchCriteria validateSearchCriteria(PSSearchCriteria criteria) {
        Map<String,String> fields = criteria.getSearchFields();
        if(fields != null){
            SecureStringUtils.DatabaseType type=null;

            if(systemService.isMySQL())
                type = SecureStringUtils.DatabaseType.MYSQL;
            else if(systemService.isOracle())
                type = SecureStringUtils.DatabaseType.ORACLE;
            else if(systemService.isDB2())
                type = SecureStringUtils.DatabaseType.DB2;
            else if(systemService.isMsSQL())
                type = SecureStringUtils.DatabaseType.MSSQL;
            else if(systemService.isDerby()){
                type = SecureStringUtils.DatabaseType.DERBY;
            }

            PSFieldSet systemFieldSet =
                    PSServer.getContentEditorSystemDef().getFieldSet();

            for(Map.Entry<String,String> field : fields.entrySet()){

<<<<<<< HEAD
                PSField f = systemFieldSet.findFieldByName(field.getKey(), false);
                if(f!= null) {
                    if (f.getDataType().equalsIgnoreCase(PSField.DT_INTEGER) || f.getDataType().equalsIgnoreCase(PSField.DT_FLOAT)) {
                        if (!StringUtils.isNumeric(field.getValue())) {
                            throw new IllegalArgumentException(field.getKey() + " must have a numeric value for search");
                        }
                    } else if (f.getDataType().equalsIgnoreCase(PSField.DT_BOOLEAN)) {
                        Boolean b = BooleanUtils.toBoolean(field.getValue());
                        if (b == null) {
                            throw new IllegalArgumentException(field.getKey() + " requires a boolean value.");
                        }

                    } else if (f.getDataType().equalsIgnoreCase(PSField.DT_DATE)) {
                        if (!SecureStringUtils.isValidDate(field.getValue())) {
                            throw new IllegalArgumentException(field.getKey() + " must be a valid date.");
                        }
                    } else if (f.getDataType().equalsIgnoreCase(PSField.DT_TIME)) {
                        if (!SecureStringUtils.isValidTime((field.getValue()))) {
                            throw new IllegalArgumentException(field.getKey() + " must be a valid time.");
                        }
                    } else if (f.getDataType().equalsIgnoreCase(PSField.DT_BINARY) || f.getDataType().equalsIgnoreCase(PSField.DT_IMAGE)) {
                        throw new IllegalArgumentException("Can't use Binary fields in Search criteria.");
                    } else {
                        //Unsure on data type so just make sure there is no SQL injection possible DT_TEXT is covered here.
                        field.setValue(SecureStringUtils.sanitizeStringForSQLStatement(field.getValue(), type));
                    }
                }else{
                    field.setValue(SecureStringUtils.sanitizeStringForSQLStatement(field.getValue(), type));
=======
                PSField f = systemFieldSet.findFieldByName(field.getKey(), true);
                if(f != null){
                    if(f.getDataType().equalsIgnoreCase(PSField.DT_INTEGER) || f.getDataType().equalsIgnoreCase(PSField.DT_FLOAT)){
                        if(!StringUtils.isNumeric(field.getValue())){
                            throw new IllegalArgumentException(field.getKey() + " must have a numeric value for search");
                        }
                    }else if(f.getDataType().equalsIgnoreCase(PSField.DT_BOOLEAN)){
                        Boolean b = BooleanUtils.toBoolean(field.getValue());
                        if(b==null){
                            throw new IllegalArgumentException(field.getKey() + " requires a boolean value.");
                        }

                    }else if(f.getDataType().equalsIgnoreCase(PSField.DT_DATE)){
                        if(!SecureStringUtils.isValidDate(field.getValue())){
                            throw new IllegalArgumentException(field.getKey() + " must be a valid date.");
                        }
                    }else if(f.getDataType().equalsIgnoreCase(PSField.DT_TIME)){
                        if(!SecureStringUtils.isValidTime((field.getValue()))){
                            throw new IllegalArgumentException(field.getKey() + " must be a valid time.");
                        }
                    }else if(f.getDataType().equalsIgnoreCase(PSField.DT_BINARY) || f.getDataType().equalsIgnoreCase(PSField.DT_IMAGE)){
                        throw new IllegalArgumentException("Can't use Binary fields in Search criteria.");
                    }else{
                        //Unsure on data type so just make sure there is no SQL injection possible DT_TEXT is covered here.
                        field.setValue(SecureStringUtils.sanitizeStringForSQLStatement(field.getValue(),type));
                    }
>>>>>>> 7c44e794
                }
            }
            //Update the criteria with any sanitized inputs
            criteria.setSearchFields(fields);
        }
        return criteria;
    }

}<|MERGE_RESOLUTION|>--- conflicted
+++ resolved
@@ -514,8 +514,7 @@
                     PSServer.getContentEditorSystemDef().getFieldSet();
 
             for(Map.Entry<String,String> field : fields.entrySet()){
-
-<<<<<<< HEAD
+              
                 PSField f = systemFieldSet.findFieldByName(field.getKey(), false);
                 if(f!= null) {
                     if (f.getDataType().equalsIgnoreCase(PSField.DT_INTEGER) || f.getDataType().equalsIgnoreCase(PSField.DT_FLOAT)) {
@@ -544,34 +543,6 @@
                     }
                 }else{
                     field.setValue(SecureStringUtils.sanitizeStringForSQLStatement(field.getValue(), type));
-=======
-                PSField f = systemFieldSet.findFieldByName(field.getKey(), true);
-                if(f != null){
-                    if(f.getDataType().equalsIgnoreCase(PSField.DT_INTEGER) || f.getDataType().equalsIgnoreCase(PSField.DT_FLOAT)){
-                        if(!StringUtils.isNumeric(field.getValue())){
-                            throw new IllegalArgumentException(field.getKey() + " must have a numeric value for search");
-                        }
-                    }else if(f.getDataType().equalsIgnoreCase(PSField.DT_BOOLEAN)){
-                        Boolean b = BooleanUtils.toBoolean(field.getValue());
-                        if(b==null){
-                            throw new IllegalArgumentException(field.getKey() + " requires a boolean value.");
-                        }
-
-                    }else if(f.getDataType().equalsIgnoreCase(PSField.DT_DATE)){
-                        if(!SecureStringUtils.isValidDate(field.getValue())){
-                            throw new IllegalArgumentException(field.getKey() + " must be a valid date.");
-                        }
-                    }else if(f.getDataType().equalsIgnoreCase(PSField.DT_TIME)){
-                        if(!SecureStringUtils.isValidTime((field.getValue()))){
-                            throw new IllegalArgumentException(field.getKey() + " must be a valid time.");
-                        }
-                    }else if(f.getDataType().equalsIgnoreCase(PSField.DT_BINARY) || f.getDataType().equalsIgnoreCase(PSField.DT_IMAGE)){
-                        throw new IllegalArgumentException("Can't use Binary fields in Search criteria.");
-                    }else{
-                        //Unsure on data type so just make sure there is no SQL injection possible DT_TEXT is covered here.
-                        field.setValue(SecureStringUtils.sanitizeStringForSQLStatement(field.getValue(),type));
-                    }
->>>>>>> 7c44e794
                 }
             }
             //Update the criteria with any sanitized inputs
