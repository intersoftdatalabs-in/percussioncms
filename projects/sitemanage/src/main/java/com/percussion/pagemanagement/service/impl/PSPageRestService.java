/*
 *     Percussion CMS
 *     Copyright (C) 1999-2020 Percussion Software, Inc.
 *
 *     This program is free software: you can redistribute it and/or modify
 *     it under the terms of the GNU Affero General Public License as published by the Free Software Foundation, either version 3 of the License, or (at your option) any later version.
 *
 *     This program is distributed in the hope that it will be useful,
 *     but WITHOUT ANY WARRANTY; without even the implied warranty of
 *     MERCHANTABILITY or FITNESS FOR A PARTICULAR PURPOSE.  See the
 *     GNU Affero General Public License for more details.
 *
 *     Mailing Address:
 *
 *      Percussion Software, Inc.
 *      PO Box 767
 *      Burlington, MA 01803, USA
 *      +01-781-438-9900
 *      support@percussion.com
 *      https://www.percussion.com
 *
 *     You should have received a copy of the GNU Affero General Public License along with this program.  If not, see <https://www.gnu.org/licenses/>
 */

package com.percussion.pagemanagement.service.impl;

import com.percussion.design.objectstore.PSRelationshipConfig;
import com.percussion.error.PSExceptionUtils;
import com.percussion.pagemanagement.data.PSNonSEOPagesRequest;
import com.percussion.pagemanagement.data.PSPage;
import com.percussion.pagemanagement.data.PSPageChangeEvent;
import com.percussion.pagemanagement.data.PSPageChangeEvent.PSPageChangeEventType;
import com.percussion.pagemanagement.data.PSSEOStatistics;
import com.percussion.pagemanagement.data.PSSEOStatisticsList;
import com.percussion.pagemanagement.service.IPSPageService;
import com.percussion.pagemanagement.service.IPSPageService.PSPageException;
import com.percussion.pathmanagement.data.PSPathItem;
import com.percussion.pathmanagement.service.IPSPathService;
import com.percussion.recycle.service.IPSRecycleService;
import com.percussion.searchmanagement.data.PSSearchCriteria;
import com.percussion.searchmanagement.error.PSSearchServiceException;
import com.percussion.searchmanagement.service.IPSSearchService;
<<<<<<< HEAD
import com.percussion.server.PSServer;
=======
import com.percussion.services.error.PSNotFoundException;
import com.percussion.services.system.IPSSystemService;
>>>>>>> 6cb8907b
import com.percussion.share.dao.IPSFolderHelper;
import com.percussion.share.dao.impl.PSFolderHelper;
import com.percussion.share.data.PSNoContent;
import com.percussion.share.data.PSPagedItemList;
import com.percussion.share.data.PSUnassignedResults;
import com.percussion.share.service.IPSDataService;
import com.percussion.share.service.IPSDataService.DataServiceSaveException;
import com.percussion.share.service.exception.PSBeanValidationException;
import com.percussion.share.service.exception.PSDataServiceException;
import com.percussion.share.service.exception.PSValidationException;
import com.percussion.share.validation.PSValidationErrors;
import com.percussion.share.web.service.PSRestServicePathConstants;
import org.apache.logging.log4j.LogManager;
import org.apache.logging.log4j.Logger;
import org.springframework.beans.factory.annotation.Autowired;
import org.springframework.context.annotation.Lazy;
import org.springframework.stereotype.Component;

import javax.ws.rs.Consumes;
import javax.ws.rs.DELETE;
import javax.ws.rs.GET;
import javax.ws.rs.POST;
import javax.ws.rs.PUT;
import javax.ws.rs.Path;
import javax.ws.rs.PathParam;
import javax.ws.rs.Produces;
import javax.ws.rs.QueryParam;
import javax.ws.rs.WebApplicationException;
import javax.ws.rs.core.MediaType;
import java.util.List;

import static com.percussion.share.web.service.PSRestServicePathConstants.DELETE_PATH;
import static com.percussion.share.web.service.PSRestServicePathConstants.LOAD_PATH;
import static com.percussion.share.web.service.PSRestServicePathConstants.SAVE_PATH;
import static com.percussion.share.web.service.PSRestServicePathConstants.VALIDATE_PATH;
import static org.apache.commons.lang.StringUtils.isNotBlank;
import static org.apache.commons.lang.Validate.isTrue;

/**
 * CRUDS pages.
 * 
 * @author adamgent
 * @author yubingchen
 */
@Path("/page")
@Component("pageRestService")
@Lazy
public class PSPageRestService
{

    private static final Logger log =  LogManager.getLogger(PSPageRestService.class);

    /**
     * The page service.
     */
    private final IPSPageService pageService;

    /**
     * Recycle service.
     */
    private final IPSRecycleService recycleService;

    private final IPSFolderHelper folderHelper;

    private final IPSSearchService searchService;

    private final IPSSystemService systemService;

    private IPSSearchService searchService;

    private static final String RECYCLED_TYPE = PSRelationshipConfig.TYPE_RECYCLED_CONTENT;

    private static final String FOLDER_TYPE = PSRelationshipConfig.TYPE_FOLDER_CONTENT;

    @Autowired
<<<<<<< HEAD
    public PSPageRestService(IPSPageService pageService, IPSRecycleService recycleService, IPSFolderHelper folderHelper, IPSSearchService searchService)
=======
    public PSPageRestService(IPSPageService pageService, IPSRecycleService recycleService, IPSFolderHelper folderHelper, IPSSearchService searchService,
                             IPSSystemService systemService)
>>>>>>> 6cb8907b
    {
        super();
        this.pageService = pageService;
        this.recycleService = recycleService;
        this.folderHelper = folderHelper;
        this.searchService = searchService;
<<<<<<< HEAD
=======
        this.systemService = systemService;
>>>>>>> 6cb8907b
    }

    /**
     * This method places an item in the recycle bin.
     * @param id the id of the page to delete
     */
    @DELETE
    @Path(DELETE_PATH)
    public void delete(@PathParam("id")
                                   String id) throws PSValidationException
    {
        try {
            pageService.delete(id);
        } catch (PSValidationException e) {
            log.error(PSExceptionUtils.getMessageForLog(e));
            log.debug(PSExceptionUtils.getDebugMessageForLog(e));
            throw e;
        }
    }

    /**
     * Force deletes a page.  Places it in the recycle bin.
     * @param id the id of the page to force delete.
     */
    @GET
    @Path("/forceDelete/{id}")
    public void forceDelete(@PathParam(PSRestServicePathConstants.ID_PATH_PARAM) String id) throws PSValidationException
    {
        try {
            pageService.delete(id, true);
        } catch (PSValidationException e) {
            log.error(PSExceptionUtils.getMessageForLog(e));
            log.debug(PSExceptionUtils.getDebugMessageForLog(e));
            throw e;
        }
    }

    @DELETE
    @Path("/purge/{id}")
    public void purge(@PathParam("id") String id) throws PSValidationException{
        try {
            pageService.delete(id, false, true);
        } catch (PSValidationException e) {
            log.error(PSExceptionUtils.getMessageForLog(e));
            log.debug(PSExceptionUtils.getDebugMessageForLog(e));
            throw e;
        }
    }

    @DELETE
    @Path("/forcePurge/{id}")
    public void forcePurge(@PathParam("id") String id) throws PSValidationException {
        try {
            pageService.delete(id, true, true);
        } catch (PSValidationException e) {
            log.error(PSExceptionUtils.getMessageForLog(e));
            log.debug(PSExceptionUtils.getDebugMessageForLog(e));
            throw e;
        }
    }

    /**
     * Copies a page given its ID. Returns ID of copied page
     */
    @POST
    @Path("/copy/{id}")
    @Produces(MediaType.TEXT_PLAIN)
    public String copy(@PathParam("id") String id, @QueryParam("addToRecent") boolean addToRecent) throws PSBeanValidationException
    {
        try {
            return pageService.copy(id, addToRecent);
        }catch (PSBeanValidationException ex){
            log.error(ex.getMessage());
            log.debug(ex.getMessage(),ex);
            throw ex;
        } catch (IPSPathService.PSPathNotFoundServiceException | PSDataServiceException e) {
            log.error(PSExceptionUtils.getMessageForLog(e));
            log.debug(PSExceptionUtils.getDebugMessageForLog(e));
            throw new WebApplicationException(e);
        }
    }

    /**
     *
     * @{inheritDoc}
     */
    @GET
    @Path(LOAD_PATH)
    @Produces({MediaType.APPLICATION_JSON, MediaType.APPLICATION_XML})
    public PSPage find(@PathParam("id") String id) throws PSValidationException
    {
        try {
            return pageService.load(id);
        }catch (PSValidationException ex){
            log.error(ex.getMessage());
            log.debug(ex.getMessage(),ex);
            throw ex;
        } catch (IPSDataService.DataServiceLoadException | IPSDataService.DataServiceNotFoundException e) {
            log.error(PSExceptionUtils.getMessageForLog(e));
            log.debug(PSExceptionUtils.getDebugMessageForLog(e));
            throw new WebApplicationException(e);
        }
    }

    @GET
    @Path("/folderpath/{fullPath:.*}")
    @Produces({MediaType.APPLICATION_JSON, MediaType.APPLICATION_XML})
    public PSPage findPageByPath(@PathParam("fullPath") String fullPath) throws PSValidationException
    {
        try {
            return pageService.findPageByPath(fullPath);
        }catch (PSValidationException ex){
            log.error(ex.getMessage());
            log.debug(ex.getMessage(),ex);
            throw ex;
        } catch ( PSPageException e) {
            log.error(PSExceptionUtils.getMessageForLog(e));
            log.debug(PSExceptionUtils.getDebugMessageForLog(e));
            throw new WebApplicationException(e);
        }
    }

    public boolean isPageItem(String id) throws PSPageException {
        return pageService.isPageItem(id);
    }

    public void updateTemplateMigrationVersion(String pageId) throws PSDataServiceException {
        pageService.updateTemplateMigrationVersion(pageId);
    }

    /**
     * 
     * @{inheritDoc}
     */
    @GET
    @Path("/pagesByTemplate/{templateId}")
    @Produces({MediaType.APPLICATION_JSON, MediaType.APPLICATION_XML})
    public PSPagedItemList findPagesByTemplate(@PathParam("templateId") String templateId,
            @QueryParam("startIndex") Integer startIndex, @QueryParam("maxResults") Integer maxResults,
            @QueryParam("sortColumn") String sortColumn, @QueryParam("sortOrder") String sortOrder,
            @QueryParam("pageId") String pageId) throws PSValidationException
    {
        try {
            return pageService.findPagesByTemplate(templateId, startIndex, maxResults, sortColumn, sortOrder, pageId);
        }catch (PSValidationException ex){
            log.error(ex.getMessage());
            log.debug(ex.getMessage(),ex);
            throw ex;
        } catch (PSDataServiceException e) {
            log.error(PSExceptionUtils.getMessageForLog(e));
            log.debug(PSExceptionUtils.getDebugMessageForLog(e));
            throw new WebApplicationException(e);
        }
    }

    /**
     * REST API to get the import status for cataloged pages.
     * 
     * @param sitename {@link String} with the name of the site. Must not be
     *            <code>null</code> nor empty.
     * @param startIndex {@link Integer} with the start index. The first item is
     *            1. If the value is <code>null</code>, or less than 1, it will
     *            be changed to 1.
     * @param maxResults {@link Integer} indicating the maximum amount of
     *            results to return. May be <code>null</code>, but if it isn't
     *            <code>null</code>, it must be greater than 0.
     * @return {@link PSUnassignedResults} with the results, never
     *         <code>null</code>.
     */
    @GET
    @Path("/unassignedPagesBySite/{sitename}")
    @Produces({MediaType.APPLICATION_JSON, MediaType.APPLICATION_XML})
    public PSUnassignedResults getUnassignedPagesBySite(@PathParam("sitename") String sitename,
            @QueryParam("startIndex") Integer startIndex, @QueryParam("maxResults") Integer maxResults)
    {
        try {
            return pageService.getUnassignedPagesBySite(sitename, startIndex, maxResults);
        } catch (PSPageException e) {
            log.error(PSExceptionUtils.getMessageForLog(e));
            log.debug(PSExceptionUtils.getDebugMessageForLog(e));
            throw new WebApplicationException(e);
        }
    }

    @POST
    @Path("/clearMigrationEmptyFlag/{pageid}")
    @Produces({MediaType.APPLICATION_JSON, MediaType.APPLICATION_XML})
    public PSNoContent clearMigrationEmptyFlag(@PathParam("pageid") String pageid) throws PSValidationException
    {
        try {
            return pageService.clearMigrationEmptyFlag(pageid);
        }catch (PSValidationException ex){
            log.error(ex.getMessage());
            log.debug(ex.getMessage(),ex);
            throw ex;
        } catch (PSDataServiceException e) {
            log.error(PSExceptionUtils.getMessageForLog(e));
            log.debug(PSExceptionUtils.getDebugMessageForLog(e));
            throw new WebApplicationException(e);
        }
    }

    @GET
    @Path("/migrationEmptyFlag/{pageid}")
    @Produces(MediaType.TEXT_PLAIN)
    public Boolean getMigrationEmptyFlag(@PathParam("pageid") String pageid) throws PSValidationException
    {
        try {
            return pageService.getMigrationEmptyWidgetFlag(pageid);
        }catch (PSValidationException ex){
            log.error(ex.getMessage());
            log.debug(ex.getMessage(),ex);
            throw ex;
        } catch (IPSDataService.DataServiceLoadException| IPSDataService.DataServiceNotFoundException e) {
            log.error(PSExceptionUtils.getMessageForLog(e));
            log.debug(PSExceptionUtils.getDebugMessageForLog(e));
            throw new WebApplicationException(e);
        }
    }

    @POST
    @Path(SAVE_PATH)
    @Produces({MediaType.APPLICATION_JSON, MediaType.APPLICATION_XML})
    @Consumes({MediaType.APPLICATION_JSON, MediaType.APPLICATION_XML})
    public PSPage save(PSPage page) throws PSBeanValidationException
    {
        try {
            return pageService.save(page);
        }catch (PSBeanValidationException bve){
            throw  bve;
        }catch (PSDataServiceException e) {
            log.error(PSExceptionUtils.getMessageForLog(e));
            log.debug(PSExceptionUtils.getDebugMessageForLog(e));
            throw new WebApplicationException(e);
        }
    }

    @POST
    @Path("/savePageMetadata/{pageId}")
    @Produces({MediaType.APPLICATION_JSON, MediaType.APPLICATION_XML})
    public PSNoContent savePageMetadata(@PathParam("pageId") String pageId)
    {
        if (pageId != null)
        {
            PSPageChangeEvent pageChangeEvent = new PSPageChangeEvent();
            pageChangeEvent.setPageId(pageId);
            pageChangeEvent.setType(PSPageChangeEventType.PAGE_META_DATA_SAVED);
            pageService.notifyPageChange(pageChangeEvent);
        }
        return new PSNoContent();
    }

    @PUT
    @Path("/changeTemplate/{pageId}/{templateId}")
    @Produces({MediaType.APPLICATION_JSON, MediaType.APPLICATION_XML})
    public PSNoContent changeTemplate(@PathParam("pageId") String pageId, @PathParam("templateId") String templateId) throws PSValidationException
    {
        try {
            isTrue(isNotBlank(pageId), "pageId may not be blank");
            isTrue(isNotBlank(templateId), "templateId may not be blank");

            pageService.changeTemplate(pageId, templateId);

            return new PSNoContent("Changed template for page.");
        }catch (PSValidationException ex){
            log.error(ex.getMessage());
            log.debug(ex.getMessage(),ex);
            throw ex;
        } catch (PSDataServiceException e) {
            log.error(PSExceptionUtils.getMessageForLog(e));
            log.debug(PSExceptionUtils.getDebugMessageForLog(e));
            throw new WebApplicationException(e);
        }
    }

    /**
     * Restores a page to its original location under //Sites.
     * @param pageId the id of the page.
     * @return no content object.
     */
    @PUT
    @Path("/restorePage/{pageId}")
    @Produces({MediaType.APPLICATION_JSON, MediaType.APPLICATION_XML})
    public PSNoContent restorePage(@PathParam("pageId") String pageId) throws PSPageException,PSValidationException
    {
        isTrue(isNotBlank(pageId), "pageId may not be blank");

        boolean isValidForRecycle = false;
        boolean hasErrors = false;
        try {
            PSPathItem item = folderHelper.findItemById(pageId, RECYCLED_TYPE);
            String folderPath = item.getFolderPaths().get(0);
            String pathToCheck = PSFolderHelper.getOppositePath(folderPath);
            isValidForRecycle = folderHelper.isFolderValidForRecycleOrRestore(pathToCheck, folderPath, FOLDER_TYPE, RECYCLED_TYPE);
        }catch (PSValidationException ex){
            log.error(ex.getMessage());
            log.debug(ex.getMessage(),ex);
            throw ex;
        } catch (Exception e) {
            hasErrors = true;
        }

        if (hasErrors || !isValidForRecycle) {
            throw new PSPageException("Problem restoring page.  There may be a complication due to a folder with the" +
                    " same name being in the destination location.  Restoring the entire folder should restore the folder" +
                    " to the target location.");
        }

        if (isValidForRecycle)
            recycleService.restoreItem(pageId);

        return new PSNoContent("Successfully restored page.");
    }

    @GET
    @Path("/pageEditUrl/{id}")
    @Produces(MediaType.TEXT_PLAIN)
    public String getPageEditUrl(@PathParam("id") String id)
    {
        isTrue(isNotBlank(id), "id may not be blank");

        return pageService.getPageEditUrl(id);
    }

    @GET
    @Path("/pageViewUrl/{id}")
    @Produces(MediaType.TEXT_PLAIN)
    public String getPageViewUrl(@PathParam("id") String id)
    {
        isTrue(isNotBlank(id), "id may not be blank");

        return pageService.getPageViewUrl(id);
    }

    @POST
    @Path(VALIDATE_PATH)
    @Produces(value= {MediaType.APPLICATION_JSON,MediaType.APPLICATION_XML})
    @Consumes({MediaType.APPLICATION_JSON, MediaType.APPLICATION_XML})
    public PSValidationErrors validate(PSPage object) throws PSValidationException
    {
        try {
            return pageService.validate(object);
        }catch (PSValidationException ex){
            log.error(ex.getMessage());
            log.debug(ex.getMessage(),ex);
            throw ex;
        } catch (DataServiceSaveException e) {
            log.error(PSExceptionUtils.getMessageForLog(e));
            log.debug(PSExceptionUtils.getDebugMessageForLog(e));
            throw new WebApplicationException(e);
        }
    }

    @GET
    @Path("/validateDelete/{id}")
    @Produces(value= {MediaType.APPLICATION_JSON,MediaType.APPLICATION_XML})
    public PSNoContent validateDelete(@PathParam(PSRestServicePathConstants.ID_PATH_PARAM) String id) throws PSValidationException
    {
        try {
            pageService.validateDelete(id);

            return new PSNoContent("validateDelete");
        } catch (PSValidationException e) {
            log.error(PSExceptionUtils.getMessageForLog(e));
            log.debug(PSExceptionUtils.getDebugMessageForLog(e));
            throw e;
        }
    }

    @POST
    @Path("/nonSEOPages")
    @Produces(value= {MediaType.APPLICATION_JSON,MediaType.APPLICATION_XML})
    @Consumes({MediaType.APPLICATION_JSON, MediaType.APPLICATION_XML})
    public List<PSSEOStatistics> findNonSEOPages(PSNonSEOPagesRequest request)  throws PSValidationException
    {
        try {
            return new PSSEOStatisticsList(pageService.findNonSEOPages(request));
        }catch (PSValidationException ex){
            log.error(ex.getMessage());
            log.debug(ex.getMessage(),ex);
            throw ex;
        } catch (PSDataServiceException e) {
            log.error(PSExceptionUtils.getMessageForLog(e));
            log.debug(PSExceptionUtils.getDebugMessageForLog(e));
            throw new WebApplicationException(e);
        }
    }

    @POST
    @Path("/searchPageByStatus")
    @Produces({MediaType.APPLICATION_JSON, MediaType.APPLICATION_XML})
    @Consumes({MediaType.APPLICATION_JSON, MediaType.APPLICATION_XML})
    public PSPagedItemList search(PSSearchCriteria criteria) throws PSSearchServiceException, PSValidationException, PSNotFoundException, IPSDataService.DataServiceLoadException {

        criteria = searchService.validateSearchCriteria(criteria);

        PSPagedItemList itemList = new PSPagedItemList();
        List<Integer> contentIdsAllowedForSite = searchService.getContentIdsForFetchingByStatus(criteria);
        itemList = searchService.searchByStatus(criteria, contentIdsAllowedForSite);

        return itemList;
    }

    @POST
    @Path("/searchPageByStatus")
    @Produces({MediaType.APPLICATION_JSON, MediaType.APPLICATION_XML})
    @Consumes({MediaType.APPLICATION_JSON, MediaType.APPLICATION_XML})
    public PSPagedItemList search(PSSearchCriteria criteria) throws PSSearchServiceException{
        PSPagedItemList itemList = new PSPagedItemList();
        List<Integer> contentIdsAllowedForSite = searchService.getContentIdsForFetchingByStatus(criteria);
        itemList = searchService.searchByStatus(criteria, contentIdsAllowedForSite);

        return itemList;
    }

}<|MERGE_RESOLUTION|>--- conflicted
+++ resolved
@@ -40,12 +40,8 @@
 import com.percussion.searchmanagement.data.PSSearchCriteria;
 import com.percussion.searchmanagement.error.PSSearchServiceException;
 import com.percussion.searchmanagement.service.IPSSearchService;
-<<<<<<< HEAD
-import com.percussion.server.PSServer;
-=======
 import com.percussion.services.error.PSNotFoundException;
 import com.percussion.services.system.IPSSystemService;
->>>>>>> 6cb8907b
 import com.percussion.share.dao.IPSFolderHelper;
 import com.percussion.share.dao.impl.PSFolderHelper;
 import com.percussion.share.data.PSNoContent;
@@ -114,29 +110,20 @@
 
     private final IPSSystemService systemService;
 
-    private IPSSearchService searchService;
-
     private static final String RECYCLED_TYPE = PSRelationshipConfig.TYPE_RECYCLED_CONTENT;
 
     private static final String FOLDER_TYPE = PSRelationshipConfig.TYPE_FOLDER_CONTENT;
 
     @Autowired
-<<<<<<< HEAD
-    public PSPageRestService(IPSPageService pageService, IPSRecycleService recycleService, IPSFolderHelper folderHelper, IPSSearchService searchService)
-=======
     public PSPageRestService(IPSPageService pageService, IPSRecycleService recycleService, IPSFolderHelper folderHelper, IPSSearchService searchService,
                              IPSSystemService systemService)
->>>>>>> 6cb8907b
     {
         super();
         this.pageService = pageService;
         this.recycleService = recycleService;
         this.folderHelper = folderHelper;
         this.searchService = searchService;
-<<<<<<< HEAD
-=======
         this.systemService = systemService;
->>>>>>> 6cb8907b
     }
 
     /**
@@ -540,16 +527,4 @@
         return itemList;
     }
 
-    @POST
-    @Path("/searchPageByStatus")
-    @Produces({MediaType.APPLICATION_JSON, MediaType.APPLICATION_XML})
-    @Consumes({MediaType.APPLICATION_JSON, MediaType.APPLICATION_XML})
-    public PSPagedItemList search(PSSearchCriteria criteria) throws PSSearchServiceException{
-        PSPagedItemList itemList = new PSPagedItemList();
-        List<Integer> contentIdsAllowedForSite = searchService.getContentIdsForFetchingByStatus(criteria);
-        itemList = searchService.searchByStatus(criteria, contentIdsAllowedForSite);
-
-        return itemList;
-    }
-
 }