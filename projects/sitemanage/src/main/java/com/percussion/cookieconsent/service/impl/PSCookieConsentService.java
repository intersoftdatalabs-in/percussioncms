/*
 *     Percussion CMS
 *     Copyright (C) 1999-2020 Percussion Software, Inc.
 *
 *     This program is free software: you can redistribute it and/or modify
 *     it under the terms of the GNU Affero General Public License as published by the Free Software Foundation, either version 3 of the License, or (at your option) any later version.
 *
 *     This program is distributed in the hope that it will be useful,
 *     but WITHOUT ANY WARRANTY; without even the implied warranty of
 *     MERCHANTABILITY or FITNESS FOR A PARTICULAR PURPOSE.  See the
 *     GNU Affero General Public License for more details.
 *
 *     Mailing Address:
 *
 *      Percussion Software, Inc.
 *      PO Box 767
 *      Burlington, MA 01803, USA
 *      +01-781-438-9900
 *      support@percussion.com
 *      https://www.percussion.com
 *
 *     You should have received a copy of the GNU Affero General Public License along with this program.  If not, see <https://www.gnu.org/licenses/>
 */

package com.percussion.cookieconsent.service.impl;

import com.percussion.cookieconsent.service.IPSCookieConsentService;
import com.percussion.delivery.client.IPSDeliveryClient;
import com.percussion.delivery.client.IPSDeliveryClient.HttpMethodType;
import com.percussion.delivery.client.IPSDeliveryClient.PSDeliveryActionOptions;
import com.percussion.delivery.client.PSDeliveryClient;
import com.percussion.delivery.data.PSDeliveryInfo;
import com.percussion.delivery.service.IPSDeliveryInfoService;
import com.percussion.error.PSExceptionUtils;
import com.percussion.pubserver.IPSPubServerService;
import com.percussion.security.SecureStringUtils;
import com.percussion.services.error.PSNotFoundException;
import com.percussion.share.service.exception.PSValidationException;
import com.percussion.util.PSSiteManageBean;
import com.percussion.utils.request.PSRequestInfo;
<<<<<<< HEAD
import org.apache.log4j.Logger;
=======
import org.apache.logging.log4j.LogManager;
import org.apache.logging.log4j.Logger;
>>>>>>> 6cb8907b
import org.springframework.beans.factory.annotation.Autowired;
import org.springframework.context.annotation.Lazy;

import javax.ws.rs.Consumes;
import javax.ws.rs.DELETE;
import javax.ws.rs.GET;
import javax.ws.rs.Path;
import javax.ws.rs.PathParam;
import javax.ws.rs.Produces;
import javax.ws.rs.WebApplicationException;
import javax.ws.rs.core.MediaType;

import static com.percussion.share.service.exception.PSParameterValidationUtils.rejectIfBlank;

/**
 * Service which interfaces with DTS meta data
 * cookie consent service.
 * 
 * @author chriswright
 *
 */
@Path("/consent")
@PSSiteManageBean("cookieConsentService")
public class PSCookieConsentService implements IPSCookieConsentService {
    
<<<<<<< HEAD
    private static final Logger log = Logger.getLogger(PSCookieConsentService.class.getName());
=======
    private static final Logger log = LogManager.getLogger(PSCookieConsentService.class);
>>>>>>> 6cb8907b
    
    private static final String DTS_URL = "/perc-metadata-services/metadata/consent/log";
    
    private static final String TOTAL_ENTRIES_URL = DTS_URL + "/totals";
    @Autowired
    @Lazy
    private IPSPubServerService pubServerService;
    /**
     * The delivery service initialized by constructor, never <code>null</code>.
     */
    IPSDeliveryInfoService deliveryService;

    @Autowired
    public PSCookieConsentService(IPSDeliveryInfoService deliveryService) {
        this.deliveryService = deliveryService;
    }
    
    @Override
    @GET
    @Path("log/{csvFileName}")
    @Produces({"text/csv"})
    public String exportCookieConsentData(@PathParam("csvFileName") String csvFileName) {
        return exportCookieConsentData(null, csvFileName);
    }
    
    @Override
    @GET
    @Path("log/{siteName}/{csvFileName}")
    @Produces({"text/csv"})
    public String exportCookieConsentData(@PathParam("siteName") String siteName, 
            @PathParam("csvFileName") String csvFileName) {
<<<<<<< HEAD
        rejectIfBlank("exportCookieConsentData", "csvFileName", csvFileName);
        
        try {
            String fullPath = null;

            if (siteName == null) {
                fullPath = DTS_URL + "/" + csvFileName;
            } else {
                fullPath = DTS_URL + "/" + siteName + "/" + csvFileName;
            }

            PSDeliveryInfo deliveryServer = findServer(siteName);

            if (deliveryServer == null) {
                log.warn("Cannot find service of: " + PSDeliveryInfo.SERVICE_INDEXER);
                return "";
            }

            PSDeliveryClient deliveryClient = new PSDeliveryClient();

            String response = deliveryClient.getString(new PSDeliveryActionOptions(deliveryServer,
                    fullPath, HttpMethodType.GET, true));

            if (response != null)
                log.debug(response);

            return response;
        } catch (IPSDeliveryClient.PSDeliveryClientException e) {
           log.error(e.getMessage());
           throw new WebApplicationException(e);
        }
=======
       try {
           rejectIfBlank("exportCookieConsentData", "csvFileName", csvFileName);

           String fullPath = null;

           if (siteName == null) {
               fullPath = DTS_URL + "/" + csvFileName;
           } else {
               fullPath = DTS_URL + "/" + siteName + "/" + csvFileName;
           }

           PSDeliveryInfo deliveryServer = findServer(siteName);

           if (deliveryServer == null) {
               throw new WebApplicationException("Cannot find service of: " + PSDeliveryInfo.SERVICE_INDEXER);
           }

           PSDeliveryClient deliveryClient = new PSDeliveryClient();

           String response = deliveryClient.getString(new PSDeliveryActionOptions(deliveryServer,
                   fullPath, HttpMethodType.GET, true));

           if (response != null) {
               log.debug(response);
           }

           return response;
       } catch (PSValidationException | IPSPubServerService.PSPubServerServiceException | PSNotFoundException e) {
           log.error(PSExceptionUtils.getMessageForLog(e));
           throw new WebApplicationException(e.getMessage());
       }
>>>>>>> 6cb8907b
    }
    
    @Override
    @GET
    @Path("log/totals/{siteName}")
    @Produces(MediaType.APPLICATION_JSON)
    public String getCookieConsentForSite(@PathParam("siteName") String siteName) {
<<<<<<< HEAD
        rejectIfBlank("getcookieConsentForSite", "siteName", siteName);

        try {
            PSDeliveryInfo deliveryServer = findServer(siteName);

            if (deliveryServer == null) {
                log.warn("Cannot find service of: " + PSDeliveryInfo.SERVICE_INDEXER);
                return "";
=======
        try {
            rejectIfBlank("getcookieConsentForSite", "siteName", siteName);

            PSDeliveryInfo deliveryServer = findServer(siteName);

            if (deliveryServer == null) {
                throw new WebApplicationException("Cannot find service of: " + PSDeliveryInfo.SERVICE_INDEXER);
>>>>>>> 6cb8907b
            }

            PSDeliveryClient deliveryClient = new PSDeliveryClient();

            String response = deliveryClient.getString(new PSDeliveryActionOptions(deliveryServer,
                    TOTAL_ENTRIES_URL + "/" + siteName, HttpMethodType.GET, true));

<<<<<<< HEAD
            if (response != null)
                log.debug(response);

            return response;
        } catch (IPSDeliveryClient.PSDeliveryClientException e) {
            log.error(e.getMessage());
            throw new WebApplicationException(e);
=======
            if (response != null) {
                log.debug(SecureStringUtils.stripAllLineBreaks(response));
            }

            return response;
        } catch (PSValidationException | IPSPubServerService.PSPubServerServiceException | PSNotFoundException e) {
            log.error(PSExceptionUtils.getMessageForLog(e));
            log.debug(PSExceptionUtils.getDebugMessageForLog(e));
            throw new WebApplicationException(e.getMessage());
>>>>>>> 6cb8907b
        }
    }
    
    @Override
    @GET
    @Path("/log/totals")
    @Produces(MediaType.APPLICATION_JSON)
    public String getAllCookieConsentTotals() {
<<<<<<< HEAD

        try {
            PSDeliveryInfo deliveryServer = findServer();

            if (deliveryServer == null){
                log.warn("Cannot find service of: " + PSDeliveryInfo.SERVICE_INDEXER);
                return "{}";
            }

            PSDeliveryClient deliveryClient = new PSDeliveryClient();

            String response = deliveryClient.getString(new PSDeliveryActionOptions(deliveryServer,
                    TOTAL_ENTRIES_URL, HttpMethodType.GET, true));

            if (response != null)
                log.debug(response);

            return response;
        } catch (IPSDeliveryClient.PSDeliveryClientException e) {
            log.error(e.getMessage());
            throw new WebApplicationException(e);
        }
=======
        PSDeliveryInfo deliveryServer = findServer();
        
        if (deliveryServer == null) {
            throw new WebApplicationException("Cannot find service of: " + PSDeliveryInfo.SERVICE_INDEXER);
        }
        
        PSDeliveryClient deliveryClient = new PSDeliveryClient();
        
        String response = deliveryClient.getString(new PSDeliveryActionOptions(deliveryServer,
                TOTAL_ENTRIES_URL, HttpMethodType.GET, true));
        
        if (response != null) {
            log.debug(SecureStringUtils.stripAllLineBreaks(response));
        }
        
        return response;
>>>>>>> 6cb8907b
    }
    

    @Override
    @DELETE
    @Path("/log")
    @Consumes(MediaType.APPLICATION_JSON)
    public void deleteAllCookieConsentEntries() {
<<<<<<< HEAD

        try {
            String currentUser = (String) PSRequestInfo.getRequestInfo(PSRequestInfo.KEY_USER);

            log.info("All cookie consent entries are being deleted by: " + currentUser);

            PSDeliveryInfo deliveryServer = findServer();

            if (deliveryServer == null) {
                log.warn("Cannot find service of: " + PSDeliveryInfo.SERVICE_INDEXER);
                return;
            }

            PSDeliveryClient deliveryClient = new PSDeliveryClient();

            String response = deliveryClient.getString(new PSDeliveryActionOptions(deliveryServer,
                    DTS_URL, HttpMethodType.DELETE, true));

            if (response != null)
                log.debug(response);
        } catch (IPSDeliveryClient.PSDeliveryClientException e) {
            log.error(e.getMessage());
            throw new WebApplicationException(e);
=======
        String currentUser = (String)PSRequestInfo.getRequestInfo(PSRequestInfo.KEY_USER);
        log.info("All cookie consent entries are being deleted by: {}", currentUser);
        
        PSDeliveryInfo deliveryServer = findServer();
        
        if (deliveryServer == null) {
            throw new WebApplicationException("Cannot find service of: " + PSDeliveryInfo.SERVICE_INDEXER);
        }
        
        PSDeliveryClient deliveryClient = new PSDeliveryClient();
        
        String response = deliveryClient.getString(new PSDeliveryActionOptions(deliveryServer,
                DTS_URL, HttpMethodType.DELETE, true));
        
        if (response != null) {
            log.debug(SecureStringUtils.stripAllLineBreaks(response));
>>>>>>> 6cb8907b
        }
    }
    
    @Override
    @DELETE
    @Path("/log/{siteName}")
    @Consumes(MediaType.APPLICATION_JSON)
    public void deleteCookieConsentEntriesForSite(@PathParam("siteName") String siteName) {
<<<<<<< HEAD

        try {
            String currentUser = (String) PSRequestInfo.getRequestInfo(PSRequestInfo.KEY_USER);
            log.info("Cookie consent entries for site: " + siteName + " are being deleted by: " + currentUser);

            PSDeliveryInfo deliveryServer = findServer(siteName);

            if (deliveryServer == null) {
                log.warn("Cannot find service of: " + PSDeliveryInfo.SERVICE_INDEXER);
                return;
            }

            PSDeliveryClient deliveryClient = new PSDeliveryClient();

            String response = deliveryClient.getString(new PSDeliveryActionOptions(deliveryServer,
                    DTS_URL + "/" + siteName, HttpMethodType.DELETE, true));

            if (response != null)
                log.debug(response);
        } catch (IPSDeliveryClient.PSDeliveryClientException e) {
           log.error(e.getMessage());
           throw new WebApplicationException(e);
        }
=======
      try {
          String currentUser = (String) PSRequestInfo.getRequestInfo(PSRequestInfo.KEY_USER);

          log.info("Cookie consent entries for site: {} are being deleted by: {}",
                  siteName, currentUser);

          PSDeliveryInfo deliveryServer = findServer(siteName);

          if (deliveryServer == null) {
              throw new WebApplicationException("Cannot find service of: " + PSDeliveryInfo.SERVICE_INDEXER);
          }

          PSDeliveryClient deliveryClient = new PSDeliveryClient();

          String response = deliveryClient.getString(new PSDeliveryActionOptions(deliveryServer,
                  DTS_URL + "/" + siteName, HttpMethodType.DELETE, true));

          if (response != null) {
              log.debug(SecureStringUtils.stripAllLineBreaks(response));
          }
      } catch (IPSPubServerService.PSPubServerServiceException | PSNotFoundException e) {
         throw new WebApplicationException(e);
      }
>>>>>>> 6cb8907b
    }
    
    /**
     * Finds a server with the meta data service.
     * 
     * @return the server, it may be <code>null</code> if cannot find the
     *         server.
     */
    private PSDeliveryInfo findServer(String site) throws IPSPubServerService.PSPubServerServiceException, PSNotFoundException {
        String adminURl= pubServerService.getDefaultAdminURL(site);
        PSDeliveryInfo server = deliveryService.findByService(PSDeliveryInfo.SERVICE_INDEXER,null,adminURl);
<<<<<<< HEAD
        //PSDeliveryInfo server = deliveryService.findByService(PSDeliveryInfo.SERVICE_INDEXER);
        if (server == null)
            log.debug("Cannot find server with service of: " + PSDeliveryInfo.SERVICE_INDEXER);
=======

        if (server == null) {
            log.debug("Cannot find server with service of: {}" , PSDeliveryInfo.SERVICE_INDEXER);
        }
>>>>>>> 6cb8907b

        return server;
    }
    private PSDeliveryInfo findServer()
    {
        //String adminURl= pubServerService.getDefaultAdminURL(site);
        //PSDeliveryInfo server = deliveryService.findByService(PSDeliveryInfo.SERVICE_INDEXER,null,adminURl);
        PSDeliveryInfo server = deliveryService.findByService(PSDeliveryInfo.SERVICE_INDEXER);
<<<<<<< HEAD
        if (server == null)
            log.debug("Cannot find server with service of: " + PSDeliveryInfo.SERVICE_INDEXER);
=======
        if (server == null) {
            log.debug("Cannot find server with service of: {}" , PSDeliveryInfo.SERVICE_INDEXER);
        }
>>>>>>> 6cb8907b

        return server;
    }
    
}<|MERGE_RESOLUTION|>--- conflicted
+++ resolved
@@ -25,7 +25,6 @@
 package com.percussion.cookieconsent.service.impl;
 
 import com.percussion.cookieconsent.service.IPSCookieConsentService;
-import com.percussion.delivery.client.IPSDeliveryClient;
 import com.percussion.delivery.client.IPSDeliveryClient.HttpMethodType;
 import com.percussion.delivery.client.IPSDeliveryClient.PSDeliveryActionOptions;
 import com.percussion.delivery.client.PSDeliveryClient;
@@ -38,12 +37,8 @@
 import com.percussion.share.service.exception.PSValidationException;
 import com.percussion.util.PSSiteManageBean;
 import com.percussion.utils.request.PSRequestInfo;
-<<<<<<< HEAD
-import org.apache.log4j.Logger;
-=======
 import org.apache.logging.log4j.LogManager;
 import org.apache.logging.log4j.Logger;
->>>>>>> 6cb8907b
 import org.springframework.beans.factory.annotation.Autowired;
 import org.springframework.context.annotation.Lazy;
 
@@ -69,11 +64,7 @@
 @PSSiteManageBean("cookieConsentService")
 public class PSCookieConsentService implements IPSCookieConsentService {
     
-<<<<<<< HEAD
-    private static final Logger log = Logger.getLogger(PSCookieConsentService.class.getName());
-=======
     private static final Logger log = LogManager.getLogger(PSCookieConsentService.class);
->>>>>>> 6cb8907b
     
     private static final String DTS_URL = "/perc-metadata-services/metadata/consent/log";
     
@@ -105,39 +96,6 @@
     @Produces({"text/csv"})
     public String exportCookieConsentData(@PathParam("siteName") String siteName, 
             @PathParam("csvFileName") String csvFileName) {
-<<<<<<< HEAD
-        rejectIfBlank("exportCookieConsentData", "csvFileName", csvFileName);
-        
-        try {
-            String fullPath = null;
-
-            if (siteName == null) {
-                fullPath = DTS_URL + "/" + csvFileName;
-            } else {
-                fullPath = DTS_URL + "/" + siteName + "/" + csvFileName;
-            }
-
-            PSDeliveryInfo deliveryServer = findServer(siteName);
-
-            if (deliveryServer == null) {
-                log.warn("Cannot find service of: " + PSDeliveryInfo.SERVICE_INDEXER);
-                return "";
-            }
-
-            PSDeliveryClient deliveryClient = new PSDeliveryClient();
-
-            String response = deliveryClient.getString(new PSDeliveryActionOptions(deliveryServer,
-                    fullPath, HttpMethodType.GET, true));
-
-            if (response != null)
-                log.debug(response);
-
-            return response;
-        } catch (IPSDeliveryClient.PSDeliveryClientException e) {
-           log.error(e.getMessage());
-           throw new WebApplicationException(e);
-        }
-=======
        try {
            rejectIfBlank("exportCookieConsentData", "csvFileName", csvFileName);
 
@@ -169,7 +127,6 @@
            log.error(PSExceptionUtils.getMessageForLog(e));
            throw new WebApplicationException(e.getMessage());
        }
->>>>>>> 6cb8907b
     }
     
     @Override
@@ -177,16 +134,6 @@
     @Path("log/totals/{siteName}")
     @Produces(MediaType.APPLICATION_JSON)
     public String getCookieConsentForSite(@PathParam("siteName") String siteName) {
-<<<<<<< HEAD
-        rejectIfBlank("getcookieConsentForSite", "siteName", siteName);
-
-        try {
-            PSDeliveryInfo deliveryServer = findServer(siteName);
-
-            if (deliveryServer == null) {
-                log.warn("Cannot find service of: " + PSDeliveryInfo.SERVICE_INDEXER);
-                return "";
-=======
         try {
             rejectIfBlank("getcookieConsentForSite", "siteName", siteName);
 
@@ -194,7 +141,6 @@
 
             if (deliveryServer == null) {
                 throw new WebApplicationException("Cannot find service of: " + PSDeliveryInfo.SERVICE_INDEXER);
->>>>>>> 6cb8907b
             }
 
             PSDeliveryClient deliveryClient = new PSDeliveryClient();
@@ -202,15 +148,6 @@
             String response = deliveryClient.getString(new PSDeliveryActionOptions(deliveryServer,
                     TOTAL_ENTRIES_URL + "/" + siteName, HttpMethodType.GET, true));
 
-<<<<<<< HEAD
-            if (response != null)
-                log.debug(response);
-
-            return response;
-        } catch (IPSDeliveryClient.PSDeliveryClientException e) {
-            log.error(e.getMessage());
-            throw new WebApplicationException(e);
-=======
             if (response != null) {
                 log.debug(SecureStringUtils.stripAllLineBreaks(response));
             }
@@ -220,7 +157,6 @@
             log.error(PSExceptionUtils.getMessageForLog(e));
             log.debug(PSExceptionUtils.getDebugMessageForLog(e));
             throw new WebApplicationException(e.getMessage());
->>>>>>> 6cb8907b
         }
     }
     
@@ -229,30 +165,6 @@
     @Path("/log/totals")
     @Produces(MediaType.APPLICATION_JSON)
     public String getAllCookieConsentTotals() {
-<<<<<<< HEAD
-
-        try {
-            PSDeliveryInfo deliveryServer = findServer();
-
-            if (deliveryServer == null){
-                log.warn("Cannot find service of: " + PSDeliveryInfo.SERVICE_INDEXER);
-                return "{}";
-            }
-
-            PSDeliveryClient deliveryClient = new PSDeliveryClient();
-
-            String response = deliveryClient.getString(new PSDeliveryActionOptions(deliveryServer,
-                    TOTAL_ENTRIES_URL, HttpMethodType.GET, true));
-
-            if (response != null)
-                log.debug(response);
-
-            return response;
-        } catch (IPSDeliveryClient.PSDeliveryClientException e) {
-            log.error(e.getMessage());
-            throw new WebApplicationException(e);
-        }
-=======
         PSDeliveryInfo deliveryServer = findServer();
         
         if (deliveryServer == null) {
@@ -269,7 +181,6 @@
         }
         
         return response;
->>>>>>> 6cb8907b
     }
     
 
@@ -278,31 +189,6 @@
     @Path("/log")
     @Consumes(MediaType.APPLICATION_JSON)
     public void deleteAllCookieConsentEntries() {
-<<<<<<< HEAD
-
-        try {
-            String currentUser = (String) PSRequestInfo.getRequestInfo(PSRequestInfo.KEY_USER);
-
-            log.info("All cookie consent entries are being deleted by: " + currentUser);
-
-            PSDeliveryInfo deliveryServer = findServer();
-
-            if (deliveryServer == null) {
-                log.warn("Cannot find service of: " + PSDeliveryInfo.SERVICE_INDEXER);
-                return;
-            }
-
-            PSDeliveryClient deliveryClient = new PSDeliveryClient();
-
-            String response = deliveryClient.getString(new PSDeliveryActionOptions(deliveryServer,
-                    DTS_URL, HttpMethodType.DELETE, true));
-
-            if (response != null)
-                log.debug(response);
-        } catch (IPSDeliveryClient.PSDeliveryClientException e) {
-            log.error(e.getMessage());
-            throw new WebApplicationException(e);
-=======
         String currentUser = (String)PSRequestInfo.getRequestInfo(PSRequestInfo.KEY_USER);
         log.info("All cookie consent entries are being deleted by: {}", currentUser);
         
@@ -319,7 +205,6 @@
         
         if (response != null) {
             log.debug(SecureStringUtils.stripAllLineBreaks(response));
->>>>>>> 6cb8907b
         }
     }
     
@@ -328,31 +213,6 @@
     @Path("/log/{siteName}")
     @Consumes(MediaType.APPLICATION_JSON)
     public void deleteCookieConsentEntriesForSite(@PathParam("siteName") String siteName) {
-<<<<<<< HEAD
-
-        try {
-            String currentUser = (String) PSRequestInfo.getRequestInfo(PSRequestInfo.KEY_USER);
-            log.info("Cookie consent entries for site: " + siteName + " are being deleted by: " + currentUser);
-
-            PSDeliveryInfo deliveryServer = findServer(siteName);
-
-            if (deliveryServer == null) {
-                log.warn("Cannot find service of: " + PSDeliveryInfo.SERVICE_INDEXER);
-                return;
-            }
-
-            PSDeliveryClient deliveryClient = new PSDeliveryClient();
-
-            String response = deliveryClient.getString(new PSDeliveryActionOptions(deliveryServer,
-                    DTS_URL + "/" + siteName, HttpMethodType.DELETE, true));
-
-            if (response != null)
-                log.debug(response);
-        } catch (IPSDeliveryClient.PSDeliveryClientException e) {
-           log.error(e.getMessage());
-           throw new WebApplicationException(e);
-        }
-=======
       try {
           String currentUser = (String) PSRequestInfo.getRequestInfo(PSRequestInfo.KEY_USER);
 
@@ -376,7 +236,6 @@
       } catch (IPSPubServerService.PSPubServerServiceException | PSNotFoundException e) {
          throw new WebApplicationException(e);
       }
->>>>>>> 6cb8907b
     }
     
     /**
@@ -388,16 +247,10 @@
     private PSDeliveryInfo findServer(String site) throws IPSPubServerService.PSPubServerServiceException, PSNotFoundException {
         String adminURl= pubServerService.getDefaultAdminURL(site);
         PSDeliveryInfo server = deliveryService.findByService(PSDeliveryInfo.SERVICE_INDEXER,null,adminURl);
-<<<<<<< HEAD
-        //PSDeliveryInfo server = deliveryService.findByService(PSDeliveryInfo.SERVICE_INDEXER);
-        if (server == null)
-            log.debug("Cannot find server with service of: " + PSDeliveryInfo.SERVICE_INDEXER);
-=======
 
         if (server == null) {
             log.debug("Cannot find server with service of: {}" , PSDeliveryInfo.SERVICE_INDEXER);
         }
->>>>>>> 6cb8907b
 
         return server;
     }
@@ -406,14 +259,9 @@
         //String adminURl= pubServerService.getDefaultAdminURL(site);
         //PSDeliveryInfo server = deliveryService.findByService(PSDeliveryInfo.SERVICE_INDEXER,null,adminURl);
         PSDeliveryInfo server = deliveryService.findByService(PSDeliveryInfo.SERVICE_INDEXER);
-<<<<<<< HEAD
-        if (server == null)
-            log.debug("Cannot find server with service of: " + PSDeliveryInfo.SERVICE_INDEXER);
-=======
         if (server == null) {
             log.debug("Cannot find server with service of: {}" , PSDeliveryInfo.SERVICE_INDEXER);
         }
->>>>>>> 6cb8907b
 
         return server;
     }
