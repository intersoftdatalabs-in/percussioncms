/*
 *     Percussion CMS
 *     Copyright (C) 1999-2020 Percussion Software, Inc.
 *
 *     This program is free software: you can redistribute it and/or modify
 *     it under the terms of the GNU Affero General Public License as published by the Free Software Foundation, either version 3 of the License, or (at your option) any later version.
 *
 *     This program is distributed in the hope that it will be useful,
 *     but WITHOUT ANY WARRANTY; without even the implied warranty of
 *     MERCHANTABILITY or FITNESS FOR A PARTICULAR PURPOSE.  See the
 *     GNU Affero General Public License for more details.
 *
 *     Mailing Address:
 *
 *      Percussion Software, Inc.
 *      PO Box 767
 *      Burlington, MA 01803, USA
 *      +01-781-438-9900
 *      support@percussion.com
 *      https://www.percusssion.com
 *
 *     You should have received a copy of the GNU Affero General Public License along with this program.  If not, see <https://www.gnu.org/licenses/>
 */
package com.percussion.deployer.server;

import com.percussion.cms.objectstore.server.PSItemDefManager;
import com.percussion.deployer.client.IPSDeployConstants;
import com.percussion.deployer.client.PSDeploymentManager;
import com.percussion.deployer.error.PSDeployException;
import com.percussion.deployer.objectstore.PSArchive;
import com.percussion.deployer.objectstore.PSArchiveInfo;
import com.percussion.deployer.objectstore.PSArchivePackage;
import com.percussion.deployer.objectstore.PSDbmsInfo;
import com.percussion.deployer.objectstore.PSDependency;
import com.percussion.deployer.objectstore.PSDeployableElement;
import com.percussion.deployer.objectstore.PSDescriptor;
import com.percussion.deployer.objectstore.PSExportDescriptor;
import com.percussion.deployer.objectstore.PSImportDescriptor;
import com.percussion.deployer.objectstore.PSImportPackage;
import com.percussion.deployer.objectstore.PSTransactionSummary;
import com.percussion.design.objectstore.PSUnknownNodeTypeException;
import com.percussion.rx.config.IPSConfigRegistrationMgr;
import com.percussion.rx.config.IPSConfigService;
import com.percussion.rx.config.PSConfigServiceLocator;
import com.percussion.rx.services.deployer.PSPackageServiceHelper;
import com.percussion.rx.services.deployer.PSPackageVisibility;
import com.percussion.security.PSAuthenticationFailedException;
import com.percussion.security.PSAuthorizationException;
import com.percussion.server.PSRequest;
import com.percussion.server.PSServerLockManager;
import com.percussion.server.PSServerLockResult;
import com.percussion.server.cache.PSCacheManager;
import com.percussion.server.job.IPSJobErrors;
import com.percussion.server.job.PSJobException;
import com.percussion.services.error.PSNotFoundException;
import com.percussion.services.guidmgr.data.PSGuid;
import com.percussion.services.pkginfo.IPSPkgInfoService;
import com.percussion.services.pkginfo.PSPkgInfoServiceLocator;
import com.percussion.services.pkginfo.data.PSPkgDependency;
import com.percussion.services.pkginfo.data.PSPkgInfo;
import com.percussion.services.pkginfo.data.PSPkgInfo.PackageAction;
import com.percussion.services.pkginfo.data.PSPkgInfo.PackageActionStatus;
import com.percussion.services.pkginfo.data.PSPkgInfo.PackageType;
import com.percussion.services.pkginfo.utils.PSPkgHelper;
import com.percussion.util.IOTools;
import com.percussion.xml.PSXmlDocumentBuilder;
import org.apache.commons.io.FileUtils;
import org.apache.commons.lang.StringUtils;
import org.apache.commons.lang.Validate;
import org.apache.logging.log4j.LogManager;
import org.apache.logging.log4j.Logger;
import org.w3c.dom.Document;
import org.w3c.dom.Element;

import java.io.File;
import java.io.FileWriter;
import java.io.IOException;
import java.io.InputStream;
import java.text.MessageFormat;
import java.util.ArrayList;
import java.util.Date;
import java.util.Iterator;
import java.util.List;
import java.util.Map;
import java.util.Properties;
import java.util.ResourceBundle;

/**
 * Job to install objects from a deployment archive using an import descriptor.
 */
public class PSImportJob extends PSDeployJob
{
   private static final Logger log = LogManager.getLogger(PSImportJob.class);
    
   /**
    * Restores the import descriptor from the supplied document, and validates
    * that the user is authorized to perform this job. Saves the security token
    * from the request to use for subsequent operations during the run method.
    * Gets a server lock on the publisher so that editions will not publish
    * while we are installing. <br>
    * See base class for more info.
    */
   @SuppressWarnings("unchecked")
   @Override
   public void init(int id, Document descriptor, PSRequest req,
         Properties initParams)
      throws PSAuthenticationFailedException, PSAuthorizationException,
      PSJobException
   {
      if (descriptor == null)
         throw new IllegalArgumentException("descriptor may not be null");

      if (req == null)
         throw new IllegalArgumentException("req may not be null");

      super.init(id, req, initParams);

      setApplyToAllComms(req);

      try
      {
         m_descriptor = new PSImportDescriptor(descriptor.getDocumentElement());

         // we must acquire the pub lock
         acquirePubLock();

         // set the archive file
         PSArchiveInfo info = m_descriptor.getArchiveInfo();         
         m_archiveFile = new File(PSDeploymentHandler.IMPORT_ARCHIVE_DIR,
               info.getArchiveRef() + IPSDeployConstants.ARCHIVE_EXTENSION);
         m_archiveFile.getParentFile().mkdirs();
         
         // init dependency count for status messages
         initDepCount();
      }
      catch (PSUnknownNodeTypeException e)
      {
         throw new PSJobException(IPSJobErrors.INVALID_JOB_DESCRIPTOR, e
               .getLocalizedMessage());
      }
   }


    private void initDepCount()
    {
        List<PSDeployableElement> pkgList = new ArrayList<>();
         Iterator importPkgs = m_descriptor.getImportPackageList().iterator();
         while (importPkgs.hasNext())
         {
            PSImportPackage importPkg = (PSImportPackage) importPkgs.next();
            pkgList.add(importPkg.getPackage());
         }         
         initDepCount(pkgList.iterator());
    }


    private void acquirePubLock() throws PSJobException
    {
        PSServerLockManager lockMgr = PSServerLockManager.getInstance();
         PSServerLockResult result = lockMgr.acquireLock(
               PSServerLockManager.RESOURCE_PUBLISHER,
               PSDeploymentHandler.DEPLOY_SUBSYSTEM + ":" + getUserId());
    
         if (!result.wasLockAcquired())
         {
            throw new PSJobException(result.formatLockException());
         }
         else
            m_pubLockId = result.getLock().getLockId();
    }
   
   /**
    * Standalone method to install an archive, used by server-side services, does not check authorization.
    * 
    * @param request The current user request, not <code>null</code>
    * @param archiveFile The archive file to install, not <code>null</code>
    * @param descriptor The import descriptor to use, not <code>null</code>
    * @param applytoAllComms <code>true</code> if installing a package that should be made visibible to all communities.
    * 
    * @throws PSJobException If there are any errors.
    */
   public void install(PSRequest request, File archiveFile, PSImportDescriptor descriptor, boolean applytoAllComms) throws PSJobException
   {
       Validate.notNull(request);
       Validate.notNull(archiveFile);
       Validate.notNull(descriptor);
       
       m_archiveFile = archiveFile;
       m_descriptor = descriptor;
       m_isApplyToAllComms = applytoAllComms;
       storeException = true;
       
       initUserInfo(request);
       acquirePubLock();
       initDepCount();

       doRun();
       
       if (runException != null)
       {
           log.error("Install Archive error :",runException);
           PSJobException jobEx = new PSJobException(IPSJobErrors.UNEXPECTED_ERROR, runException.getLocalizedMessage());
           runException = null;
           throw jobEx;
       }
   }

   /**
    * Sets the {@link #m_isApplyToAllComms} flag according to the parameters of
    * {@link IPSDeployConstants#APPLY_TO_ALL_COMMS} in the given request.
    * 
    * @param req the request, assumed not <code>null</code>.
    */
   private void setApplyToAllComms(PSRequest req)
   {
      String visToAllComms = req
            .getParameter(IPSDeployConstants.APPLY_TO_ALL_COMMS);
      m_isApplyToAllComms = "true".equalsIgnoreCase(visToAllComms);
   }

   /**
    * Runs this import job. Installs all required files and data from the
    * archive specified by the descriptor supplied to the <code>init()</code>
    * method.
    */
   @SuppressWarnings("unchecked")
   @Override
   public void doRun()
   {
      PSArchive archive = null;
      PSItemDefManager itemDefManager = PSItemDefManager.getInstance();
      PSImportCtx ctx = null;
      try
      {
         itemDefManager.deferUpdateNotifications();
         // initialize next id in memory for each installation.
         PSDbmsHelper dbmsHelper = PSDbmsHelper.getInstance();
         dbmsHelper.clearNextIdInMemory();

         ResourceBundle bundle = PSDeploymentManager.getBundle();
         setStatusMessage(bundle.getString("init"));

         archive = getArchive();
         // get the full info
         PSArchiveInfo info = archive.getArchiveInfo(true);
         PSExportDescriptor expDesc = info.getArchiveDetail()
               .getExportDescriptor();

         ctx = createImportContext(info);

         PSPkgInfo pkgInfo = createPkgInfo(expDesc, ctx, info);
         createPkgDependencies(pkgInfo,expDesc);
         
         // Save the Package GUID in ctx
         ctx.setPkgGuid(pkgInfo.getGuid());

         installPkgElements(archive, ctx, info, expDesc);

         postInstallPackage(pkgInfo, expDesc);
         
         writeDescriptorWithNewIDs(info, ctx);
      }
      catch (Exception ex)
      {
         addTransactionLogForFailure(ctx, ex);
         setStatusMessage("error: " + ex.getLocalizedMessage());
         ctx.setCurrentDependency(null);
         setStatus(-1);
<<<<<<< HEAD
         log.error("Error installing Deployer package, Error: {}", ex.getMessage());
         log.debug(ex.getMessage(), ex);
         if (storeException) {
            runException = ex;
         }
=======
         LogManager.getLogger(getClass()).error(
               "Error installing Deployer " + "package", ex);
         if (storeException)
             runException = ex;
>>>>>>> 52c7c141
      }
      finally
      {
         ResourceBundle bundle = PSDeploymentManager.getBundle(); 
          
         if(getStatus() != -1 || !isCancelled())
         {
            setStatus(100);
            setStatusMessage(bundle.getString("completed"));
         }

         setCompleted();
         
         // be sure we release the pub lock
         PSServerLockManager.getInstance().releaseLock(m_pubLockId);
         
         if (archive != null)
            archive.close();

         // flush entire cache since we don't know what was modified
         PSCacheManager.getInstance().flush();

         // Cause the item def manager to finish update notification work
         itemDefManager.commitUpdateNotifications();
      }

   }

   /**
    * Use current ID-Map to convert the IDs in the current descriptor to
    * the new IDs, and write the converted descriptor to the location
    * of {@link PSDeploymentHandler#IMPORT_ARCHIVE_DIR}, with the same
    * name as the archive file, but ".xml" file extension.
    * 
    * @param info the info contains current descriptor, assumed not 
    * <code>null</code>
    * @param ctx the import context, assumed not <code>null</code>.
    * 
    * @throws IOException if failed to create/write to the descriptor file.
    * @throws PSDeployException if any other error occurs. 
    */
   private void writeDescriptorWithNewIDs(PSArchiveInfo info, PSImportCtx ctx)
      throws PSDeployException, IOException
   {
      PSDeploymentHandler dh = PSDeploymentHandler.getInstance();
      PSDependencyManager dm = dh.getDependencyManager();

      PSExportDescriptor cvtDesc = dm.convertExportDescriptor(info, dh
            .getLogHandler(), ctx.getCurrentIdMap());

      Document doc = PSXmlDocumentBuilder.createXmlDocument();
      Element expEl = cvtDesc.toXml(doc);
      String descString = PSXmlDocumentBuilder.toString(expEl);
      
      File descFile = new File(PSDeploymentHandler.IMPORT_ARCHIVE_DIR,
            info.getArchiveRef() + ".xml");
      descFile.getParentFile().mkdirs();
      
      FileUtils.writeStringToFile(descFile, descString, "UTF8");
   }
   
   /**
    * Locate and load the archive
    * 
    * @return the archive, never <code>null</code>.
    * 
    * @throws PSDeployException if an error occirs.
    */
   private PSArchive getArchive() throws PSDeployException
   {
      return new PSArchive(m_archiveFile);
   }
   
   /**
    * Creates import context.
    * 
    * @param info the archive info, assumed not <code>null</code>.
    * 
    * @return the context, never <code>null</code>
    * 
    * @throws PSDeployException if an error occurs.
    */
   private PSImportCtx createImportContext(PSArchiveInfo info)
      throws PSDeployException
   {
      PSDeploymentHandler dh = PSDeploymentHandler.getInstance();
      PSLogHandler lh = dh.getLogHandler();
      PSImportCtx ctx = new PSImportCtx(getUserId(), info.getRepositoryInfo(),
            PSDbmsMapManager.getDbmsMap(info.getServerName()), dh
                  .getIdMapMgr(), lh, dh.getAppPolicySettings());

      PSDbmsInfo sourceRepository = ctx.getSourceRepository();
      ctx.setCurrentIdMap(ctx.getIdMapMgr().getIdmap(
            sourceRepository.getDbmsIdentifier()));

      return ctx;
   }
   
   /**
    * Installs the package elements from the specified archive.
    * 
    * @param archive the archive that contains the installed elements,
    * assumed not <code>null</code>.
    * @param ctx the import context, assumed not <code>null</code>.
    * @param info the archive info, assumed not <code>null</code>.
    * @param expDesc the package descriptor, assumed not <code>null</code>.
    * 
    * @throws Exception if an error occurs.
    */
   private void installPkgElements(PSArchive archive, PSImportCtx ctx,
         PSArchiveInfo info, PSExportDescriptor expDesc) throws Exception
   {
      PSArchiveHandler ah = null;
      boolean hasPkgs = expDesc.getPackages().hasNext();
      if (hasPkgs)
      {
         ResourceBundle bundle = PSDeploymentManager.getBundle();
         PSDeploymentHandler dh = PSDeploymentHandler.getInstance();
         PSLogHandler lh = dh.getLogHandler();

         // create the archive log
         int archiveLogId = lh.createArchiveLog(info, archive
                  .getArchiveManifest());
         ctx.setArchiveLogId(archiveLogId);

         // get the ordered package elements
         PSDependencyManager dm = dh.getDependencyManager();
         List<PSImportPackage> importList = m_descriptor.getImportPackageList();
         List<PSImportPackage> pkgs = dm.reorderDeployedElements(importList);

         // install the elements
         ah = new PSArchiveHandler(archive);
         for (PSImportPackage pkg : pkgs)
         {
            if (isCancelled())
               break;

            // create a package log for the current package
            int pkgLogId = lh.createPackageLog(archiveLogId, pkg, ctx);
            ctx.setPackageLogId(pkgLogId);

            // install the package file
            PSDeployableElement de = pkg.getPackage();

            // set the package's validation results on the ctx
            ctx.setCurrentValidationResults(pkg.getValidationResults());

            String msg = MessageFormat.format(bundle.getString("processing"),
                     new Object[]
                     {de.getDisplayIdentifier()});
            setStatusMessage(msg);
            int status = PSArchivePackage.STATUS_COMPLETED;
            Exception restoreEx = null;
            try
            {
               dm.restoreFromArchive(getSecurityToken(), de, ah, ctx, this);
               if (isCancelled())
                  status = PSArchivePackage.STATUS_ABORTED;
            }
            catch (PSDeployException ex)
            {
               log.error("Package deploy exception",ex);
               status = PSArchivePackage.STATUS_ABORTED;
               restoreEx = ex;

            }

            lh.updatePackageStatus(archiveLogId, pkgLogId, de.getObjectType(),
                     de.getDependencyId(), status);
            // Register
            if (restoreEx != null)
               throw restoreEx;
         }

         ah.close();
      }
      // install the configure files if there is any. 
      installConfigFiles(archive, expDesc);

   }
   
   /**
    * This is called after the package has been installed. Do nothing if user
    * has canceled the installation.
    * 
    * @param pkgInfo the installed package info, assumed not <code>null</code>
    * @param expDesc the descriptor of the installed package, assumed not 
    * <code>null</code>.
    */
   private void postInstallPackage(PSPkgInfo pkgInfo,
         PSExportDescriptor expDesc) throws PSNotFoundException {
      if (isCancelled())
         return;

      IPSPkgInfoService pkgService = PSPkgInfoServiceLocator
            .getPkgInfoService();

      // Set Package complete info
      PSPkgInfo pkgInfoModify = pkgService.loadPkgInfoModifiable(pkgInfo
            .getGuid());
      pkgInfoModify.setLastActionStatus(PackageActionStatus.SUCCESS);
      pkgService.savePkgInfo(pkgInfoModify);

      // make the baseline for the version info of all package elements 
      PSPkgHelper.updatePkgElementVersions(pkgInfo
            .getPackageDescriptorName());

      // set community visibility
      PSPackageVisibility pkgVis = new PSPackageVisibility();
      pkgVis.setPkgCommunities(pkgInfo);
      
      // Notify configure service
      IPSConfigService cfgSrvc = PSConfigServiceLocator
            .getConfigService();
      IPSConfigRegistrationMgr regMgr = cfgSrvc
            .getConfigRegistrationMgr();
      if (StringUtils.isNotBlank(expDesc.getLocalConfigFile())
            && StringUtils.isNotBlank(expDesc.getConfigDefFile()))
      {
         String[] configNames = { expDesc.getName() };
         cfgSrvc.applyConfiguration(configNames, false);
         regMgr.register(expDesc.getName());
      }
      else
      {
         regMgr.unregister(expDesc.getName());
      }
      
      // need to apply all communitues?
      if (m_isApplyToAllComms)
      {
         PSPackageServiceHelper.updatePkgCommunities(expDesc.getName(), null,
               true);
      }
   }
   
   /**
    * Creates a package info from the supplied description, context, and archive
    * info.  The existing package info with the same name (if exist) will be
    * deleted.
    * 
    * @param expDesc the package description, assumed not <code>null</code>.
    * @param ctx the Context, assumed not <code>null</code>.
    * @param info the archive info, assumed not <code>null</code>.
    * 
    * @return the created package info, never <code>null</code>.
    */
   private PSPkgInfo createPkgInfo(PSExportDescriptor expDesc, PSImportCtx ctx,
         PSArchiveInfo info)
   {
      IPSPkgInfoService pkgService = PSPkgInfoServiceLocator
            .getPkgInfoService();
      
      PSPkgInfo pkgInfo = pkgService.createPkgInfo(expDesc.getName());
      PSPkgInfo existingInfo = pkgService.findPkgInfo(expDesc.getName());
      pkgInfo.setPublisherName(expDesc.getPublisherName());
      pkgInfo.setPublisherUrl(expDesc.getPublisherUrl());
      pkgInfo.setPackageDescription(expDesc.getDescription());
      pkgInfo.setPackageVersion(expDesc.getVersion());
      pkgInfo.setShippedConfigDefinition(expDesc.getConfigDefFile());
      pkgInfo.setLastActionDate(new Date());
      pkgInfo.setLastActionByUser(ctx.getUserId());
      pkgInfo.setLastActionStatus(PackageActionStatus.FAIL);
      pkgInfo.setLastAction(PackageAction.INSTALL_CREATE);
      pkgInfo.setType(PackageType.PACKAGE);
      pkgInfo.setEditable(info.isEditable());
      pkgInfo.setPackageDescriptorName(expDesc.getName());
      pkgInfo.setPackageDescriptorGuid(new PSGuid(new Long(expDesc.getId())));
      pkgInfo.setCmVersionMinimum(expDesc.getCmsMinVersion());
      pkgInfo.setCmVersionMaximum(expDesc.getCmsMaxVersion());
      pkgInfo.setCategory(PSPkgInfo.PackageCategory.valueOf(
            info.getCategory()));
      pkgService.savePkgInfo(pkgInfo);

      if (existingInfo != null)
      {
         //delete the old one after a new one successfully created
         pkgService.deletePkgInfo(existingInfo.getGuid());
      }

      return pkgInfo;
   }
   
   /**
    * Install the configure files for the specified archive and descriptor
    * 
    * @param archive the archive that may contain the configure files.
    * assumed not <code>null</code>.
    * @param expDesc the descriptor, assumed not <code>null</code>.
    * 
    * @throws IOException if an I/O exception occurs.
    * @throws PSDeployException if any other error occurs.
    */
   private void installConfigFiles(PSArchive archive,
         PSExportDescriptor expDesc) throws PSDeployException, IOException
   {
      if(StringUtils.isNotBlank(expDesc.getLocalConfigFile()))
      {
         copyConfigFile(archive, IPSConfigService.ConfigTypes.LOCAL_CONFIG,
                  expDesc.getName(), false);
         copyConfigFile(archive, IPSConfigService.ConfigTypes.DEFAULT_CONFIG,
                  expDesc.getName(), true);
      }
      
      if(StringUtils.isNotBlank(expDesc.getConfigDefFile()))
      {           
         copyConfigFile(archive, IPSConfigService.ConfigTypes.CONFIG_DEF,
                  expDesc.getName(), true);
      }
      
      IPSConfigService srv = 
         PSConfigServiceLocator.getConfigService();
      srv.initVisibility(expDesc.getName());
   }
   
   /**
    * Creates the package dependency entries for the supplied package info
    * object. Clears the old dependencies if exists, gets the new dependencies
    * from supplied expDesc.
    * 
    * @param pkgInfo The {@link PSPkgInfo} object for which the dependencies
    * needs to be created, assumed not <code>null</code>.
    * @param expDesc The export descriptor from which the new dependencies are
    * extracted, assumed not <code>null</code>.
    */
   private void createPkgDependencies(PSPkgInfo pkgInfo,
         PSExportDescriptor expDesc)
   {
      List<Map<String, String>> newDeps = expDesc.getPkgDepList();
      IPSPkgInfoService pkgService = PSPkgInfoServiceLocator
            .getPkgInfoService();
      List<PSPkgDependency> oldDeps = pkgService.loadPkgDependencies(pkgInfo
            .getGuid(), true);
      // Clear old dependencies if exists.
      if (!oldDeps.isEmpty())
      {
         for (PSPkgDependency oldDep : oldDeps)
         {
            pkgService.deletePkgDependency(oldDep.getId());
         }
      }
      // Add new dependencies
      if ((newDeps == null || newDeps.isEmpty()))
         return;
      for (Map<String, String> depMap : newDeps)
      {
         String pkgName = depMap.get(PSDescriptor.XML_PKG_DEP_NAME);
         String implied = depMap.get(PSDescriptor.XML_PKG_DEP_IMPLIED);
         PSPkgInfo depPkgInfo = pkgService.findPkgInfo(pkgName);
         if (depPkgInfo == null)
         {
<<<<<<< HEAD
            log.info("Skipping package dependency entry for package {} with dependent {}, " +
                        "due to failure to find the package info object with that name.",
                        pkgInfo.getPackageDescriptorName(), pkgName);
=======
            LogManager.getLogger(getClass()).info(
                  "Skipping package dependency " + "entry for package "
                        + pkgInfo.getPackageDescriptorName()
                        + " with dependent " + pkgName
                        + ", due to failure to find the "
                        + "package info object with that name.");
>>>>>>> 52c7c141
            continue;
         }
         PSPkgDependency pkgDep = pkgService.createPkgDependency();
         pkgDep.setOwnerPackageGuid(pkgInfo.getGuid());
         pkgDep.setDependentPackageGuid(depPkgInfo.getGuid());
         pkgDep.setImpliedDep(Boolean.valueOf(implied));
         pkgService.savePkgDependency(pkgDep);
      }
   }

   /**
    * Copies the configuration file from the archive supplied to its appropriate
    * location on the server based on configuration file type and package name.
    * Also creates parent directory structure if it does not yet exist.
    * 
    * @param archive the archive where the config files reside. Assumed not
    * <code>null</code>.
    * @param type the configuration file type.
    * @param packageName the package name, assumed not <code>null</code> or
    * empty.
    * @param overwrite flag indicating that the file should be overwritten if it
    * already exists.
    * @throws PSDeployException
    * @throws IOException
    */
   private void copyConfigFile(PSArchive archive,
         IPSConfigService.ConfigTypes type, String packageName,
         boolean overwrite) throws PSDeployException, IOException
   {
      InputStream is = null;
      FileWriter fw = null;
      IPSConfigService configService = PSConfigServiceLocator
            .getConfigService();
      try
      {
         File path = configService.getConfigFile(type, packageName);
         if (!overwrite && path.exists())
            return;
         // Create parent directories if they do not exist
         File pDir = path.getParentFile();
         if (!pDir.exists())
            pDir.mkdirs();

         is = archive.getFile(PSDescriptor.getConfigArchiveEntryPath(type));
         String contents = IOTools.getContent(is);
         if (path.exists())
            path.delete();
         fw = new FileWriter(path);
         fw.write(contents);
      }
      finally
      {
         if (is != null)
            is.close();
         if (fw != null)
            fw.close();
      }
   }

   /**
    * In case of any failures, a transaction log entry for failure is created
    * for the package
    * 
    * @param ctx the import context never <code>null</code>
    * @param ex the exception that was thrown cannot be <code>null</code>
    */
   private void addTransactionLogForFailure(PSImportCtx ctx, Exception ex)
   {
      if (ctx == null)
         throw new IllegalArgumentException("Import context may not be null");

      int logId = ctx.getPackageLogid();
      PSDependency dep = ctx.getCurrentDependency();
      // do nothing if dependency is not found
      if (dep == null)
         return;

      String depString = dep.getObjectTypeName() + " \""
            + dep.getDisplayName() + "\" (" + dep.getDependencyId() + ")";
      depString += " : " + ex.getLocalizedMessage();
      int action = PSTransactionSummary.ACTION_FAILED_TO_INSTALL;
      PSLogHandler lh = ctx.getLogHandler();
      try
      {
         lh.addTransactionLogEntry(logId, depString,
               PSTransactionSummary.TYPE_SKIPPED,
               PSTransactionSummary.TYPE_SKIPPED, action, ctx
                     .getNextTxnSequence(logId));
      }
      catch (PSDeployException e)
      {
         log.debug(e.getMessage(), e);
      }
   }

   // see base class
   @Override
   protected String getJobType()
   {
      return "Install Package Job";
   }

   /**
    * The id of the publisher lock which must be acquired by the
    * <code>init()</code> method and released by the <code>run()</code>
    * method.
    */
   private int m_pubLockId = -1;

   /**
    * The import descriptor supplied to the <code>init()</code> method, never
    * <code>null</code> or modified after that.
    */
   private PSImportDescriptor m_descriptor;

   /**
    * Indicates if need to apply all communities to the imported package.
    */
   private boolean m_isApplyToAllComms = false;
   
   /**
    * Reference to the archive file to install.
    */
   private File m_archiveFile;
   
   /**
    * Indicates if an exception should be saved for later processing
    */
   boolean storeException = false;
   
   /**
    * Saved for later processing
    */
   private Exception runException = null;
}<|MERGE_RESOLUTION|>--- conflicted
+++ resolved
@@ -266,18 +266,11 @@
          setStatusMessage("error: " + ex.getLocalizedMessage());
          ctx.setCurrentDependency(null);
          setStatus(-1);
-<<<<<<< HEAD
          log.error("Error installing Deployer package, Error: {}", ex.getMessage());
          log.debug(ex.getMessage(), ex);
          if (storeException) {
             runException = ex;
          }
-=======
-         LogManager.getLogger(getClass()).error(
-               "Error installing Deployer " + "package", ex);
-         if (storeException)
-             runException = ex;
->>>>>>> 52c7c141
       }
       finally
       {
@@ -629,18 +622,10 @@
          PSPkgInfo depPkgInfo = pkgService.findPkgInfo(pkgName);
          if (depPkgInfo == null)
          {
-<<<<<<< HEAD
             log.info("Skipping package dependency entry for package {} with dependent {}, " +
                         "due to failure to find the package info object with that name.",
                         pkgInfo.getPackageDescriptorName(), pkgName);
-=======
-            LogManager.getLogger(getClass()).info(
-                  "Skipping package dependency " + "entry for package "
-                        + pkgInfo.getPackageDescriptorName()
-                        + " with dependent " + pkgName
-                        + ", due to failure to find the "
-                        + "package info object with that name.");
->>>>>>> 52c7c141
+
             continue;
          }
          PSPkgDependency pkgDep = pkgService.createPkgDependency();
