/*
 * Copyright 1999-2023 Percussion Software, Inc.
 *
 * Licensed under the Apache License, Version 2.0 (the "License");
 * you may not use this file except in compliance with the License.
 * You may obtain a copy of the License at
 *
 *     http://www.apache.org/licenses/LICENSE-2.0
 *
 * Unless required by applicable law or agreed to in writing, software
 * distributed under the License is distributed on an "AS IS" BASIS,
 * WITHOUT WARRANTIES OR CONDITIONS OF ANY KIND, either express or implied.
 *
 * See the License for the specific language governing permissions and
 * limitations under the License.
 */

package com.percussion.deployer.server.dependencies;

import com.percussion.cms.PSCmsException;
import com.percussion.cms.objectstore.IPSDbComponent;
import com.percussion.cms.objectstore.PSComponentProcessorProxy;
import com.percussion.cms.objectstore.PSDbComponentCollection;
import com.percussion.cms.objectstore.PSDisplayFormat;
import com.percussion.cms.objectstore.PSKey;
import com.percussion.cms.objectstore.PSSearch;
import com.percussion.cms.objectstore.PSSearchField;
import com.percussion.cms.objectstore.PSSearchMultiProperty;
import com.percussion.deployer.client.IPSDeployConstants;
import com.percussion.deployer.objectstore.PSApplicationIDTypeMapping;
import com.percussion.deployer.objectstore.PSApplicationIDTypes;
import com.percussion.deployer.objectstore.PSDependency;
import com.percussion.deployer.objectstore.PSDependencyFile;
import com.percussion.deployer.objectstore.PSDeployComponentUtils;
import com.percussion.deployer.objectstore.PSIdMap;
import com.percussion.deployer.objectstore.PSIdMapping;
import com.percussion.deployer.objectstore.PSTransactionSummary;
import com.percussion.deployer.server.IPSIdTypeHandler;
import com.percussion.deployer.server.PSAppTransformer;
import com.percussion.deployer.server.PSArchiveHandler;
import com.percussion.deployer.server.PSDependencyDef;
import com.percussion.deployer.server.PSDependencyMap;
import com.percussion.deployer.server.PSImportCtx;
import com.percussion.design.objectstore.PSProperty;
import com.percussion.design.objectstore.PSUnknownNodeTypeException;
import com.percussion.error.IPSDeploymentErrors;
import com.percussion.error.PSDeployException;
import com.percussion.security.PSSecurityToken;
import com.percussion.services.catalog.PSTypeEnum;
import com.percussion.services.error.PSNotFoundException;
import com.percussion.util.IPSHtmlParameters;
import org.w3c.dom.Element;

import java.util.ArrayList;
import java.util.HashMap;
import java.util.HashSet;
import java.util.Iterator;
import java.util.List;
import java.util.Map;
import java.util.Set;

/**
 * Base class to handle packaging and deploying search objects.
 */
public abstract class PSSearchObjectDependencyHandler
   extends PSCmsObjectDependencyHandler  implements IPSIdTypeHandler
{
   /**
    * Construct a dependency handler.
    *
    * @param def The def for the type supported by this handler.  May not be
    * <code>null</code> and must be of the type supported by this class.  See
    * {@link #getType()} for more info.
    * @param dependencyMap The full dependency map.  May not be
    * <code>null</code>.
    *
    * @throws IllegalArgumentException if any param is invalid.
    * @throws PSDeployException if any other error occurs.
    */
   public PSSearchObjectDependencyHandler(PSDependencyDef def,
      PSDependencyMap dependencyMap) throws PSDeployException
   {
      super(def, dependencyMap);
   }

   // see base class
   public Iterator getChildDependencies(PSSecurityToken tok, PSDependency dep)
           throws PSDeployException, PSNotFoundException {
      if (tok == null)
         throw new IllegalArgumentException("tok may not be null");

      if (dep == null)
         throw new IllegalArgumentException("dep may not be null");

      if (!dep.getObjectType().equals(getType()))
         throw new IllegalArgumentException("dep wrong type");

      Set<PSDependency> childDeps = new HashSet<>();
      PSComponentProcessorProxy proc = getComponentProcessor(tok);
      PSSearch search = loadSearch(proc, dep.getDependencyId());
      if (search == null) {
         Object[] args = {dep.getDependencyId(), dep.getObjectTypeName(),
                 dep.getDisplayName()};
         throw new PSDeployException(IPSDeploymentErrors.DEP_OBJECT_NOT_FOUND,
                 args);
      }

      // get default display format
      try {
         Element[] dfEls = proc.load(PSDisplayFormat.getComponentType(
                 PSDisplayFormat.class), new PSKey[]{PSDisplayFormat.createKey(
                 new String[]{search.getDisplayFormatId()})});

         if (dfEls.length > 0) {
            PSDisplayFormat df = new PSDisplayFormat(dfEls[0]);
            PSDependencyHandler dfHandler = getDependencyHandler(
                    PSDisplayFormatDependencyHandler.DEPENDENCY_TYPE);
            PSDependency dfDep = dfHandler.getDependency(tok,
                    getIdFromKey(df, df.getInternalName()));
            if (dfDep != null)
               childDeps.add(dfDep);
         }
      } catch (PSCmsException e) {
         throw new PSDeployException(IPSDeploymentErrors.UNEXPECTED_ERROR,
                 e.getLocalizedMessage());
      } catch (PSUnknownNodeTypeException e) {
         throw new PSDeployException(IPSDeploymentErrors.UNEXPECTED_ERROR,
                 e.getLocalizedMessage());
      }


      // get app
      String url = search.getUrl();
      if (url != null && url.trim().length() > 0) {
         String appName = PSDeployComponentUtils.getAppName(url);
         if (appName != null && appName.trim().length() > 0) {
            PSDependencyHandler appHandler = getDependencyHandler(
                    PSApplicationDependencyHandler.DEPENDENCY_TYPE);
            PSDependency appDep = appHandler.getDependency(tok, appName);
            if (appDep != null) {
               if (appDep.getDependencyType() == PSDependency.TYPE_SHARED) {
                  appDep.setIsAssociation(false);
               }
               childDeps.add(appDep);
            }

         }

      }
         // get allowed communities
         PSDependencyHandler commHandler = getDependencyHandler(
                 PSCommunityDependencyHandler.DEPENDENCY_TYPE);
         PSSearchMultiProperty commProp = getCommunityProperty(search);
         if (commProp != null)
            childDeps.addAll(getDepsFromMultiValuedProperty(tok, commProp,
                    commHandler));

         // Acl deps
         if (getType().compareTo(PSViewDefDependencyHandler.DEPENDENCY_TYPE) == 0)
            addAclDependency(tok, PSTypeEnum.VIEW_DEF, dep, childDeps);
         else
            addAclDependency(tok, PSTypeEnum.SEARCH_DEF, dep, childDeps);

         // get system field value dependencies
         childDeps.addAll(getSystemFieldDeps(tok, search));
<<<<<<< HEAD

         // get id type dependencies from url params
         childDeps.addAll(getIdTypeDependencies(tok, dep));

         return childDeps.iterator();

=======

         // get id type dependencies from url params
         childDeps.addAll(getIdTypeDependencies(tok, dep));

         return childDeps.iterator();

>>>>>>> 4feb8f09
   }

   // see base class
   public Iterator<PSDependency> getDependencies(PSSecurityToken tok)
         throws PSDeployException
   {
      if (tok == null)
         throw new IllegalArgumentException("tok may not be null");

      try
      {
         List<PSDependency> deps = new ArrayList<>();

         PSComponentProcessorProxy proc = getComponentProcessor(tok);
         Element[] elements = proc.load(PSSearch.getComponentType(
            PSSearch.class), null);
         for (int i = 0; i < elements.length; i++)
         {
            PSSearch search = new PSSearch(elements[i]);
            if (isDependentType(search))
            {
               String name = search.getInternalName();
               deps.add(createDependency(m_def, getIdFromKey(search, name),
                  name));
            }
         }

         return deps.iterator();
      }
      catch (PSCmsException e)
      {
         throw new PSDeployException(IPSDeploymentErrors.UNEXPECTED_ERROR,
            e.getLocalizedMessage());
      }
      catch (PSUnknownNodeTypeException e)
      {
         throw new PSDeployException(IPSDeploymentErrors.UNEXPECTED_ERROR,
            e.getLocalizedMessage());
      }
   }

   // see base class
   public PSDependency getDependency(PSSecurityToken tok, String id)
      throws PSDeployException
   {
      if (tok == null)
         throw new IllegalArgumentException("tok may not be null");

      if (id == null || id.trim().length() == 0)
         throw new IllegalArgumentException("id may not be null or empty");


      PSDependency dep = null;

      PSSearch search = loadSearch(getComponentProcessor(tok), id);
      if (search != null)
         dep = createDependency(m_def, id, search.getInternalName());

      return dep;
   }

   /**
    * Provides the list of child dependency types this class can discover.
    * The child types supported by this handler are:
    * <ol>
    * <li>Application</li>
    * <li>DisplayFormat</li>
    * </ol>
    *
    * @return An iterator over zero or more types as <code>String</code>
    * objects, never <code>null</code>, does not contain <code>null</code> or
    * empty entries.
    */
   public Iterator getChildTypes()
   {
      return ms_childTypes.iterator();
   }

   // see base class
   public void reserveNewId(PSDependency dep, PSIdMap idMap)
      throws PSDeployException
   {
      if (dep == null)
         throw new IllegalArgumentException("dep may not be null");

      if (!dep.getObjectType().equals(getType()))
         throw new IllegalArgumentException("dep wrong type");

      if (idMap == null)
         throw new IllegalArgumentException("idMap may not be null");

      try
      {
         // create a dummy object
         PSSearch search = new PSSearch();
         reserveNewId(dep, idMap, search);
      }
      catch (PSCmsException e)
      {
         throw new PSDeployException(IPSDeploymentErrors.UNEXPECTED_ERROR,
            e.getLocalizedMessage());
      }
   }

   // see base class
   @Override
   public Iterator<PSDependencyFile> getDependencyFiles(PSSecurityToken tok, PSDependency dep)
      throws PSDeployException
   {
      if (tok == null)
         throw new IllegalArgumentException("tok may not be null");

      if (dep == null)
         throw new IllegalArgumentException("dep may not be null");

      if (!dep.getObjectType().equals(getType()))
         throw new IllegalArgumentException("dep wrong type");

      List<PSDependencyFile> files = new ArrayList<>();

      // load the component
      PSSearch search = loadSearch(getComponentProcessor(tok), dep.getDependencyId());
      if (search != null)
         files.add(createDependencyFile(search));

      return files.iterator();
   }

   // see base class
   @Override
   public void installDependencyFiles(PSSecurityToken tok,
      PSArchiveHandler archive, PSDependency dep, PSImportCtx ctx)
         throws PSDeployException
   {
      if (tok == null)
         throw new IllegalArgumentException("tok may not be null");

      if (archive == null)
         throw new IllegalArgumentException("archive may not be null");

      if (dep == null)
         throw new IllegalArgumentException("dep may not be null");

      if (!dep.getObjectType().equals(getType()))
         throw new IllegalArgumentException("dep wrong type");

      if (ctx == null)
         throw new IllegalArgumentException("ctx may not be null");

      try
      {
         // restore the file
         Iterator<PSDependencyFile> files = getDependencyFilesFromArchive(archive, dep);
         Element root = getElementFromFile(archive, dep, files.next());

         // restore the object and clone it
         PSSearch srcSearch = new PSSearch(root);
         PSSearch newSearch = (PSSearch)srcSearch.clone();

         // create a list for transaction support
         PSDbComponentCollection dbCompList = new PSDbComponentCollection(
            PSSearch.class);

         // look for existing
         String tgtId = dep.getDependencyId();
         PSComponentProcessorProxy proc = getComponentProcessor(tok);
         PSIdMapping idMapping = getIdMapping(ctx, dep);
         if (idMapping != null)
            tgtId = idMapping.getTargetId();

         PSSearch tgtSearch = loadSearch(proc, tgtId);

         // if it already exists on the target, add it to the list marked for
         // delete so we can "replace" it with the source version
         if (tgtSearch != null)
         {
            tgtSearch.markForDeletion();
            dbCompList.add(tgtSearch);
            
            // keep target version information
            newSearch.setVersion(tgtSearch.getVersion());
         }

         newSearch.setLocator(PSSearch.createKey(new String[]{tgtId}));

         // translate ids in the dependent objects of the new version
         Boolean installNewSearch = true;
         if (ctx.getCurrentIdMap() != null)
         {
            installNewSearch = transformIds(tok, proc, dep, ctx, newSearch);
         }
         
         // add it to the list and save
         if (installNewSearch)
            dbCompList.add(newSearch);
         proc.save(new IPSDbComponent[] {dbCompList});

         // be sure to change id mapping to not new if we have one
         if (idMapping != null)
            idMapping.setIsNewObject(false);

         // add the transaction to the log
         int action = (tgtSearch == null) ?
            PSTransactionSummary.ACTION_CREATED :
            PSTransactionSummary.ACTION_MODIFIED;
         addTransactionLogEntry(dep, ctx, newSearch, action);

      }
      catch (PSCmsException e)
      {
         throw new PSDeployException(IPSDeploymentErrors.UNEXPECTED_ERROR,
            e.getLocalizedMessage());
      }
      catch (PSUnknownNodeTypeException e)
      {
         throw new PSDeployException(IPSDeploymentErrors.UNEXPECTED_ERROR,
            e.getLocalizedMessage());
      }
   }

   //see IPSIdTypeHandler interface
   @SuppressWarnings({"unchecked","static-access"})
   public PSApplicationIDTypes getIdTypes(PSSecurityToken tok, PSDependency dep)
      throws PSDeployException
   {
      if (tok == null)
         throw new IllegalArgumentException("tok may not be null");

      if (dep == null)
         throw new IllegalArgumentException("dep may not be null");

      if (!dep.getObjectType().equals(getType()))
         throw new IllegalArgumentException("dep wrong type");

      PSApplicationIDTypes idTypes = new PSApplicationIDTypes(dep);

      PSSearch search = loadSearch(getComponentProcessor(tok), dep.getDependencyId());
      if (search == null)
      {
         Object[] args = {dep.getDependencyId(), dep.getObjectTypeName(),
            dep.getDisplayName()};
         throw new PSDeployException(IPSDeploymentErrors.DEP_OBJECT_NOT_FOUND,
            args);
      }


      // convert to PSProperties so we can use an existing app transformer
      // method
      String url = search.getUrl();
      if (url != null && url.trim().length() > 0)
      {
         List mappings = new ArrayList();
         String reqName = dep.getDisplayName();
         List propList = mapToProps(PSSearch.parseParameters(url, null));

         PSAppTransformer.checkProperties(mappings, propList.iterator(), null);

         idTypes.addMappings(reqName,
            IPSDeployConstants.ID_TYPE_ELEMENT_USER_PROPERTIES,
               mappings.iterator());
      }

      return idTypes;
   }

   //see IPSIdTypeHandler interface
   @SuppressWarnings("unchecked")
   public void transformIds(Object object, PSApplicationIDTypes idTypes,
      PSIdMap idMap) throws PSDeployException
   {
      if (object == null)
         throw new IllegalArgumentException("object may not be null");

      if (idTypes == null)
         throw new IllegalArgumentException("idTypes may not be null");

      if (idMap == null)
         throw new IllegalArgumentException("idMap may not be null");

      if (!(object instanceof PSSearch))
      {
         throw new IllegalArgumentException("invalid object type");
      }

      PSSearch search = (PSSearch)object;

      // walk id types and perform any transforms
      Iterator resources = idTypes.getResourceList(false);
      while (resources.hasNext())
      {
         String resource = (String)resources.next();
         Iterator elements = idTypes.getElementList(resource, false);
         while (elements.hasNext())
         {
            String element = (String)elements.next();
            Iterator mappings = idTypes.getIdTypeMappings(
                  resource, element, false);
            while (mappings.hasNext())
            {

               PSApplicationIDTypeMapping mapping =
                  (PSApplicationIDTypeMapping)mappings.next();

               if (mapping.getType().equals(
                  PSApplicationIDTypeMapping.TYPE_NONE))
               {
                  continue;
               }

               if (element.equals(
                  IPSDeployConstants.ID_TYPE_ELEMENT_USER_PROPERTIES))
               {
                  String url = search.getUrl();
                  if (url == null || url.trim().length() == 0)
                     continue;

                  // convert to PSProperties so we can use an existing app
                  // transformer method
                  List propList = mapToProps(PSSearch.parseParameters(
                     search.getUrl(), null));

                  if (propList.isEmpty())
                     continue;

                  // make any transformations required
                  PSAppTransformer.transformProperties(propList.iterator(),
                     mapping, idMap);

                  // now replace the url with transformed properties
                  int paramsPos = url.indexOf('?');
                  if (paramsPos != -1)
                     url = url.substring(0, paramsPos);

                  char sep = '?';
                  Iterator props = propList.iterator();
                  while (props.hasNext())
                  {
                     PSProperty prop = (PSProperty)props.next();
                     url += (sep + prop.getName() + '=' + prop.getValue());

                     if (sep == '?')
                        sep = '&';
                  }

                  search.setUrl(url);
               }
            }
         }
      }
}

   /**
    * Determines if the supplied search object should be treated as a dependency
    * by the derived handler.
    *
    * @param search The search to check, never <code>null</code>.
    *
    * @return <code>true</code> if the supplied search is to be treated as a
    * dependency of the handler's type, <code>false</code> otherwise.
    *
    * @throws IllegalArgumentException if any param is invalid.
    */
   protected abstract boolean isDependentType(PSSearch search);

   /**
    * Convert the supplied map to a list of properties
    *
    * @param map The map, assumed not <code>null</code>, and to have
    * non-<code>null</code> <code>String</code> objects for the key and value.
    *
    * @return A list of <code>PSProperty</code> objects, never
    * <code>null</code>, may be empty.
    */
   private List<PSProperty> mapToProps(Map map)
   {
      Iterator props = map.entrySet().iterator();
      List<PSProperty> propList = new ArrayList<>();
      while (props.hasNext())
      {
         Map.Entry entry = (Map.Entry)props.next();
         PSProperty prop = new PSProperty((String)entry.getKey());
         prop.setValue(entry.getValue());
         propList.add(prop);
      }

      return propList;
   }

   /**
    * Loads the search object specified by the supplied id.
    *
    * @param proc The processor to use, assumed not <code>null</code>.
    * @param id The id of the search, assumed not <code>null</code> or empty.
    *
    * @return The search, or <code>null</code> if no matching object is found.
    *
    * @throws PSDeployException If there are any errors.
    */
   private PSSearch loadSearch(PSComponentProcessorProxy proc, String id)
      throws PSDeployException
   {
      try
      {
         PSSearch search = null;
         PSKey[] locators = new PSKey[] {PSSearch.createKey(new String[] {id})};
         Element[] elements = proc.load(PSSearch.getComponentType(PSSearch.class),
            locators);
         if (elements.length > 0)
         {
            PSSearch test = new PSSearch(elements[0]);
            if (isDependentType(test))
               search = test;
         }

         return search;
      }
      catch (PSCmsException e)
      {
         throw new PSDeployException(IPSDeploymentErrors.UNEXPECTED_ERROR,
            e.getLocalizedMessage());
      }
      catch (PSUnknownNodeTypeException e)
      {
         throw new PSDeployException(IPSDeploymentErrors.UNEXPECTED_ERROR,
            e.getLocalizedMessage());
      }
   }

   /**
    * Gets the property containing defined communities, unless the property
    * specifies "all" communities.
    *
    * @param search The search object to get the property from, assumed not
    * <code>null</code>.
    *
    * @return The property, or <code>null</code> if "all" is defined or the
    * property does not exist.
    */
   private PSSearchMultiProperty getCommunityProperty(PSSearch search)
   {
      PSSearchMultiProperty result = null;

      // get community dependencies unless "all" is specified
      if (!search.doesPropertyHaveValue(PSSearch.PROP_COMMUNITY,
         PSSearch.PROP_COMMUNITY_ALL))
      {
         // find the community propery
         Iterator props = search.getProperties();
         while (props.hasNext() && result == null)
         {
            PSSearchMultiProperty prop = (PSSearchMultiProperty)props.next();
            if (PSSearch.PROP_COMMUNITY.equals(prop.getName()))
               result = prop;
         }
      }

      return result;
   }

   /**
    * Gets dependencies specified by search criteria using system fields and
    * literal values.
    *
    * @param tok The security token to use, assumed not <code>null</code>.
    * @param search The search to get the dependencies from, assumed not
    * <code>null</code>.
    *
    * @return A list of dependencies, never <code>null</code>, may be empty.
    *
    * @throws PSDeployException
    */
   private List<PSDependency> getSystemFieldDeps(PSSecurityToken tok,
         PSSearch search) throws PSDeployException, PSNotFoundException {
      List<PSDependency> deps = new ArrayList<>();
      List<String[]> childList = new ArrayList<>();
      Iterator fields = getSystemDefFields(search, false).entrySet().iterator();
      while (fields.hasNext())
      {
         Map.Entry entry = (Map.Entry)fields.next();
         String type = (String)entry.getKey();
         PSSearchField field = (PSSearchField)entry.getValue();

         Iterator vals = field.getFieldValues().iterator();
         while (vals.hasNext())
         {
            String val = (String)vals.next();
            PSDependencyHandler handler = getDependencyHandler(type);
            PSDependencyDef def = m_map.getDependencyDef(type);
            if (def.supportsParentId())
            {
               // save children for end once all possible parents are found
               childList.add(new String[] {type, val, handler.getParentType()});
            }
            else
            {
               PSDependency dep = handler.getDependency(tok, val);
               if (dep != null)
                  deps.add(dep);
            }
         }
      }

      // now handle children - use first parent with matching type found
      Iterator<String[]> children = childList.iterator();
      while (children.hasNext())
      {
         PSDependency dep = null;
         String[] child = children.next();
         Iterator<PSDependency> parents = deps.iterator();
         while (parents.hasNext() && dep == null)
         {
            PSDependency parent = parents.next();
            if (parent.getObjectType().equals(child[2]))
            {
               PSDependencyHandler handler = getDependencyHandler(child[0]);
               dep = handler.getDependency(tok, child[1],
                  parent.getObjectType(), parent.getDependencyId());
            }
         }

         if (dep != null)
            deps.add(dep);
      }

      return deps;
   }

   /**
    * Transforms the child dependency ids in the supplied search. 
    * (Only Display Formats and System Fields for now.)
    *
    * @param tok The security token to use, assumed not <code>null</code>.
    * @param proc The processor to use, assumed not <code>null</code>
    * @param dep The dependency being installed, assumed not <code>null</code>.
    * @param ctx The context to use to get id mappings, assumed not
    * <code>null</code>.
    * @param search The search to transform, assumed not <code>null</code>.
    *
    * @return <code>true</code> if the child dependency ids were transformed,
    * <code>false</code> if the search's display format is not
    * included in the package, does not exist on the system, and the "Default"
    * search does not exist on the system.
    *
    * @throws PSDeployException if there are any errors
    */
   private Boolean transformIds(
         PSSecurityToken tok, PSComponentProcessorProxy proc, PSDependency dep,
         PSImportCtx ctx, PSSearch search) 
   throws PSDeployException
   {
      // Process the Display Format 
      //    First - Locate expected single child dep of Display Format type
      //    (If it's not there something is wrong - bail out).
      String dfDepType = PSDisplayFormatDependencyHandler.DEPENDENCY_TYPE;
      Iterator<PSDependency> deps = dep.getDependencies(dfDepType);
      PSDependency dfDep = null;
      if (deps.hasNext())
      {
         dfDep = deps.next();         
      }
      else
      {
         Object[] args = {search.getDisplayFormatId(), dfDepType,
            dep.getDependencyId(), dep.getObjectTypeName()};
         throw new PSDeployException(IPSDeploymentErrors.CHILD_DEP_NOT_FOUND,
            args);
      }
      
      //    Second - determine if the Display Format is:
      //            a) in the package being installed (by transforming the ID)
      //            b) on the target system (by loading it)
      Boolean isInPackage = dfDep.isIncluded();
      String tgtId = dfDep.getDependencyId();
      PSIdMapping dfIdMapping = getIdMappingOfAssoc(
            tok, ctx, tgtId, dfDepType); 
      if (dfIdMapping != null)
      {
         tgtId = dfIdMapping.getTargetId();
      }
      
      PSDisplayFormatDefDependencyHandler dfDefDepHandler =
         (PSDisplayFormatDefDependencyHandler) getDependencyHandler(
            PSDisplayFormatDefDependencyHandler.DEPENDENCY_TYPE);
      PSDisplayFormat df = 
         dfDefDepHandler.loadDisplayFormat(proc, tgtId);
      Boolean isOnTargetSystem = (df != null ? true : false);
      
      //    Third - Decide how to handle association:
      //     If in the package, and on the target, use the target version.
      //     If in the package, and not on the target, use the package version.
      //     If not in the package, and is on the target, use the target version.
      //     If not in the package, and is not on the target, use a default.
      //     If no defaults are available, don't install the search.
      int id = -1;
      String strId = "-1";
      if (isInPackage && isOnTargetSystem)
      {
         id = df.getGUID().getUUID();
         strId = String.valueOf(id);
      }
      else if (isInPackage && !isOnTargetSystem)
      {
         strId = dfIdMapping.getTargetId();
      }
      else if (!isInPackage && isOnTargetSystem)
      {
         id = df.getGUID().getUUID();
         strId = String.valueOf(id);
      }
      else if (!isInPackage && !isOnTargetSystem)
      {
         id = getDefaultTargetDisplayFormatId(proc, dfDefDepHandler);
         if (id != -1)
         {
            strId = String.valueOf(id);
         }
         else
         {
            return false;
         }
      }
      // Finally - Set the Display Format ID
      search.setDisplayFormatId(strId);            
      
      // Transform system field values
      transformSystemFieldIds(dep, ctx, search);

      return true;
   }



   
   /**
    * Transforms all literal system field values
    *
    * @param dep The dependency being installed, assumed not <code>null</code>.
    * @param ctx The import context to use for id transforms, assumed not
    * <code>null</code>.
    * @param search The search being transformed, assumed not <code>null</code>.
    *
    * @throws PSDeployException if there are any errors.
    */
   private void transformSystemFieldIds(PSDependency dep, PSImportCtx ctx,
      PSSearch search) throws PSDeployException
   {
      Map fieldMap = getSystemDefFields(search, true);
      Iterator fields = fieldMap.entrySet().iterator();
      while (fields.hasNext())
      {
         Map.Entry entry = (Map.Entry)fields.next();
         String type = (String)entry.getKey();
         PSSearchField field = (PSSearchField)entry.getValue();
         Iterator vals = field.getFieldValues().iterator();
         // build list of new values to replace current list
         List<String> newVals = new ArrayList<>();
         while (vals.hasNext())
         {
            String val = (String)vals.next();
            // if this was determined to be a dependency on package, we'll find
            // the child somewhere below
            PSDependencyDef def = m_map.getDependencyDef(type);
            if (def.supportsParentId())
            {
               // first get the parent
               PSDependencyHandler handler = getDependencyHandler(type);
               String parentType = handler.getParentType();

               // try each parent field value till we hit a dependency
               Iterator parentVals = field.getFieldValues().iterator();
               while (parentVals.hasNext())
               {
                  String parentVal = (String)parentVals.next();
                  PSDependency parent = doGetChildDependency(dep, parentVal,
                     parentType);
                  if (parent != null)
                  {
                     PSDependency child = parent.getChildDependency(val, type);
                     if (child != null)
                     {
                        PSIdMapping idMapping = getIdMapping(ctx, child);
                        newVals.add(idMapping.getTargetId());
                        break;
                     }
                  }
               }
            }
            else
            {
               PSDependency child = doGetChildDependency(dep, val, type);
               if (child != null)
               {
                  PSIdMapping idMapping = getIdMapping(ctx, dep);
                  newVals.add(idMapping.getTargetId());
               }
            }
            field.setFieldValues(field.getOperator(), newVals);
         }
      }
   }

   /**
    * Discovers all system def fields used by the supplied search with a numeric
    * value or values, and returns them with their corresponding dependency
    * object type.
    *
    * @param search The search to check, assumed not <code>null</code>.
    * @param forTransform <code>true</code> to return types used in id
    * transformations, <code>false</code> to return types used in dependency
    * discovery.
    *
    * @return A map where the key is the object type of the dependency the
    * field represents as a <code>String</code>, and the value is the
    * <code>PSSearchField</code> object.
    */
   private Map getSystemDefFields(PSSearch search, boolean forTransform)
   {
      Map<String, PSSearchField> values = new HashMap<>();

      Iterator fields = search.getFields();
      while (fields.hasNext())
      {
         PSSearchField field = (PSSearchField)fields.next();
         String type;
         if (forTransform)
         {
            type = (String)ms_sysTransformDepFieldTypes.get(
               field.getFieldName());
         }
         else
         {
            type = (String)ms_sysChildDepFieldTypes.get(field.getFieldName());
         }

         if (type == null)
            continue;

         if (field.getFieldType() != PSSearchField.TYPE_NUMBER)
            continue;
         List vals = field.getFieldValues();
         if (!vals.isEmpty())
            values.put(type, field);
      }

      return values;
   }


   /**
    * Searches the target system for the "Default" Display Format.  
    * If such a Display Format is not found, then the first 
    * Display Format found is chosen.
    * 
    * @param proc The processor to use, assumed not <code>null</code>.
    * @param dfHandler The display format dependency handler to use to find
    * display formats on the target system, assumed not <code>null</code>.
    * 
    * @return The id of the Display Format to use as default or -1 
    * if a Display Format was not found.
    * @throws PSDeployException if any errors occur. 
    */
   @SuppressWarnings("unchecked")
   private Integer getDefaultTargetDisplayFormatId(
         PSComponentProcessorProxy proc,
         PSDisplayFormatDefDependencyHandler dfHandler)
   throws PSDeployException
   {

      Integer defDispFmt = -1;
      PSDisplayFormat df = null;
      PSDisplayFormat firstDf = null;
      
      Iterator<PSDisplayFormat> itDf = dfHandler.loadAll(proc);
      while (itDf.hasNext())
      {
         if (firstDf == null)
         {
            // save the first one in case there is no default
            firstDf = itDf.next();
            if (firstDf.getInternalName().equals("Default"))
            {
               // first one is the default
               defDispFmt = firstDf.getGUID().getUUID();
               break;
            }
            
            continue;
         }
         
         df = itDf.next();
         if (df.getInternalName().equals("Default"))
         {
            defDispFmt = df.getGUID().getUUID();
            break;
         }
      }
      
      if (defDispFmt == -1 && firstDf != null)
      {
         // use the first display format found
         defDispFmt = firstDf.getGUID().getUUID();
      }
      
      return defDispFmt;
      
   }
   
   
   /**
    * List of child types supported by this handler, it will never be
    * <code>null</code> or empty.
    */
   private static List<String> ms_childTypes = new ArrayList<>();

   /**
    * Map of system fields and the corresponding child dependency type.  Key is
    * the field name as a <code>String</code>, value is the dependency object
    * type as a <code>String</code>.  Never <code>null</code> or empty.  Used to
    * get child dependencies identified by values of system fields in
    * conditions.
    */
   private static Map<String, String> ms_sysChildDepFieldTypes = 
                                                new HashMap<>();

   /**
    * Map of system fields and the corresponding transform dependency type.  Key
    * is the field name as a <code>String</code>, value is the dependency object
    * type as a <code>String</code>.  Never <code>null</code> or empty.  Used to
    * transform values of system fields in conditions when installing.  Usually
    * the child dependency is discovered as an element, but the id is
    * transformed using the child defintion dependency handler (this is a design
    * flaw that should be resolved at some point).
    */
   private static Map<String, String> ms_sysTransformDepFieldTypes = 
                                                new HashMap<>();

   static
   {
      // initialize child types
      ms_childTypes.add(PSApplicationDependencyHandler.DEPENDENCY_TYPE);
      ms_childTypes.add(PSDisplayFormatDependencyHandler.DEPENDENCY_TYPE);

      // initialize system field types
      ms_sysChildDepFieldTypes.put(IPSHtmlParameters.SYS_COMMUNITYID,
         PSCommunityDependencyHandler.DEPENDENCY_TYPE);
      ms_sysTransformDepFieldTypes.put(IPSHtmlParameters.SYS_COMMUNITYID,
         PSCommunityDependencyHandler.DEPENDENCY_TYPE);

      ms_sysChildDepFieldTypes.put(IPSHtmlParameters.SYS_LANG,
         PSLocaleDefDependencyHandler.DEPENDENCY_TYPE);

      ms_sysChildDepFieldTypes.put(IPSHtmlParameters.SYS_WORKFLOWID,
         PSWorkflowDependencyHandler.DEPENDENCY_TYPE);
      ms_sysTransformDepFieldTypes.put(IPSHtmlParameters.SYS_WORKFLOWID,
         PSWorkflowDependencyHandler.DEPENDENCY_TYPE);

      ms_sysTransformDepFieldTypes.put(IPSHtmlParameters.SYS_CONTENTSTATEID,
         PSStateDefDependencyHandler.DEPENDENCY_TYPE);

      ms_sysChildDepFieldTypes.put(IPSHtmlParameters.SYS_CONTENTTYPEID,
         PSCEDependencyHandler.DEPENDENCY_TYPE);
      ms_sysTransformDepFieldTypes.put(IPSHtmlParameters.SYS_CONTENTTYPEID,
         PSCEDependencyHandler.DEPENDENCY_TYPE);
   }

}<|MERGE_RESOLUTION|>--- conflicted
+++ resolved
@@ -163,21 +163,12 @@
 
          // get system field value dependencies
          childDeps.addAll(getSystemFieldDeps(tok, search));
-<<<<<<< HEAD
 
          // get id type dependencies from url params
          childDeps.addAll(getIdTypeDependencies(tok, dep));
 
          return childDeps.iterator();
 
-=======
-
-         // get id type dependencies from url params
-         childDeps.addAll(getIdTypeDependencies(tok, dep));
-
-         return childDeps.iterator();
-
->>>>>>> 4feb8f09
    }
 
    // see base class
