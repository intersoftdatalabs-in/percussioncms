--- conflicted
+++ resolved
@@ -25,16 +25,9 @@
 package com.percussion.rest.editions;
 
 import com.percussion.util.PSSiteManageBean;
-<<<<<<< HEAD
-import io.swagger.annotations.Api;
-import io.swagger.annotations.ApiOperation;
-import io.swagger.annotations.ApiResponse;
-import io.swagger.annotations.ApiResponses;
-=======
 import io.swagger.v3.oas.annotations.Operation;
 import io.swagger.v3.oas.annotations.responses.ApiResponse;
 import io.swagger.v3.oas.annotations.tags.Tag;
->>>>>>> 6cb8907b
 import org.springframework.beans.factory.annotation.Autowired;
 
 import javax.ws.rs.Consumes;
@@ -48,11 +41,7 @@
 @PSSiteManageBean(value="restEditionsResource")
 @Path("/editions")
 @XmlRootElement
-<<<<<<< HEAD
-@Api(value = "/editions")
-=======
 @Tag(name = "Publishing Editions")
->>>>>>> 6cb8907b
 public class EditionsResource {
 
     @Autowired
@@ -67,20 +56,11 @@
     @Path("/{id}/publish")
     @Consumes(MediaType.APPLICATION_JSON)
     @Produces(MediaType.APPLICATION_JSON)
-<<<<<<< HEAD
-    @ApiOperation(value = "Executes the publish action for the specified Edition", notes = "Returns a PublishStatus record that can be used to monitor status"
-            , response = PublishResponse.class)
-    @ApiResponses(value = {
-            @ApiResponse(code = 404, message = "Edition not found"),
-            @ApiResponse(code = 403, message = "Publish permission denied"),
-            @ApiResponse(code = 500, message = "Error executing publish")
-=======
     @Operation(summary = "Executes the publish action for the specified Edition", description = "Returns a PublishStatus record that can be used to monitor status"
             , responses = {
             @ApiResponse(responseCode = "404", description = "Edition not found"),
             @ApiResponse(responseCode =  "403", description = "Publish permission denied"),
             @ApiResponse(responseCode = "500", description = "Error executing publish")
->>>>>>> 6cb8907b
     })
     public PublishResponse publish(@PathParam("id") String id){
 
