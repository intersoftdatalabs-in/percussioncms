--- conflicted
+++ resolved
@@ -1,90 +1,3 @@
-<<<<<<< HEAD
-/*global tinymce:true */
-
-tinymce.PluginManager.add('percglobalvariables', function(editor, url) {
-    var cls = 'perc-global-variable-marker';
-	// Register commands
-	editor.addCommand('mceInsertGlobalVariables', function() {
-
-	});
-
-	editor.ui.registry.addMenuItem('globalvariables', {
-		text: 'Global variables',
-		icon: 'globalvariables',
-		onAction: function() {
-            //Insert code here
-
-            //Records caret position for IE
-            if (tinymce.Env.ie) {
-                actualCaretPositionBookmark = tinyMCE.activeEditor.selection.getBookmark();
-            }
-
-            var mainEditor = editor.contentWindow.parent;
-
-            if (!mainEditor.jQuery || !mainEditor.jQuery.topFrameJQuery) {
-                alert("Error occurred accessing global variables.");
-                return;
-            }
-            if (typeof PercGlobalVariablesData == "undefined") {
-                alert("Error occurred accessing global variables. Please make sure global variables are created.");
-                return;
-            }
-            var topFrJQ = mainEditor.jQuery.topFrameJQuery;
-            var dialogHtml = '<div><div id="perc-global-variables-wrapper"><table id="perc-global-variables-table"><tbody><tr class="perc-row-0"><th align="left" class="perc-column-0 perc-global-variables-column-header">Variable name</th><th class="perc-column-1 perc-global-variables-column-header">Variable value</th></tr>';
-            topFrJQ.each(PercGlobalVariablesData, function (varName, varValue) {
-                dialogHtml += '<tr class="perc-wfconfig-row perc-gv-row"><td align:"left"="" class="perc-column-0 perc-global-variables-column"><input type="radio" class="perc-global-variables-radio" style="width:auto;"><span class="perc-roleName-wrapper perc-ellipsis perc-gv-name">' + varName + '</span></td><td align:"left"="" class="perc-column-1 perc-global-variables-column"><span class="perc-roleName-wrapper perc-ellipsis perc-gv-value">' + varValue + '</span></td></tr>';
-            });
-            dialogHtml += '</table></div></div>';
-            // if we are in the new blog post dialog, the width is
-            var dialogWidth = 700;
-            var dialogHeight = 300;
-            var dialog = topFrJQ(dialogHtml).perc_dialog({
-                title: "Insert Global Variable",
-                buttons: {},
-                percButtons: {
-                    "Save": {
-                        click: function () {
-                            var gvRow = dialog.find(".perc-global-variable-selected");
-                            if (gvRow.length < 1) {
-                                alert("Please select a global variable to insert.");
-                                return;
-                            }
-                            var varName = gvRow.find(".perc-gv-name").html();
-                            var varValue = PercGlobalVariablesData[varName];
-                            var urlToServlet = window.location.protocol + "//" + window.location.host + "/textToImage?imageText=&lt; " + encodeURIComponent(varValue) + " &gt;";
-                            var gvhtml = "<img class='perc-global-variable-marker' title='" + varName + "' src=\"" + urlToServlet + "\">";
-                            //Fix for IE losing cursor position on insert
-                            if (tinymce.Env.ie) {
-                                tinyMCE.activeEditor.selection.moveToBookmark(actualCaretPositionBookmark);
-                                editor.execCommand('mceInsertContent', 0, gvhtml);
-                            } else {
-                                editor.execCommand('mceInsertContent', 0, gvhtml);
-                            }
-                            dialog.remove();
-                        },
-                        id: "perc-edit-global-variables-insert"
-                    },
-                    "Cancel": {
-                        click: function () {
-                            dialog.remove();
-                        },
-                        id: "perc-edit-global-variables-cancel"
-                    }
-                },
-                id: "perc-insert-global-variables-dialog",
-                width: dialogWidth,
-                modal: true
-            });
-            dialog.find(".perc-gv-row").click(function(){
-                dialog.find(".perc-global-variable-selected").removeClass("perc-global-variable-selected");
-                dialog.find("input:radio").attr('checked', false);
-                $(this).addClass("perc-global-variable-selected").find('td').addClass("perc-global-variable-selected");
-                $(this).addClass("perc-global-variable-selected").find('td').find("input:radio").attr('checked', true);
-            });
-        },
-		context: 'insert'
-	});
-=======
 tinymce.PluginManager.add('percglobalvariables', function(editor, url) {
     var cls = 'perc-global-variable-marker';
     // Register commands
@@ -207,7 +120,6 @@
 
         context: 'insert'
     });
->>>>>>> 4feb8f09
 
     editor.on('click', function(e) {
         e = e.target;
