--- conflicted
+++ resolved
@@ -755,57 +755,42 @@
 
 function addRegionOptions(serverObj){
     $("#region").empty();
-    for (let i in regionsList) {
+    for (var i in regionsList) {
         $('#region').append(new Option(regionsList[i], regionsList[i]));
     }
 
     var selectedRegion = getArrayProperty(serverObj.serverInfo.properties, "key", "region");
     if(selectedRegion != null){
-        if(regionsList.includes(selectedRegion.value))
-            selectedRegion = selectedRegion.value;
-        else
-            selectedRegion = null;
-    }
-<<<<<<< HEAD
-    //Selecting Second Record as default because first one is us gov.
-    if(selectedRegion == null && regionsList.length >= 2){
-        selectedRegion = regionsList[1];
-=======
+        selectedRegion = selectedRegion.value;
+    }
     //Selecting Third Record as default because first two is us gov.
     if(selectedRegion == null && regionsList.length > 3){
         selectedRegion = regionsList[2];
->>>>>>> e1bbde15
-    }
-
-    //Set the selected region
+    }
+
+
     $('#region').val(selectedRegion);
-
 }
 
 function addPublishingServerOptions(serverObj){
     getAllPublishingServer(serverObj.serverInfo.serverType);
-    let publishList =  $("#publishServer");
-    publishList.empty();
-    for (let i in publishingServerList) {
-        publishList.append(new Option(publishingServerList[i], publishingServerList[i]));
-    }
-
-    let selectedServer = getArrayProperty(serverObj.serverInfo.properties, "key", "publishServer");
-
-    if(selectedServer != null){
-        //Make sure the configured value is still an option
-        if(publishingServerList.includes(selectedServer.value)){
-            selectedServer = selectedServer.value;
-        }else{
-            selectedServer = null;
-        }
-    }
-    //Default to first entry
-    if(selectedServer == null && publishingServerList.length >= 1){
-        selectedServer = publishingServerList[0];
-    }
-    //Set the selected server
-    publishList.val(selectedServer);
+    $("#publishServer").empty();
+    for (var i in publishingServerList) {
+        $('#publishServer').append(new Option(publishingServerList[i], publishingServerList[i]));
+    }
+
+    var selectedserver = getArrayProperty(serverObj.serverInfo.properties, "key", "publishServer");
+
+    //Selecting Second Record as default because first one is us gov.
+    if(selectedserver != null){
+        selectedserver = selectedserver.value;
+    }
+    if(selectedserver == null && publishingServerList.length > 1){
+        selectedserver = publishingServerList[0];
+    }
+
+
+    $('#publishServer').val(selectedserver);
 }
 
 function getPublishingServerBasedOnServerType(){
