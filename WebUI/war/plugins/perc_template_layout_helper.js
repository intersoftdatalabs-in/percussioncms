--- conflicted
+++ resolved
@@ -225,11 +225,7 @@
    {
    	var self = this;
       var prefix =  this.objectType = this.Type.TEMPLATE;
-<<<<<<< HEAD
-=======
-          //this.regionTempPrefix;
-          //this.regionPagePrefix;
->>>>>>> 9b53f7a8
+
 	   this.regionTempPrefix = "temp-region-";
 	   this.regionPagePrefix = "page-region-";
       
@@ -664,17 +660,11 @@
     *  Private Functions
     *============================================================*/
 
-    // create region ids when adding new regions.
-<<<<<<< HEAD
+  // create region ids when adding new regions.
 	this._createNewRegionId = function()
 	{
 		var prefix =  this.objectType = this.Type.TEMPLATE;
-=======
-	this._createNewRegionId = function() {
-		var prefix = this.objectType = this.Type.TEMPLATE;
-		//this.regionTempPrefix;
-		//this.regionPagePrefix;
->>>>>>> 9b53f7a8
+
 		this.regionTempPrefix = "temp-region-";
 		this.regionPagePrefix = "page-region-";
 		var pseudoId = prefix + (++this.regionIdInc);
