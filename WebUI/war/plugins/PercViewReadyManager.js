--- conflicted
+++ resolved
@@ -72,11 +72,8 @@
         handleWrapperComplete:function(wrapperName){
             this.wrappers.splice($.inArray(wrapperName,this.wrappers),1);
             this.logMessage("Removed wrapper '" + wrapperName + "' from manager");
-<<<<<<< HEAD
+
             if(this.wrappers.length === 0){
-=======
-            if (this.wrappers.length === 0) {
->>>>>>> df44afcf
                 $("#perc-ui-view-indicator").removeClass("perc-ui-view-processing").addClass("perc-ui-view-ready");
                 this.logMessage("The view is ready.");
             }
