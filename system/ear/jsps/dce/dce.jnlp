<?xml version="1.0" encoding="UTF-8"?>
<jnlp spec="6.0+" xmlns:jfx="http://javafx.com" codebase="$$codebase" href="$$name">
    <information>
        <title>Percussion CMS DCE : $$hostname</title>
        <vendor>Intersoft Data Labs</vendor>
        <homepage href="https://percussioncmshelp.intsof.com"/>
        <icon href="/sys_resources/images/dce_icon.jpg"/>
        <icon kind="splash" href="/sys_resources/images/dce_splash.jpg"/>
        <shortcut online="true">
            <desktop/>
            <menu submenu="Percussion CMS DCE"/>
        </shortcut>
    </information>
    <security>
        <all-permissions/>
    </security>
    <update check="always" policy="always" />
    <resources>
        <!-- Application Resources -->
        <j2se version="1.8+" href=
                "http://java.sun.com/products/autodl/j2se" />
<<<<<<< HEAD
        <!-- will look for file ContentExplorer-{version}.jar -->
=======
        <!-- will look for file perc-content-explorer-{version}.jar -->
>>>>>>> 5135024f
          <jar href="perc-content-explorer-${project.version}.jar" download="eager" main="true" />

    </resources>

    <application-desc
            name="Percussion CMS Context Explorer - $$hostname"
            main-class="com.percussion.cx.PSContentExplorerApplication"
            width="300"
            height="300">
        <argument>--codebase=$$codebase</argument>
    </application-desc>

</jnlp><|MERGE_RESOLUTION|>--- conflicted
+++ resolved
@@ -19,11 +19,7 @@
         <!-- Application Resources -->
         <j2se version="1.8+" href=
                 "http://java.sun.com/products/autodl/j2se" />
-<<<<<<< HEAD
-        <!-- will look for file ContentExplorer-{version}.jar -->
-=======
         <!-- will look for file perc-content-explorer-{version}.jar -->
->>>>>>> 5135024f
           <jar href="perc-content-explorer-${project.version}.jar" download="eager" main="true" />
 
     </resources>
