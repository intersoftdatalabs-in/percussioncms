<?xml version="1.0" encoding="UTF-8"?>
<<<<<<< HEAD
<!--
  ~     Percussion CMS
  ~     Copyright (C) 1999-2021 Percussion Software, Inc.
  ~
  ~     This program is free software: you can redistribute it and/or modify
  ~     it under the terms of the GNU Affero General Public License as published by the Free Software Foundation, either version 3 of the License, or (at your option) any later version.
  ~
  ~     This program is distributed in the hope that it will be useful,
  ~     but WITHOUT ANY WARRANTY; without even the implied warranty of
  ~     MERCHANTABILITY or FITNESS FOR A PARTICULAR PURPOSE.  See the
  ~     GNU Affero General Public License for more details.
  ~
  ~     Mailing Address:
  ~
  ~      Percussion Software, Inc.
  ~      PO Box 767
  ~      Burlington, MA 01803, USA
  ~      +01-781-438-9900
  ~      support@percussion.com
  ~      https://www.percusssion.com
  ~
  ~     You should have received a copy of the GNU Affero General Public License along with this program.  If not, see <https://www.gnu.org/licenses/>
  -->

=======
>>>>>>> 6cb8907b
<securityConfiguration>
   <!-- basic requests -->
   <path authType="basic">/Design*</path>
   <path authType="basic">/rxwebdav*</path>
   <path authType="basic">/sys_webServicesHandler</path> <!-- legacy WS -->
   <path authType="basic">/sys_reports/*</path>
   <path authType="basic">/rx_reports/*</path>
   <path authType="basic">/content/*</path>

   <!-- form requests -->
   <path authType="form">/sys_resources/ui/*</path>


   <!-- anonymous requests -->
   <path authType="anonymous">/robots.txt</path>
   <path authType="anonymous">/favicon.ico</path>
   <path authType="anonymous">/cm/app/pageNotFound.jsp</path>
   <path authType="anonymous">/JavaScriptServlet</path>
   <path authType="anonymous">/v8/security/session</path>
   <path authType="anonymous">/v8/system/sites</path>
   <path authType="anonymous">/tmx/tmx.jsp</path>
   <path authType="anonymous">/cm/cui/components/*</path>
   <path authType="anonymous">/rxlogin.jsp</path>
   <path authType="anonymous">/sessionstatus.jsp</path>
   <path authType="anonymous">/rxlogin.jsp</path>
   <path authType="anonymous">/rxlogout.jsp</path>
   <path authType="anonymous">/rxloggingout.jsp</path>
   <path authType="anonymous">/ui/error.jsp</path>
   <path authType="anonymous">/sys_deploymentHandler</path>
   <path authType="anonymous">/sys_deployerHandler</path>
   <path authType="anonymous">/login</path>
   <path authType="anonymous">/logout</path>
   <path authType="anonymous">/ServletRedirector</path> <!-- testing -->
   <path authType="anonymous">/sys_resources/*</path>
   <path authType="anonymous">/rx_resources/*</path>
   <path authType="anonymous">/sys_psxAnonymousCataloger/*</path> <!-- Rx FE servlet -->
   <path authType="anonymous">/sys_pubHandler/*</path>
   <path authType="anonymous">/DTD/*</path>
   <path authType="anonymous">/services/maintenance/manager/status/*</path>
   <path authType="anonymous">/unsupportedWarning.jsp</path>
   <path authType="anonymous">/dce/*</path>
   <path authType="anonymous">/Docs/*</path>
   <!-- webservices -->
   <path authType="anonymous">/servlet/AxisServlet</path>
   <path authType="anonymous">/servlet/AdminServlet</path>
   <path authType="anonymous">/webservices*</path>
   <path authType="anonymous">/designwebservices*</path>

   <!-- webdav methods -->
   <method authType="anonymous">PROPFIND</method>
   <method authType="anonymous">PROPPATCH</method>
</securityConfiguration><|MERGE_RESOLUTION|>--- conflicted
+++ resolved
@@ -1,31 +1,4 @@
 <?xml version="1.0" encoding="UTF-8"?>
-<<<<<<< HEAD
-<!--
-  ~     Percussion CMS
-  ~     Copyright (C) 1999-2021 Percussion Software, Inc.
-  ~
-  ~     This program is free software: you can redistribute it and/or modify
-  ~     it under the terms of the GNU Affero General Public License as published by the Free Software Foundation, either version 3 of the License, or (at your option) any later version.
-  ~
-  ~     This program is distributed in the hope that it will be useful,
-  ~     but WITHOUT ANY WARRANTY; without even the implied warranty of
-  ~     MERCHANTABILITY or FITNESS FOR A PARTICULAR PURPOSE.  See the
-  ~     GNU Affero General Public License for more details.
-  ~
-  ~     Mailing Address:
-  ~
-  ~      Percussion Software, Inc.
-  ~      PO Box 767
-  ~      Burlington, MA 01803, USA
-  ~      +01-781-438-9900
-  ~      support@percussion.com
-  ~      https://www.percusssion.com
-  ~
-  ~     You should have received a copy of the GNU Affero General Public License along with this program.  If not, see <https://www.gnu.org/licenses/>
-  -->
-
-=======
->>>>>>> 6cb8907b
 <securityConfiguration>
    <!-- basic requests -->
    <path authType="basic">/Design*</path>
