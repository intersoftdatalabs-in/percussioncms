/*
 *     Percussion CMS
 *     Copyright (C) 1999-2021 Percussion Software, Inc.
 *
 *     This program is free software: you can redistribute it and/or modify
 *     it under the terms of the GNU Affero General Public License as published by the Free Software Foundation, either version 3 of the License, or (at your option) any later version.
 *
 *     This program is distributed in the hope that it will be useful,
 *     but WITHOUT ANY WARRANTY; without even the implied warranty of
 *     MERCHANTABILITY or FITNESS FOR A PARTICULAR PURPOSE.  See the
 *     GNU Affero General Public License for more details.
 *
 *     Mailing Address:
 *
 *      Percussion Software, Inc.
 *      PO Box 767
 *      Burlington, MA 01803, USA
 *      +01-781-438-9900
 *      support@percussion.com
 *      https://www.percussion.com
 *
 *     You should have received a copy of the GNU Affero General Public License along with this program.  If not, see <https://www.gnu.org/licenses/>
 */
package com.percussion.services.contentmgr.impl.legacy;

import com.percussion.cms.IPSEditorChangeListener;
import com.percussion.cms.PSCmsException;
import com.percussion.cms.PSEditorChangeEvent;
import com.percussion.cms.handlers.PSContentEditorHandler;
import com.percussion.cms.objectstore.IPSFolderProcessor;
import com.percussion.cms.objectstore.PSComponentSummary;
import com.percussion.cms.objectstore.PSCoreItem;
import com.percussion.cms.objectstore.PSInvalidContentTypeException;
import com.percussion.cms.objectstore.PSItemChild;
import com.percussion.cms.objectstore.PSItemDefinition;
import com.percussion.cms.objectstore.PSKey;
import com.percussion.cms.objectstore.server.IPSItemDefElementProcessor;
import com.percussion.cms.objectstore.server.PSItemDefManager;
import com.percussion.design.objectstore.PSContentEditorSystemDef;
import com.percussion.design.objectstore.PSField;
import com.percussion.design.objectstore.PSFieldSet;
import com.percussion.design.objectstore.PSLocator;
import com.percussion.design.objectstore.PSNotFoundException;
import com.percussion.error.PSExceptionUtils;
import com.percussion.server.IPSHandlerInitListener;
import com.percussion.server.IPSRequestHandler;
import com.percussion.server.PSRequest;
import com.percussion.server.PSServer;
import com.percussion.server.webservices.PSServerFolderProcessor;
import com.percussion.services.catalog.PSTypeEnum;
import com.percussion.services.contentmgr.IPSContentMgr;
import com.percussion.services.contentmgr.IPSContentPropertyConstants;
import com.percussion.services.contentmgr.IPSNodeDefinition;
import com.percussion.services.contentmgr.PSContentMgrConfig;
import com.percussion.services.contentmgr.PSContentMgrLocator;
import com.percussion.services.contentmgr.PSContentMgrOption;
import com.percussion.services.contentmgr.data.PSContentNode;
import com.percussion.services.contentmgr.data.PSNodeDefinition;
import com.percussion.services.contentmgr.data.PSQuery;
import com.percussion.services.contentmgr.data.PSQueryResult;
import com.percussion.services.contentmgr.data.PSRow;
import com.percussion.services.contentmgr.data.PSRowComparator;
import com.percussion.services.contentmgr.impl.IPSContentRepository;
import com.percussion.services.contentmgr.impl.IPSTypeKey;
import com.percussion.services.contentmgr.impl.PSContentInternalLocator;
import com.percussion.services.contentmgr.impl.PSContentUtils;
import com.percussion.services.contentmgr.impl.legacy.PSTypeConfiguration.GeneratedClassBase;
import com.percussion.services.contentmgr.impl.query.IPSFolderExpander;
import com.percussion.services.contentmgr.impl.query.nodes.IPSQueryNode;
import com.percussion.services.contentmgr.impl.query.nodes.IPSQueryNode.Op;
import com.percussion.services.contentmgr.impl.query.nodes.PSQueryNodeComparison;
import com.percussion.services.contentmgr.impl.query.nodes.PSQueryNodeIdentifier;
import com.percussion.services.contentmgr.impl.query.nodes.PSQueryNodeValue;
import com.percussion.services.contentmgr.impl.query.visitors.PSQueryNodeVisitor;
import com.percussion.services.contentmgr.impl.query.visitors.PSQueryPropertyLimiter;
import com.percussion.services.contentmgr.impl.query.visitors.PSQueryPropertyType;
import com.percussion.services.contentmgr.impl.query.visitors.PSQueryTransformer;
import com.percussion.services.contentmgr.impl.query.visitors.PSQueryWhereBuilder;
import com.percussion.services.datasource.PSDatasourceMgrLocator;
import com.percussion.services.datasource.UpperCaseNamingStrategy;
import com.percussion.services.guidmgr.data.PSLegacyGuid;
import com.percussion.services.legacy.IPSCmsObjectMgr;
import com.percussion.services.legacy.PSCmsObjectMgrLocator;
import com.percussion.services.notification.PSNotificationEvent.EventType;
import com.percussion.services.notification.PSNotificationHelper;
import com.percussion.services.relationship.data.PSRelationshipData;
import com.percussion.services.utils.orm.data.PSTempId;
import com.percussion.util.IPSHtmlParameters;
import com.percussion.util.PSBaseBean;
import com.percussion.util.PSStopwatch;
import com.percussion.utils.beans.PSPropertyWrapper;
import com.percussion.utils.guid.IPSGuid;
import com.percussion.utils.jdbc.IPSDatasourceManager;
import com.percussion.utils.jdbc.PSConnectionDetail;
import com.percussion.utils.jsr170.PSMultiProperty;
import com.percussion.utils.jsr170.PSProperty;
import com.percussion.utils.jsr170.PSValueFactory;
import com.percussion.utils.string.PSFolderStringUtils;
import com.percussion.utils.string.PSXmlPIUtils;
import com.percussion.utils.types.PSPair;
import org.apache.commons.collections.MultiHashMap;
import org.apache.commons.collections.MultiMap;
import org.apache.commons.lang.StringUtils;
import org.apache.logging.log4j.LogManager;
import org.apache.logging.log4j.Logger;
import org.hibernate.Query;
import org.hibernate.Session;
import org.hibernate.SessionFactory;
import org.hibernate.boot.model.naming.ImplicitNamingStrategyLegacyHbmImpl;
import org.hibernate.cfg.Configuration;
import org.hibernate.metadata.CollectionMetadata;
import org.hibernate.transform.Transformers;
import org.springframework.beans.factory.annotation.Autowired;
import org.springframework.transaction.annotation.Propagation;
import org.springframework.transaction.annotation.Transactional;

import javax.annotation.PreDestroy;
import javax.inject.Singleton;
import javax.jcr.ItemNotFoundException;
import javax.jcr.Node;
import javax.jcr.PropertyType;
import javax.jcr.RepositoryException;
import javax.jcr.Value;
import javax.jcr.ValueFormatException;
import javax.jcr.nodetype.NoSuchNodeTypeException;
import javax.jcr.nodetype.NodeType;
import javax.jcr.query.InvalidQueryException;
import javax.jcr.query.QueryResult;
import javax.jcr.query.RowIterator;
import javax.naming.NamingException;
import javax.persistence.Column;
import java.io.ByteArrayInputStream;
import java.io.IOException;
import java.io.InputStream;
import java.lang.reflect.Field;
import java.lang.reflect.InvocationTargetException;
import java.lang.reflect.Method;
import java.nio.charset.StandardCharsets;
import java.sql.Blob;
import java.sql.SQLException;
import java.util.ArrayList;
import java.util.Calendar;
import java.util.Collections;
import java.util.Date;
import java.util.HashMap;
import java.util.HashSet;
import java.util.Iterator;
import java.util.List;
import java.util.Locale;
import java.util.Map;
import java.util.Objects;
import java.util.Properties;
import java.util.Set;
import java.util.concurrent.ConcurrentHashMap;
import java.util.concurrent.locks.ReentrantReadWriteLock;

import static com.percussion.services.utils.orm.PSDataCollectionHelper.clearIdSet;
import static com.percussion.services.utils.orm.PSDataCollectionHelper.executeQuery;
import static com.percussion.utils.request.PSRequestInfoBase.KEY_PSREQUEST;
import static com.percussion.utils.request.PSRequestInfoBase.getRequestInfo;

/**
 * Content repository implementation that stores content nodes, properties and
 * children in the database. This implementation acts as a facade on the old
 * legacy schema
 *
 * @author dougrand
 */
@Transactional
@PSBaseBean("sys_legacyContentRepository")
@Singleton
public class PSContentRepository
        implements
        IPSContentRepository,
        IPSHandlerInitListener,
        IPSEditorChangeListener
{

    private SessionFactory sessionFactory;

    public SessionFactory getSessionFactory() {
        return sessionFactory;
    }

    @Autowired
    public void setSessionFactory(SessionFactory sessionFactory) {
        this.sessionFactory = sessionFactory;
    }

    /**
     * Logger used for the content repository
     */
    private static final Logger ms_log = LogManager.getLogger("PSContentRepository");

    /**
     * Eponymously named
     */
    static final int FOLDER_CONTENT_TYPE = 101;
    static final String COLUMN_PREFIX_CGLIB="$cglib_prop_";

    /**
     * The implementation of the folder expander used by the server code. The
     * expander is an internal plugin that is replaced by test code when run
     * outside of the server
     */
    static class FolderExpander implements IPSFolderExpander
    {
        /**
         * (non-Javadoc)
         *
         * @throws InvalidQueryException
         *
         * @see com.percussion.services.contentmgr.impl.query.IPSFolderExpander#expandPath(java.lang.String)
         */
        public List<IPSGuid> expandPath(String path) throws InvalidQueryException
        {
            // Fix jcr:root
            path = path.replace("/jcr:root/", "//");

            PSServerFolderProcessor proc = PSServerFolderProcessor.getInstance();
            List<IPSGuid> rval;

            // Enumerate the folders and return the GUIDs of the matched
            // folders
            String rootPath = PSFolderStringUtils
                    .getFolderRootPathFromPattern(path);
            try
            {
                rval = proc.findMatchingFolders(path);
                if (rval == null)
                {
                    ms_log.debug("Root path '{}' not found", rootPath);
                    rval = new ArrayList<>();
                }
            }
            catch (PSCmsException e)
            {
                throw new InvalidQueryException(
                        "Problem expanding folder paths for query", e);
            }
            return rval;
        }
    }

    /**
     * A place holder to collect removed and added configurations.
     *
     * It is used to determine if we can restore previously removed
     * configurations without calling {@link #createSessionFactory()} in the
     * following scenario:
     * (a) while saving a Content Editor (RX application), shutdown the
     *     application, unregister (or remove) the related configurations.
     * (b) start the application, register (or add) the same set of
     *     configurations
     */
    private class ChangedConfigs
    {
        /**
         * Collects a removed configuration.
         * @param k the key of the removed configuration, assumed not
         *    <code>null</code>.
         * @param v the removed configuration, assumed not <code>null</code>.
         */
        void collectRemovedConfig(IPSTypeKey k, PSTypeConfiguration v)
        {
            m_removedConfigs.put(k, v);
        }

        /**
         * Collects a added configuration.
         * @param k the key of the added configuration, assumed not
         *    <code>null</code>.
         * @param v the added configuration, assumed not <code>null</code>.
         */
        void collectAddedConfig(IPSTypeKey k, PSTypeConfiguration v)
        {
            m_addedConfigs.put(k, v);
        }

        /**
         * Determines if we can restore previously removed configurations, where
         * the added configurations are the same as the removed configurations.
         *
         * @return <code>true</code> if the removed and added sets of
         * configurations are the same.
         */
        boolean areCollectedConfigsRestorable()
        {
            if (m_removedConfigs.isEmpty() || m_addedConfigs.isEmpty()
                    || (m_removedConfigs.size() != m_addedConfigs.size()))
                return false;

            // has to link up parent/child configs; otherwise we may be unexpected
            // result from PSTypeConfiguration.equals() below
            linkChildToParent(m_addedConfigs);
            for (Map.Entry<IPSTypeKey, PSTypeConfiguration> e : m_addedConfigs
                    .entrySet())
            {
                PSTypeConfiguration r = m_removedConfigs.get(e.getKey());
                if (r == null || ! r.equalMetaData(e.getValue()))
                    return false;
            }
            return true;
        }

        /**
         * Gets all removed configurations.
         * @return the removed configurations, may be empty,
         *    never <code>null</code>
         */
        Map<IPSTypeKey, PSTypeConfiguration> getRemovedConfigs()
        {
            return m_removedConfigs;
        }

        /**
         * Clear both removed and added configurations. This should be called
         * before collecting the removed configurations and after processing
         * added (or registered) configurations.
         */
        void clear()
        {
            m_removedConfigs.clear();
            m_addedConfigs.clear();
        }

        /**
         * The placeholder for removed configurations, never <code>null</code>,
         * may be empty.
         */
        Map<IPSTypeKey, PSTypeConfiguration> m_removedConfigs = new ConcurrentHashMap<>();

        /**
         * The placeholder for added configurations, never <code>null</code>,
         * may be empty.
         */
        Map<IPSTypeKey, PSTypeConfiguration> m_addedConfigs = new ConcurrentHashMap<>();
    }

    /**
     * Gets the changed configurations object from thread local memory. The
     * object will be created and put into the thread local memory if not exist.
     * @return the above object, never <code>null</code>.
     */
    private ChangedConfigs getChangedConfigs()
    {
        ChangedConfigs configs = ms_changedConfigs.get();
        if (configs == null)
        {
            configs = new ChangedConfigs();
            ms_changedConfigs.set(configs);
        }
        return configs;
    }

    /**
     * Initialized {@link #ms_csFieldToProperties}. It should only be called
     * once during system start up where {@link #ms_csFieldToProperties} is
     * empty.
     */
    private void initFieldToProperty()
    {
        if (!ms_csFieldToProperties.isEmpty())
            throw new IllegalStateException(
                    "Cannot be called if ms_csFieldToProperties is not empty.");

        PSContentEditorSystemDef systemDef = PSServer
                .getContentEditorSystemDef();
        PSFieldSet fieldset = systemDef.getFieldSet();
        Map<String, String> columnToProp = new HashMap<>();
        Field[] csfields = PSComponentSummary.class.getDeclaredFields();
        for (Field field : csfields)
        {
            Column ann = field.getAnnotation(Column.class);
            if (ann != null)
            {
                String column = ann.name();
                String varname = field.getName();
                // Strip m_
                varname = varname.substring(2);
                columnToProp.put(column.toUpperCase(), varname);
            }
        }
        for (PSField field : fieldset.getAllFields())
        {
            String fieldName = field.getSubmitName();
            String[] columnNames = field.getLocator().getColumnsForSelect();
            if (columnNames == null || columnNames.length == 0)
                continue;
            String[] parts = columnNames[0].split("\\x2E");
            if (parts.length < 2)
            {
                ms_log.warn("Field has incomplete column info: {}" , fieldName);
                continue;
            }
            String column = parts[1];
            String prop = columnToProp.get(column.toUpperCase());
            if (prop != null)
            {
                ms_csFieldToProperties.put(fieldName, prop);
            }
        }
        // Add added fields that are not in the systemdef
        for (int i = 0; i < ms_fieldToAdd.length; i += 2)
        {
            String property = PSContentUtils.internalizeName(ms_fieldToAdd[i]);
            String field = ms_fieldToAdd[i + 1];
            ms_csFieldToProperties.put(property, field);
        }
    }

    /**
     * The thread local memory to hold an instance of the changed configurations.
     */
    private final ThreadLocal<ChangedConfigs> ms_changedConfigs = new ThreadLocal<>();

    /**
     * This reader/writer lock allows safe update of the content repository while
     * allowing general access for readers. The read lock is taken for normal
     * operations. The write lock is taken when the item def manager updates the
     * content repository information.
     */
    private final ReentrantReadWriteLock m_rwlock = new ReentrantReadWriteLock(true);

    /**
     * This listener instance is kept to allow it to be removed on destruction.
     * Never <code>null</code> after ctor.
     */
    private final PSContentTypeChangeListener m_contentTypeChangeListener;

    /**
     * These are the capabilities implemented by the legacy content repository
     */
    private static final  Capability[] ms_capabilities = new Capability[]
            {Capability.READ};

    /**
     * Stores configurations by key. The configuration process also stores
     * references to the child configurations in the parent to enable child
     * loading.
     */
    private static final Map<IPSTypeKey, PSTypeConfiguration> ms_configuration = new ConcurrentHashMap<>();

    /**
     * Stores correspondances between content summary "properties" and the system
     * field names. This is derived at startup from the system def normally, and
     * a subset is created for unit testing. Never <code>null</code> and never
     * empty after construction.
     */
    private static final Map<String, String> ms_csFieldToProperties = new ConcurrentHashMap<>();

    /**
     *
     */
    public PSContentRepository(){
        super();
        m_contentTypeChangeListener = new PSContentTypeChangeListener(this);
        // Register a listener with the item def manager
        PSItemDefManager.getInstance().addListener(m_contentTypeChangeListener);
        // Register a listener with PSServer
        PSServer.addInitListener(this);
    }

    /**
     * Finds a given parent configuration and adds the child. Only called from
     * {@link PSTypeConfiguration}.
     *
     * @param parentid the parentid, assumed to be valid
     * @param childconfig the child's configuration, assumed never
     *           <code>null</code>
     */
    static void addChildConfiguration(int parentid,
                                      PSTypeConfiguration childconfig) throws PSNotFoundException {
        synchronized (ms_configuration)
        {
            PSContentTypeKey key = new PSContentTypeKey(parentid);
            PSTypeConfiguration parent = ms_configuration.get(key);
            if (parent == null)
            {
                throw new PSNotFoundException("Couldn't find parent config for type key " + key);
            }
            parent.addChildConfiguration(childconfig);
        }
    }

    /**
     * Get a given content type configuration. Child configurations can be
     * obtained from the parent
     *
     * @param contenttypeid the content type id
     * @return the type configuration, this will return <code>null</code> if
     *         the type id is not known
     */
    public static PSTypeConfiguration getTypeConfiguration(int contenttypeid)
    {
        synchronized (ms_configuration)
        {
            PSContentTypeKey key = new PSContentTypeKey(contenttypeid);
            return ms_configuration.get(key);
        }
    }

    /**
     * (non-Javadoc)
     *
     * @see com.percussion.services.contentmgr.impl.IPSContentRepository#save(java.util.List,
     *      boolean)
     */
    @SuppressWarnings("unused")
    public void save(List<Node> nodes, boolean deep)
    {
        throw new UnsupportedOperationException("Not yet implemented");
    }

    /**
     * (non-Javadoc)
     *
     * @see com.percussion.services.contentmgr.impl.IPSContentRepository#delete(java.util.List)
     */
    public void delete(@SuppressWarnings("unused")
                               List<Node> nodes)
    {
        throw new UnsupportedOperationException("Not yet implemented");
    }

    /**
     * (non-Javadoc)
     *
     * @see com.percussion.services.contentmgr.impl.IPSContentRepository#loadByPath(java.util.List,
     *      com.percussion.services.contentmgr.PSContentMgrConfig)
     */
    public List<Node> loadByPath(List<String> paths, PSContentMgrConfig config)
            throws RepositoryException
    {
            IPSFolderProcessor proc = PSServerFolderProcessor.getInstance();
            // Translate each path to a component summary. From this the contentid
            // and revision can be extracted
            List<IPSGuid> guids = new ArrayList<>();
            for (String path : paths)
            {
                try
                {
                    int revision = 0;
                    String[] parts = path.split("#");
                    if (parts.length > 2)
                    {
                        throw new RepositoryException(
                                "# may only be specified on the leaf node (content item)");
                    }

                    PSComponentSummary summary = null;
                    if (parts.length > 1)
                    {
                        String rev = parts[1];
                        path = parts[0];
                        revision = Integer.parseInt(rev);
                        summary = proc.getSummary(path);
                        if (summary == null)
                        {
                            throw new ItemNotFoundException(
                                    "Can't find item on path: " + path);
                        }
                    }
                    else
                    {
                        summary = proc.getSummary(path);
                        if (summary == null)
                        {
                            throw new ItemNotFoundException(
                                    "Can't find item on path: " + path);
                        }
                        PSLocator cur = summary.getCurrentLocator();
                        revision = cur.getRevision();
                    }
                    guids.add(new PSLegacyGuid(summary.getContentId(), revision));
                }
                catch (PSCmsException e)
                {
                    throw new RepositoryException(e);
                }
            }
            return loadByGUID(guids, config);

    }

    /**
     * (non-Javadoc)
     *
     * @see com.percussion.services.contentmgr.impl.IPSContentRepository#getCapabilities()
     */
    public Capability[] getCapabilities()
    {
        return ms_capabilities;
    }

    /**
     * (non-Javadoc)
     *
     * @see com.percussion.services.contentmgr.impl.IPSContentRepository#loadByGUID(java.util.List,
     *      com.percussion.services.contentmgr.PSContentMgrConfig)
     */
    public List<Node> loadByGUID(List<IPSGuid> guids, PSContentMgrConfig cconfig)
            throws RepositoryException
    {
        Set<PSContentMgrOption> options = cconfig != null
                ? cconfig.getOptions()
                : new HashSet<>();
        Session session = sessionFactory.getCurrentSession();
        List<Node> rval = new ArrayList<>();
        try
        {
            m_rwlock.readLock().lock();
            // Get the component summaries for items as appropriate
            IPSCmsObjectMgr cms = PSCmsObjectMgrLocator.getObjectManager();
            PSStopwatch sw = new PSStopwatch();
            List<Integer> ids = new ArrayList<>();
            for (IPSGuid g : guids)
            {
                if (!(g instanceof PSLegacyGuid))
                {
                    ms_log.warn("Bad guid found: {}" , g);
                    continue;
                }
                PSLegacyGuid guid = (PSLegacyGuid) g;
                ids.add(guid.getContentId());
            }
            List<PSComponentSummary> summaries = cms.loadComponentSummaries(ids);
            if (summaries.isEmpty())
            {
                return Collections.emptyList(); // none of the items exist
            }

            Map<Integer, PSComponentSummary> summarymap = new HashMap<>();
            for (PSComponentSummary s : summaries)
            {
                if (s != null)
                {
                    summarymap.put(s.getContentId(), s);
                }
            }
            ms_log.debug("Loaded all summaries  {}" , sw);
            Map<PSLegacyGuid, GeneratedClassBase> loadedInstances = loadInstances(
                    session, guids, summarymap);
            ms_log.debug("Loaded all instances  {}" , sw);
            for (IPSGuid guid : guids)
            {
                if (!(guid instanceof PSLegacyGuid))
                {
                    throw new RepositoryException(
                            "Passed guids must be of type PSLegacyGuid");
                }
                PSContentNode node = null;
                PSLegacyGuid legacyguid = (PSLegacyGuid) guid;
                if (!legacyguid.isChildGuid())
                {
                    if (summaries.isEmpty())
                    {
                        throw new ItemNotFoundException("Item not found: " + guid);
                    }
                    PSComponentSummary summary = summarymap.get(legacyguid
                            .getContentId());
                    // Can't load if the summary is missing
                    if (summary == null)
                        continue;
                    GeneratedClassBase instance = loadedInstances.get(legacyguid);
                    // Create type key
                    IPSTypeKey key = new PSContentTypeKey(summary.getContentTypeId());
                    PSTypeConfiguration config = ms_configuration.get(key);
                    if (config == null)
                    {
                        throw new RepositoryException(
                                "No content type info found for content type id: "
                                        + summary.getContentTypeId());
                    }
                    node = new PSContentNode(guid, summary.getName(), null, config,
                            summary, instance);
                    // Add properties from content status
                    sw = new PSStopwatch();
                    addComponentSummaryFields(node, summary);
                    ms_log.debug(" cs fields  {}" , sw);
                    // Add revision as a property
                    node.addProperty(new PSProperty("rx:revision", node, legacyguid
                            .getRevision()));
                    if (instance == null)
                    {
                        ms_log.warn("Could not find item in database: {}" , legacyguid);
                    }
                    else
                    {
                        addPropertiesFromConfig(node, config, instance, cconfig);
                    }
                    ms_log.debug(" obj fields {}" , sw);
                    node.setContentManagerConfiguration(cconfig);
                    if (!options.contains(PSContentMgrOption.LAZY_LOAD_CHILDREN))
                    {
                        findAndLoadChildren(node, config, cconfig);
                    }

                    PSContentPropertyLoader loader = null;
                    loader = new PSContentPropertyLoader(node);
                    // Add "lazy" properties
                    addLazyProperties(node, config, cconfig, loader);

                    if (!options.contains(PSContentMgrOption.LOAD_MINIMAL))
                    {
                        loader.getLazy(); // Force the load
                    }

                    rval.add(node);
                }
                else if (guid.getType() == PSTypeEnum.LEGACY_CHILD.getOrdinal())
                {
                    sw = new PSStopwatch();
                    long contenttypeid = legacyguid.getContentTypeId();
                    int childid = legacyguid.getChildId();
                    IPSTypeKey key = new PSContentChildTypeKey(contenttypeid,
                            childid);
                    PSTypeConfiguration config = ms_configuration.get(key);
                    GeneratedClassBase instance = loadedInstances.get(legacyguid);
                    node = new PSContentNode(legacyguid, config.getChildField(),
                            null, config, null, instance);
                    addPropertiesFromConfig(node, config, instance, null);
                    rval.add(node);
                    ms_log.debug("Bound child {}" , legacyguid);
                    ms_log.debug(" obj fields {}" , sw);
                }

            }
        }
        finally
        {
            m_rwlock.readLock().unlock();

        }

        return rval;
    }

    /**
     * Add the properties belonging to the lazy class
     *
     * @param node the node being modified, assumed not <code>null</code>
     * @param config the configuration, assumed not <code>null</code>
     * @param cconfig the content manager config, may be <code>null</code>
     * @param loader the loader to use for the properties, assumed not
     *           <code>null</code>
     */
    private void addLazyProperties(PSContentNode node,
                                   PSTypeConfiguration config, PSContentMgrConfig cconfig,
                                   PSContentPropertyLoader loader)
    {
        Class lazyClass = config.getLazyLoadClass();
        if (lazyClass == null)
            return;

        Set<String> bodyProperties = config.getBodyProperties();

        node.setLazyLoader(loader);
        List<String> props = config.getProperties().get(lazyClass);

        for (String property : props)
        {
            PSField field = config.getField(property);
            try
            {
                PSProperty p = new PSProperty(PSContentUtils
                        .externalizeName(property), node, loader);
                if (cconfig != null)
                {
                    addConfigInterceptors(cconfig, bodyProperties, field, p);
                }
                node.addProperty(p);
            }
            catch (RepositoryException e)
            {
                ms_log.error("Problem while creating lazy property: {} Error: {}" ,
                        property,
                        PSExceptionUtils.getMessageForLog(e));
                ms_log.debug(PSExceptionUtils.getDebugMessageForLog(e));
            }
        }
    }

    /**
     * Add the interceptors required for this property given the configuration.
     * The interceptors are added in a specific order, care must be taken when
     * adding new ones. The specific order considers:
     * <ul>
     * <li>The amount of work each interceptor is to do, try to put more costly
     * interceptors later in the process
     * <li>The required format of input to the interceptor, interceptors that
     * require xml must be put before those that might strip out xml
     * </ul>
     *
     * @param cconfig the configuration, assumed never <code>null</code>
     * @param bodyProperties the body properties, assumed never <code>null</code>
     * @param field the field being processed, assumed never <code>null</code>
     * @param property the property being created, assumed never
     *           <code>null</code>
     * @throws RepositoryException this should never be thrown, it would indicate
     *            a problem with the property object
     */
    private void addConfigInterceptors(PSContentMgrConfig cconfig,
                                       Set<String> bodyProperties, PSField field, PSProperty property)
            throws RepositoryException
    {
        boolean bodyaccess = false;

        if (bodyProperties.contains(property.getName())
                && cconfig.getBodyAccess() != null)
        {
            bodyaccess = true;
            property.addInterceptor(cconfig.getBodyAccess());
        }
        if (field.isCleanupNamespaces() && cconfig.getNamespaceCleanup() != null)
        {
            property.addInterceptor(cconfig.getNamespaceCleanup());
        }
        if (bodyaccess)
        {
            // The div tag cleanup interceptor can make the content
            // invalid
            // xml, so this must not be before any interceptor that relies
            // on valid xml content
            if (cconfig.getDivTagCleanup() != null)
                property.addInterceptor(cconfig.getDivTagCleanup());

            // Finally, remove any <?psx-activetag ?> wrappers that were
            // put in place by earlier steps to allow ASP/JSP tags to be
            // stored
            if (field.isAllowActiveTags())
            {
                property.addInterceptor(originalValue -> PSXmlPIUtils.removePI((String) originalValue));
            }
        }
    }

    /**
     * Load necessary instances for the list of guids in as efficient a manner as
     * possible. This then returns a map whose keys are the guids and the data is
     * the internal instances.
     *
     * @param session the hibernate session, assumed not <code>null</code>
     * @param guids the list of ids, assumed not <code>null</code>
     * @param summarymap the summary map of component summaries, assumed not
     *           <code>null</code>
     * @return the map of instances
     * @throws RepositoryException When a backend exception is thrown
     */
    private Map<PSLegacyGuid, GeneratedClassBase> loadInstances(Session session,
                                                                List<IPSGuid> guids, Map<Integer, PSComponentSummary> summarymap)
            throws RepositoryException
    {
        Map<PSLegacyGuid, GeneratedClassBase> rval = new HashMap<>();
        Map<Long, Class> typeToClassMap = new HashMap<>();
        MultiMap typeToIdsMap = new MultiHashMap();
        for (IPSGuid g : guids)
        {
            if (!(g instanceof PSLegacyGuid))
            {
                ms_log.error("Bad guid found of class {}" , g.getClass());
                continue;
            }
            PSLegacyGuid guid = (PSLegacyGuid) g;
            PSComponentSummary s = summarymap.get(guid.getContentId());
            if (s == null)
            {
                ms_log.error("No component summary found for guid {}" , guid);
                continue;
            }
            long type = s.getContentTypeId();
            if (typeToClassMap.get(type) == null)
            {
                IPSTypeKey key = new PSContentTypeKey(type);
                PSTypeConfiguration config = ms_configuration.get(key);
                if (config == null)
                {
                    throw new RepositoryException(
                            "No content type info found for content type id: " + type);
                }
                typeToClassMap.put(type, config.getMainClass());
            }
            typeToIdsMap.put(type, new PSLegacyCompositeId(guid));
        }
        // Now we have the ids grouped per type, we can load them in groups
        // using hibernate
        for (Map.Entry<Long, Class> type : typeToClassMap.entrySet())
        {
            Class iclass = typeToClassMap.get(type.getKey());
            List<PSLegacyCompositeId> ids = (List<PSLegacyCompositeId>) typeToIdsMap
                    .get(type.getKey());
            List<GeneratedClassBase> results = new ArrayList<>();
            for (PSLegacyCompositeId id : ids)
            {
                GeneratedClassBase data = (GeneratedClassBase) session.get(iclass,
                        id);
                if (data != null)
                    results.add(data);
            }

            if (results.size() != ids.size())
            {
                ms_log.warn("Missing instance objects");
            }
            for (GeneratedClassBase inst : results)
            {
                PSPropertyWrapper w = new PSPropertyWrapper(inst);

                PSLegacyCompositeId id = (PSLegacyCompositeId) w
                        .getPropertyValue(PSContentNode.ID_PROPERTY_NAME);
                PSLegacyGuid guid = new PSLegacyGuid(id.getSys_contentid(), id
                        .getSys_revision());
                rval.put(guid, inst);
            }
        }

        return rval;
    }

    /**
     * Iterate over the defined properties and add property objects for each
     *
     * @param node the parent node, assumed not <code>null</code>
     * @param config the configuration for the node (parent or child), assumed
     *           not <code>null</code>
     * @param rep the representation object from the database, assumed not
     *           <code>null</code>
     * @param cconfig content manager configuration, may be <code>null</code>
     * @throws RepositoryException
     */
    private void addPropertiesFromConfig(PSContentNode node,
                                         PSTypeConfiguration config, Object rep, PSContentMgrConfig cconfig)
            throws RepositoryException
    {
        List<String> props = config.getProperties().get(rep.getClass());
        Set<String> simpleChildren = config.getSimpleChildProperties();
        Set<String> bodyProperties = config.getBodyProperties();

        for (String property : props)
        {
            PSField field = config.getField(property);

            if (simpleChildren.contains(property))
            {
                node.addProperty(new PSMultiProperty(PSContentUtils
                        .externalizeName(property), node, rep));
            }
            else
            {
                PSProperty p = new PSProperty(PSContentUtils
                        .externalizeName(property), node, rep, null);
                boolean bodyproperty = bodyProperties.contains(p.getName());
                if (bodyproperty && cconfig != null
                        && cconfig.getBodyAccess() != null)
                {
                    p.addInterceptor(cconfig.getBodyAccess());
                }
                if (field.isCleanupNamespaces() && cconfig != null
                        && cconfig.getNamespaceCleanup() != null)
                {
                    p.addInterceptor(cconfig.getNamespaceCleanup());
                }
                // This must be the last interceptor
                if (bodyproperty && cconfig != null
                        && cconfig.getDivTagCleanup() != null)
                {
                    p.addInterceptor(cconfig.getDivTagCleanup());
                }
                node.addProperty(p);
            }
        }

        if (config.isSortedChild())
        {
            node.addProperty(new PSProperty("rx:sys_sortrank", node, rep, null));
        }
    }

    /**
     * Get the children. We do this by using the child configurations to directly
     * load each child by relating back the content id + revision id of the
     * parent item.
     *
     * @param parent The parent node, assumed never <code>null</code>
     * @param config The parent node's configuration, assumed never
     *           <code>null</code>
     * @param cmgrConfig The content manager configuration, may be
     *           <code>null</code>
     * @throws RepositoryException
     */
    private void findAndLoadChildren(PSContentNode parent,
                                     PSTypeConfiguration config, PSContentMgrConfig cmgrConfig)
            throws RepositoryException
    {
        PSLegacyGuid guid = (PSLegacyGuid) parent.getGuid();
        int content_id = guid.getContentId();
        int revision = guid.getRevision();
        for (PSTypeConfiguration child : config.getChildren())
        {
            StringBuilder query = new StringBuilder();
            query.append("from ");
            query.append(child.getImplementingClasses().get(0)
                    .getImplementingClass().getName());
            query.append(" where sys_contentid = :cid and sys_revision = :rev");
            if (child.isSortedChild())
            {
                query.append(" order by sys_sortrank asc");
            }
            List children = sessionFactory.getCurrentSession().createQuery(
                    query.toString()).setParameter("cid",content_id).setParameter("rev",revision).list();
            for (Object rep : children)
            {
                PSLegacyGuid legacyguid=null;
                try {
                    legacyguid = new PSLegacyGuid(
                            child.getContenttypeid(), child.getChildid(), getSysId(rep));
                } catch (InvocationTargetException | NoSuchMethodException | IllegalAccessException e) {
                    ms_log.error("Unexpected error generating Guid for {}" ,child.getChildid());
                }
                PSContentNode node = parent.addNode(child.getChildField(),
                        legacyguid);
                node.setContentManagerConfiguration(cmgrConfig);
                node.setConfiguration(child);
                addPropertiesFromConfig(node, child, rep, cmgrConfig);
                PSContentPropertyLoader loader = null;
                loader = new PSContentPropertyLoader(node);
                // Add "lazy" properties
                addLazyProperties(node, child, cmgrConfig, loader);
            }
        }
        parent.setChildrenLoaded(true);
    }

    /**
     * Get the sysid, grabs the sys_id using reflection
     *
     * @param rep the internal object used by hibernate
     * @return the id
     */
    private int getSysId(Object rep) throws NoSuchMethodException, InvocationTargetException, IllegalAccessException {
            Method m = rep.getClass().getMethod("getSys_sysid", new Class[]{});
            return (Integer) m.invoke(rep, new Object[]{});

    }

    /**
     * These are the fields that need to be added if not present to the
     * content item properties. This list is package protected so it may be
     * used by the type configuration code, which needs to get all the
     * properties for a type.
     */
     static final String[] ms_fieldToAdd = {
            IPSContentPropertyConstants.RX_SYS_CONTENTCREATEDBY,
            "contentCreatedBy",
            IPSContentPropertyConstants.RX_SYS_CONTENTCREATEDDATE,
            "contentCreatedDate",
            IPSContentPropertyConstants.RX_SYS_CONTENTLASTMODIFIEDATE,
            "contentLastModifiedDate",
            IPSContentPropertyConstants.RX_SYS_CONTENTLASTMODIFIER,
            "contentLastModifier",
            IPSContentPropertyConstants.RX_SYS_CONTENTTYPEID,
            "contentTypeId",
            IPSContentPropertyConstants.RX_SYS_CONTENTSTATEID,
            "contentStateId"
    };

    /* (non-Javadoc)
     * @see com.percussion.services.contentmgr.impl.IPSContentRepository#getUnmappedSystemFields()
     */
    public Set<String> getUnmappedSystemFields()
    {
        Set<String> rval = new HashSet<>();
        for(int i = 0; i < ms_fieldToAdd.length; i += 2)
        {
            rval.add(ms_fieldToAdd[i]);
        }
        return rval;
    }

    /**
     * Add fields from the component summary to the node
     *
     * @param node the node, assumed never <code>null</code>
     * @param summary the summary, assumed never <code>null</code>
     * @throws RepositoryException if something goes wrong
     */
    private void addComponentSummaryFields(PSContentNode node,
                                           PSComponentSummary summary) throws RepositoryException
    {
        for (Map.Entry<String, String> fieldToProp : ms_csFieldToProperties
                .entrySet())
        {
            node.addProperty(new PSProperty("rx:" + fieldToProp.getKey(), node,
                    summary, fieldToProp.getValue()));
        }

        // Add Component summary fields that are not part of the system
        // def display mapping. Checks before adding to make sure that
        // this implementation hasn't mapped the field
        for (int i = 0; i < ms_fieldToAdd.length; i += 2)
        {
            String property_name = ms_fieldToAdd[i];
            String summary_prop = ms_fieldToAdd[i + 1];
            String field_name =
                    property_name.substring(property_name.indexOf(':') + 1);
            if (!ms_csFieldToProperties.containsKey(field_name))
            {
                node.addProperty(new PSProperty(property_name, node, summary,
                        summary_prop));
            }
        }
        // Add content id if not present
        if (!ms_csFieldToProperties.containsKey("sys_contentid"))
        {
            node.addProperty(new PSProperty(
                    IPSContentPropertyConstants.RX_SYS_CONTENTID, node, summary
                    .getContentId()));
        }
        // Add revision if not present
        if (!ms_csFieldToProperties.containsKey("sys_revision"))
        {
            node.addProperty(new PSProperty(
                    IPSContentPropertyConstants.RX_SYS_REVISION, node, summary
                    .getPublicOrCurrentRevision()));
        }

        // Add specific fields for JSR-170
        if (summary.getCheckoutUserName() != null)
        {
            node.addProperty(new PSProperty(
                    IPSContentPropertyConstants.JCR_IS_CHECKEDOUT, node, true));
        }
        else
        {
            node.addProperty(new PSProperty(
                    IPSContentPropertyConstants.JCR_IS_CHECKEDOUT, node, false));
        }
    }

    /**
     * Sets the datasource manager to use override the configuration.
     *
     * @param dsMgr The datasource manager, may not be <code>null</code>.
     */
    public void setDatasourceManager(IPSDatasourceManager dsMgr)
    {
        if (dsMgr == null)
            throw new IllegalArgumentException("dsMgr may not be null");

        m_dsMgr = dsMgr;
    }

    /**
     * The datasource manager to use to override the new configuration,
     * initalized by the first call to
     * {@link #setDatasourceManager(IPSDatasourceManager)}, never
     * <code>null</code> after that.
     */
    private IPSDatasourceManager m_dsMgr;

    /**
     * Determines if the repository is a derby database.
     *
     * @return <code>true</code> if it is a derby database; otherwise return
     *   <code>false</code>.
     */
    private boolean isDerbyDatabase()
    {
        try
        {
            PSConnectionDetail connDetail = m_dsMgr.getConnectionDetail(null);
            return connDetail.getDriver().equalsIgnoreCase("derby");
        }
        catch (Exception e)
        {
            ms_log.error("Failed to determine database type", e);
        }
        return false;
    }

    /**
     * Update the content repository with the current configuration. The writer
     * lock guarantees that no one is currently using the content repository
     * during the update process.
     *
     * This method runs through the list, updates the list we hold with the
     * repository. Then that list is handled by a separate method that creates a
     * new session factory with the appropriate classes and mappings for
     * hibernate.
     *
     * @param waitingChanges The list of modifications to handle, never
     *           <code>null</code>
     *
     * @throws Exception if there is a problem processing the configuration
     */
    public void configure(List<PSContentTypeChange> waitingChanges)
            throws Exception
    {
        if (waitingChanges == null)
        {
            throw new IllegalArgumentException("waitingChanges may not be null");
        }
        try
        {
            m_rwlock.writeLock().lock();

            if (ms_csFieldToProperties.size() == 0)
                initFieldToProperty();

            if (removeUnregisteredConfigs(waitingChanges))
                return; // no further action if unregister/remove only

            addRegisteredConfigs(waitingChanges, isDerbyDatabase());

            if (restoreUnregisteredConfigs())
            {
                // no further action after restored previously unregistered/removed
                // configurations
                return;
            }

            createSessionFactory();
        }
        catch (Exception e)
        {
            ms_log.fatal("Could not configure the content repository "
                    + "- correct the configuration", e);
        }
        finally
        {
            m_rwlock.writeLock().unlock();
        }
    }

    /**
     * Creates a hibernate session factory from the {@link #ms_configuration}.
     * Assumed the caller own the write lock of {@link #m_rwlock}.
     * <P>
     * Note, this call will increase heap size (by hibernate), have seen the
     * heap size increased to 30MB in a customer's environment, 2M in FF.
     *
     */
    private void createSessionFactory() throws SQLException, NamingException, IOException {
        // Recreate parent - child relationships between the configuration
        // objects
        for (Map.Entry<IPSTypeKey, PSTypeConfiguration> e : ms_configuration
                .entrySet())
        {
            e.getValue().clearChildren();
        }
        linkChildToParent(ms_configuration);

        // Now process the configurations, creating a new SessionFactory
        // in the process
        Configuration hibConfig = new Configuration();
        for (Map.Entry<IPSTypeKey, PSTypeConfiguration> e : ms_configuration
                .entrySet())
        {
            List<PSTypeConfiguration.ImplementingClass> list = e.getValue()
                    .getImplementingClasses();
            for (PSTypeConfiguration.ImplementingClass iclass : list)
            {
                // Don't register PSComponentSummary
                if (iclass.getConfiguration() != null)
                {
                    String config = iclass.getConfiguration();
                    try(InputStream s = new ByteArrayInputStream(config
                            .getBytes(StandardCharsets.UTF_8))) {
                        hibConfig.addInputStream(s);
                    }
                }
            }
        }
        hibConfig.addAnnotatedClass(PSComponentSummary.class);
        hibConfig.addAnnotatedClass(PSRelationshipData.class);
        hibConfig.addAnnotatedClass(PSTempId.class);
        // Copy properties from main session factory configuration
        IPSDatasourceManager dsMgr = PSDatasourceMgrLocator.getDatasourceMgr();
        Properties props = new Properties();
        props.putAll(dsMgr.getHibernateProperties(null));
        hibConfig.setProperties(props);
        hibConfig.setPhysicalNamingStrategy(new UpperCaseNamingStrategy());
        hibConfig.setImplicitNamingStrategy(new ImplicitNamingStrategyLegacyHbmImpl());
        // Note, getSessionFactory().close() does not release resources or
        // the heap memories by the existing session factory

        setSessionFactory(hibConfig.buildSessionFactory());
    }

    /**
     * Restores the previously unregistered configurations if they are the same
     * as the currently registered ones.
     * Assumed the caller own the write lock of {@link #m_rwlock}
     *
     * @return <code>true</code> if restored previously unregistered
     *    configurations.
     */
    private boolean restoreUnregisteredConfigs()
    {
        boolean canRecoverRemoved = getChangedConfigs()
                .areCollectedConfigsRestorable();
        if (canRecoverRemoved)
        {
            ms_configuration.putAll(getChangedConfigs().getRemovedConfigs());
        }

        // clear the history after processed registered configs.
        getChangedConfigs().clear();

        return canRecoverRemoved;
    }

    /**
     * Adds registered configurations from the supplied changes.
     * Assumed the caller own the write lock of {@link #m_rwlock}
     *
     * @param waitingChanges the list of changed objects, assumed not
     * <code>null</code>.
     * @param isDerbyDatabase <code>true</code> if the repository is a derby
     *   database.
     *
     * @throws RepositoryException if an error occurs.
     */
    private void addRegisteredConfigs(List<PSContentTypeChange> waitingChanges,
                                      boolean isDerbyDatabase) throws RepositoryException
    {
        final boolean isDerby = isDerbyDatabase;
        // Now walk the list and recreate all that are being added (i.e.
        // not deleted)
        Object[] args = new Object[]
                {};
        for (PSContentTypeChange change : waitingChanges)
        {
            if (change.isRegister())
            {
                mapElements(change.getDefinition(),
                        new IPSItemDefElementProcessor()
                        {
                            @SuppressWarnings("unused")
                            public Object processParentElement(
                                    PSItemDefinition definition, Object[] a)
                            {

                                IPSTypeKey key = new PSContentTypeKey(definition
                                        .getContentEditor().getContentType());
                                PSTypeConfiguration config = new PSTypeConfiguration(
                                        definition, null, isDerby);
                                return new Object[]
                                        {key, config};
                            }

                            @SuppressWarnings("unused")
                            public Object processChildElement(
                                    PSItemDefinition definition, PSItemChild child,
                                    Object[] a) throws Exception
                            {
                                IPSTypeKey key = new PSContentChildTypeKey(
                                        definition.getContentEditor().getContentType(),
                                        child.getChildId());
                                PSTypeConfiguration config = new PSTypeConfiguration(
                                        definition, child, isDerby);
                                return new Object[]
                                        {key, config};
                            }
                        }, args);
            }
        }
    }

    /**
     * Removes un-registered configurations from the supplied changes.
     * Assumed the caller own the write lock of {@link #m_rwlock}
     *
     * @param waitingChanges the list of changed objects, assumed not
     * <code>null</code>.
     *
     * @return <code>true</code> if the changed objects are all unregistered
     * and their related configurations are removed from
     * {@link #ms_configuration}.
     */
    private boolean removeUnregisteredConfigs(
            List<PSContentTypeChange> waitingChanges)
    {
        // it is "true" if all elements of the "waitingChanges" are to be
        // unregistered
        boolean isUnregisterOnly = true;

        Set<Long> types = new HashSet<>();
        // Get the list of types being add/removed. We'll remove all the
        // configurations, then rerun the list and re-add those that were
        // not deletes.
        for (PSContentTypeChange change : waitingChanges)
        {
            types.add(change.getDefinition().getContentEditor()
                    .getContentType());
            if (change.isRegister())
                isUnregisterOnly = false;
        }

        // Walk the map of configurations and remove any that match a
        // content type
        Set<IPSTypeKey> toRemove = new HashSet<>();
        for (Map.Entry<IPSTypeKey, PSTypeConfiguration> entry : ms_configuration
                .entrySet())
        {
            if (types.contains(entry.getKey().getContentType()))
            {
                toRemove.add(entry.getKey());
            }
        }

        // clear place holder before collecting the removed configurations.
        if (isUnregisterOnly && (!toRemove.isEmpty()))
            getChangedConfigs().clear();

        for (IPSTypeKey key : toRemove)
        {
            PSTypeConfiguration removed = ms_configuration.get(key);
            if (key != null)
            {
                ms_configuration.remove(key);
                getChangedConfigs().collectRemovedConfig(key, removed);
            }
        }

        return isUnregisterOnly && (!toRemove.isEmpty());
    }

    /**
     * Process a content type using the given processor
     *
     * @param def The item def, must never be <code>null</code>
     * @param proc The processor, must never be <code>null</code>
     * @param args The args, may be <code>null</code>
     * @throws RepositoryException
     */
    protected void mapElements(PSItemDefinition def,
                               IPSItemDefElementProcessor proc, Object[] args)
            throws RepositoryException
    {
        try
        {
            PSCoreItem item = new PSCoreItem(def);
            Object[] results;

            results = (Object[]) proc.processParentElement(def, args);
            ms_configuration.put((IPSTypeKey) results[0],
                    (PSTypeConfiguration) results[1]);
            getChangedConfigs().collectAddedConfig((IPSTypeKey) results[0],
                    (PSTypeConfiguration) results[1]);
            Iterator children = item.getAllChildren();
            while (children.hasNext())
            {
                PSItemChild child = (PSItemChild) children.next();
                results = (Object[]) proc.processChildElement(def, child, args);
                ms_configuration.put((IPSTypeKey) results[0],
                        (PSTypeConfiguration) results[1]);
                getChangedConfigs().collectAddedConfig((IPSTypeKey) results[0],
                        (PSTypeConfiguration) results[1]);
            }
        }
        catch (PSInvalidContentTypeException icte)
        {
            ms_log.warn("Skipping unknown content type {}" , def.getName());
        }
        catch (PSCmsException ce)
        {
            throw new RepositoryException(ce.getLocalizedMessage());
        }
        catch (Exception e)
        {
            ms_log.error("Exception during item def processing: {}",
                    PSExceptionUtils.getMessageForLog(e));
            throw new RepositoryException(e);
        }
    }

    /**
     * Links all child configuration object to its parent for the given map.
     * @param map the map in question, assumed not <code>null</code>, but may
     *    be empty.
     */
    private void linkChildToParent(Map<IPSTypeKey, PSTypeConfiguration> map)
    {
        for (Map.Entry<IPSTypeKey, PSTypeConfiguration> e : map.entrySet())
        {
            PSTypeConfiguration config = e.getValue();
            if (config.getChildid() != 0)
            {
                IPSTypeKey parentKey = new PSContentTypeKey(config
                        .getContenttypeid());
                PSTypeConfiguration parent = map.get(parentKey);
                if (parent == null)
                {
                    ms_log.warn("Found child configuration without a parent: {}"
                            ,config.getChildField());
                    continue;
                }
                parent.addChildConfiguration(config);
            }
        }
    }

    /**
     * Get an item def using the rxserver user id.
     *
     * @param cTypeKey Assumed not <code>null</code>.
     * @return A valid definition for the requested content editor type, never
     *         <code>null</code>.
     * @throws PSInvalidContentTypeException if there is a problem looking up the
     *            item def in {@link PSItemDefManager}.
     */
    protected PSItemDefinition getItemDef(PSKey cTypeKey)
            throws PSInvalidContentTypeException
    {
        return PSItemDefManager.getInstance().getItemDef(
                cTypeKey.getPartAsInt(cTypeKey.getDefinition()[0]),
                PSItemDefManager.COMMUNITY_ANY);
    }

    /**
     * (non-Javadoc)
     *
     * @see com.percussion.server.IPSHandlerInitListener#initHandler(com.percussion.server.IPSRequestHandler)
     */
    public void initHandler(IPSRequestHandler requestHandler)
    {
        if (requestHandler == null)
            throw new IllegalArgumentException("requestHandler may not be null");

        if (requestHandler instanceof PSContentEditorHandler)
        {
            // add this instance as listener to all content editors
            PSContentEditorHandler ceh = (PSContentEditorHandler) requestHandler;
            ceh.addEditorChangeListener(this);
        }
    }

    /**
     * Method called when Spring's container is destroyed
     */
    @PreDestroy
    public void destroy()
    {
        PSItemDefManager.getInstance()
                .removeListener(m_contentTypeChangeListener);

        ms_changedConfigs.remove();
    }

    /**
     * (non-Javadoc)
     *
     * @see com.percussion.server.IPSHandlerInitListener#shutdownHandler(com.percussion.server.IPSRequestHandler)
     */
    @SuppressWarnings("unused")
    public void shutdownHandler(IPSRequestHandler requestHandler)
    {
        // Ignore
    }

    /**
     * (non-Javadoc)
     *
     * @see com.percussion.cms.IPSEditorChangeListener#editorChanged(com.percussion.cms.PSEditorChangeEvent)
     */
    @Transactional(propagation = Propagation.REQUIRED)
    public void editorChanged(PSEditorChangeEvent e)
    {
        int content_id = e.getContentId();
        int revision = e.getRevisionId();

        // Invalidate that object from the secondary hibernate cache and
        // any content repository internal cache.
        //
        // We need to call "around" the interface to the content repository
        // because the hibernate session won't be correctly setup for the
        // direct call to this listener
        IPSContentRepository rep = PSContentInternalLocator.getLegacyRepository();
        PSLegacyGuid guid = new PSLegacyGuid(content_id, revision);
        List<IPSGuid> guids = new ArrayList<>();
        guids.add(guid);
        rep.evict(guids);
    }

    /**
     * (non-Javadoc)
     *
     * @see com.percussion.services.contentmgr.impl.IPSContentRepository#evict(java.util.List)
     */
    public void evict(List<IPSGuid> guids)
    {
        try
        {
            m_rwlock.readLock().lock();
            IPSCmsObjectMgr cms = PSCmsObjectMgrLocator.getObjectManager();
            List<Integer> ids = new ArrayList<>();
            Map<Integer, PSComponentSummary> summarymap = new HashMap<>();
            SessionFactory fact = this.getSessionFactory();

            for (IPSGuid g : guids)
            {
                PSLegacyGuid legacyguid = (PSLegacyGuid) g;
                ids.add(legacyguid.getContentId());
            }
            // Evict any summaries currently cached
            cms.evictComponentSummaries(ids);

            // Next get the component summaries, needed to access the
            // content type information.
            List<PSComponentSummary> summaries = cms.loadComponentSummaries(ids);
            for (PSComponentSummary s : summaries)
            {
                summarymap.put(s.getContentId(), s);
            }

            // Now start evicting. The eviction starts with the main classes, and
            // then goes to the children if there are any child objects.
            for (IPSGuid g : guids)
            {
                PSLegacyGuid legacyguid = (PSLegacyGuid) g;
                PSNotificationHelper.notifyEvent(EventType.CONTENT_CHANGED,
                        legacyguid);
                PSComponentSummary s = summarymap.get(legacyguid.getContentId());
                Set<String> affectedclasses = new HashSet<>();

                // If the component summary is not there, we've never loaded
                // this item through the repository interface, or the second
                // level cache has already booted the data.
                if (s == null)
                    continue;
                IPSTypeKey key = new PSContentTypeKey(s.getContentTypeId());
                PSTypeConfiguration config = ms_configuration.get(key);
                List<PSTypeConfiguration.ImplementingClass> classes = config
                        .getImplementingClasses();
                for (PSTypeConfiguration.ImplementingClass ic : classes)
                {
                    if (!ic.getImplementingClass().equals(PSComponentSummary.class))
                    {
                        PSLegacyCompositeId id = new PSLegacyCompositeId(legacyguid);
                        fact.getCache().evictEntity(ic.getImplementingClass(), id);
                        affectedclasses.add(ic.getImplementingClass()
                                .getCanonicalName());
                    }
                }

                // For each child, we need to actually do a projection to grab
                // the sys_ids so they can be evicted.
                for (PSTypeConfiguration child : config.getChildren())
                {
                    for (PSTypeConfiguration.ImplementingClass ic : child
                            .getImplementingClasses())
                    {

                        affectedclasses.add(ic.getImplementingClass()
                                .getCanonicalName());

                    }
                }

                // Evict any associated collections. Doesn't try to preserve
                // other possible objects
                Map<String, CollectionMetadata> colmeta = fact
                        .getAllCollectionMetadata();
                for (String cname : colmeta.keySet())
                {
                    int l = cname.lastIndexOf('.');
                    String base = cname.substring(0, l);
                    if (affectedclasses.contains(base))
                    {
                        fact.getCache().evictCollectionRegion(cname);
                    }
                }
            }
        }
        catch (Exception e)
        {
            ms_log.error("Problem while handling cache eviction. Error: {}",
                    PSExceptionUtils.getMessageForLog(e));
        }
        finally
        {
            m_rwlock.readLock().unlock();

        }
    }

    /**
     * (non-Javadoc)
     *
     * @see com.percussion.services.contentmgr.impl.IPSContentRepository#loadChildren(java.util.List,
     *      com.percussion.services.contentmgr.PSContentMgrConfig)
     */
    public void loadChildren(List<Node> nodes, PSContentMgrConfig config)
            throws RepositoryException
    {
        for (Node n : nodes)
        {
            PSContentNode node = (PSContentNode) n;
            findAndLoadChildren(node, node.getConfiguration(), config);
        }

    }

    /**
     * The maximum date value that is acceptable by hibernate binding API
     */
    private static java.util.Date MAX_DATE;

    /**
     * The minimum date value that is acceptable by hibernate binding API
     */
    private static java.util.Date MIN_DATE;
    static {
        Calendar c = Calendar.getInstance();
        //FB: DMI_BAD_MONTH  NC 1-17-16
        c.set(9999, 11, 31);
        MAX_DATE = c.getTime();

        c.set(1753, 1, 1);
        MIN_DATE = c.getTime();
    }

    /**
     * Validates the specified date value and error log a message if the value
     * is not between {@link #MIN_DATE} and {@link #MAX_DATE}.
     *
     * @param tag the error tag for logged error message, assumed not blank.
     * @param d the date value in question, assumed not <code>null</code>.
     */
    private void validateDate(String tag, Date d)
    {
        if (d.before(MIN_DATE) || d.after(MAX_DATE))
        {
            ms_log.error("[{}] ({}) INVALID date: {}",
                    tag,
                    Thread.currentThread().getId(),
                    d);
        }
    }

    /**
     * Log the specified parameter if the debug is enabled. It also validates
     * the value of a date if the value type is {@link java.util.Date} and
     * the debug is enabled.
     * <p>
     * Do nothing is debug log is not enabled.
     *
     * @param pname the name of the parameter, it may be <code>null</code>
     * or empty.
     * @param value the value of the parameter, assumed not <code>null</code>.
     */
    private void logParameter(String pname, Object value)
    {
        if (!ms_log.isDebugEnabled())
            return;

        if (value instanceof java.util.Date)
        {
            java.util.Date dvalue = (java.util.Date) value;
            validateDate(pname, dvalue);
        }

        ms_log.debug("[{}] {} {} {}",
                Thread.currentThread().getId(),
                pname,
                value,
                value.getClass().getName()
                );
    }

    /**
     * Gets the IDs of the content type that involved with the query.
     *
     * @param psquery the query to perform, assumed not <code>null</code>
     *
     * @return the IDs of the content types, not <code>null</code>, may be empty.
     *
     * @throws RepositoryException if an error occurs.
     */
    private Set<Long> getTypeIds(PSQuery psquery) throws RepositoryException
    {
        List<PSQueryNodeIdentifier> types = psquery.getTypeConstraints();
        Set<Long> typeids = new HashSet<>();
        IPSContentMgr cms = PSContentMgrLocator.getContentMgr();
        for (PSQueryNodeIdentifier type : types)
        {
            String name = type.getName();
            if (name.equals("nt:base") || name.equals("*"))
            {
                List<IPSNodeDefinition> defs = cms.findAllItemNodeDefinitions();
                for (IPSNodeDefinition def : defs)
                {
                    if (def.getObjectType() == 1)
                    {
                        typeids.add(def.getGUID().longValue());
                    }
                }
                break;
            }
            else
            {
                IPSNodeDefinition def = cms
                        .findNodeDefinitionByName(type.getName());
                typeids.add(def.getGUID().longValue());
            }
        }
        return typeids;
    }

    /**
     * Gets the column names for the specified query.
     *
     * @param psquery the specified query, assumed not <code>null</code>.
     * @param typeids the IDs of content types involved with the query,
     * assumed not <code>null</code>.
     *
     * @return an array of column names, never <code>null</code> but
     * may be zero length for a result that doesn't require anything
     * but nodes for output
     *
     * @throws InvalidQueryException if content types are not defined.
     */
    private String[] getQueryColumns(PSQuery psquery, Set<Long> typeids)
            throws InvalidQueryException
    {
        String[] columns = psquery.getColumns();
        if (columns != null)
            return columns;

        Set<String> allprops = new HashSet<>();
        // projection, use all single valued properties from all
        // types
        for (Long typeid : typeids)
        {
            IPSTypeKey key = new PSContentTypeKey(typeid);
            PSTypeConfiguration type = ms_configuration.get(key);
            if (type == null)
            {
                throw new InvalidQueryException("Unknown content type id "
                        + typeid);
            }
            for(List<String> props : type.getProperties().values())
            {
                // Add all properties mapped by classes
                for (String p : props)
                {
                    allprops.add(PSContentUtils.externalizeName(p));
                }
            }
        }
        // Add contentstatus fields
        for (String p : ms_csFieldToProperties.keySet())
        {
            allprops.add(PSContentUtils.externalizeName(p));
        }
        columns = new String[allprops.size()];
        allprops.toArray(columns);

        return columns;
    }

    /**
     * Gets the where clause (that will be used for the specified
     * query and potentially the content IDs that are inserted
     * into the temporary table during this process.
     *
     * @param query the query to perform, assumed not <code>null</code>.
     * @param s the hibernate session, assumed not <code>null</code>.
     * @param params the parameters that are used for the query,
     * assumed not <code>null</code>.
     * @param collectionIds the default content IDs for the query,
     * assumed not <code>null</code>.
     *
     * @return the where clause (1st) and the content IDs (2nd, which is be
     * the same or different from the passed in one).
     *
     * @throws InvalidQueryException if failed to create the where clause.
     * @throws ValueFormatException if failed to create a value.
     */
    private PSPair<IPSQueryNode, List<Long>> getWhereClause(
            javax.jcr.query.Query query, Session s,
            Map<String, ? extends Object> params, List<Long> collectionIds)
            throws InvalidQueryException, ValueFormatException
    {
        if (((PSQuery) query).getWhere() == null)
        {
            return new PSPair<>(null, collectionIds);
        }

        PSQueryTransformer transformer = new PSQueryTransformer(
                new FolderExpander(), params, s);

        IPSQueryNode internalwhere = ((PSQuery) query).getWhere().accept(transformer);
        collectionIds = transformer.getIdCollections();
        // Handle some special cases where we're down to a boolean value. This
        // will happen if something is false, and the value has been propagated
        // up to the "root" of the where clause
        if (internalwhere instanceof PSQueryNodeValue)
        {
            Object val = ((PSQueryNodeValue) internalwhere).getValue();
            if (val instanceof Boolean && (Boolean) val)
            {
                // Reconstruct a true or false node here
                Value lval = PSValueFactory.createValue(Long.valueOf(1));
                PSQueryNodeValue left = new PSQueryNodeValue(lval);
                left.setType(PropertyType.LONG);
                PSQueryNodeValue right = new PSQueryNodeValue(lval);
                right.setType(PropertyType.LONG);
                internalwhere = new PSQueryNodeComparison(left, right, Op.EQ);
            }
            else if (val instanceof Boolean && ! (Boolean) val)
            {
                //NOOP JDBC does not support parameters on both sides for not equal (?<>?)
                //See #createQueryWhere in this class.
                //ADAM GENT
            }
            else
            {
                ms_log.error("Non boolean value returned for query reduction: {}"
                        ,val);
                return null;
            }
        }

        return new PSPair<>(internalwhere, collectionIds);
    }

    /**
     * Creates the query where builder for the specified query.
     *
     * @param psquery the query to perform, assumed not <code>null</code>.
     * @param typeid the content ID, assumed not <code>null</code>.
     * @param internalwhere the where clause of the query, it may be
     * <code>null</code> if there is where clause.
     * @param params the extra parameters for the query, may be <code>null</code>.
     * @param type the repository configuration of the content type,
     * assumed not <code>null</code>.
     *
     * @return the where-builder (1st) and the literal where clause (2nd),
     * not <code>null</code>.
     *
     * @throws InvalidQueryException if failed to create the where-builder.
     */
    private PSPair<PSQueryWhereBuilder, String> createQueryWhere(PSQuery psquery,
                                                                 Long typeid, IPSQueryNode internalwhere,
                                                                 Map<String, ? extends Object> params, PSTypeConfiguration type)
            throws InvalidQueryException
    {
        PSQueryPropertyLimiter proplimiter = new PSQueryPropertyLimiter();
        PSQueryPropertyType proptype = new PSQueryPropertyType();
        PSQueryWhereBuilder wherebuilder = new PSQueryWhereBuilder(type,
                params);
        wherebuilder.processProjection(psquery.getProjection());
        wherebuilder.processSortfields(psquery.getSortFields());
        proplimiter.setConfig(type);
        proptype.setConfig(type);
        IPSQueryNode limited = null;
        String where = null;
        if (internalwhere != null)
        {
            limited = internalwhere.accept(proplimiter);
            limited = limited.accept(proptype);
            IPSQueryNode result = limited.accept(wherebuilder);
            where = wherebuilder.toString();
            if (result instanceof PSQueryNodeValue)
            {
                PSQueryNodeValue val = (PSQueryNodeValue) result;
                Object value = val.getValue();
                if (value instanceof Boolean)
                {
                    if (!((Boolean) value))
                    {
                        // If the result was false that means that the
                        // expression evaluated to false, and so no results
                        // should be returned
                        //
                        // This usually is caused by 'jcr:path like' for a folder
                        // path that does not exist.
                        // ADAM GENT
                        wherebuilder.getQueryParams().clear();
                        where = "1 <> 1";
                    }
                }
            }
        }
        return new PSPair<>(wherebuilder, where);
    }

    /**
     * Prepare an executable query for the specified JCR query.
     *
     * @param psquery the query to perform, assumed not <code>null</code>.
     * @param typeid the content type ID that involved with the query,
     * assumed not <code>null</code>.
     * @param s the hibernate session, assumed not <code>null</code>.
     * @param internalwhere the where clause of the query,
     * it may be <code>null</code>.
     * @param maxresults the maximum returned result set.
     * @param params the extra parameters for the query, may be <code>null</code>.
     *
     * @return the executable query, not <code>null</code>.
     *
     * @throws InvalidQueryException if failed to prepare the query.
     */
    @SuppressWarnings("unchecked")
    private Query prepareQuery(PSQuery psquery, Long typeid, Session s,
                               IPSQueryNode internalwhere, int maxresults,
                               Map<String, ? extends Object> params) throws InvalidQueryException
    {
        IPSTypeKey key = new PSContentTypeKey(typeid);
        PSTypeConfiguration type = ms_configuration.get(key);
        if (type == null)
        {
            ms_log.warn("Query problem: type not found for type id: {}", typeid);
            return null;
        }

        PSPair<PSQueryWhereBuilder, String> pair = createQueryWhere(psquery, typeid, internalwhere, params, type);
        PSQueryWhereBuilder wherebuilder = pair.getFirst();
        String where = pair.getSecond();

        // Create projection needed by results
        String projection = psquery.getProjection(type,
                wherebuilder.getInuse());

        // Get the sort clause
        String sort = psquery.getSortClause(type, wherebuilder.getInuse());

        // Create the query string
        StringBuilder querystr = new StringBuilder();

        querystr.append("select ");
        querystr.append(projection);
        querystr.append(" from PSComponentSummary as cs ");
        querystr.append(" left outer join cs.parentFolders as f");
        int i = 0;
        for(Class c : wherebuilder.getInuse())
        {
            if (c.equals(PSComponentSummary.class)) continue;
            querystr.append(',');
            querystr.append(c.getName());
            querystr.append(" as c");
            querystr.append(i++);
        }
        querystr.append(" where ");
        i = 0;
        for(Class c : wherebuilder.getInuse())
        {
            if (c.equals(PSComponentSummary.class)) continue;
            if (i == 0)
            {
                querystr.append("cs.m_contentId = ");
            }
            else
            {
                querystr.append('c');
                querystr.append(i - 1);
                querystr.append(".id.sys_contentid = ");
            }

            querystr.append('c');
            querystr.append(i++);
            querystr.append(".id.sys_contentid and ");
        }
        querystr.append("cs.m_contentTypeId = ");
        querystr.append(typeid);
        querystr.append(" and c0.id.sys_revision = "
                + "cs.m_currRevision");
        if (!StringUtils.isBlank(where))
        {
            //If there is more than one where clause condition
            //then an extra AND is left out in query that needs to be removed
            if(where.trim().toUpperCase().startsWith("( AND")){
                where = where.replace("( AND","( ");
            }
            querystr.append(" and ");
            querystr.append(where);
        }
        querystr.append(' ');
        querystr.append(sort);

        if (ms_log.isDebugEnabled())
            ms_log.debug("[{}] HQL Query execution: {}" , Thread.currentThread().getId(), querystr);

        Query q = s.createQuery(querystr.toString());
        Map<String, Object> qparams = wherebuilder.getQueryParams();
        for (Map.Entry<String, Object> pname : qparams.entrySet())
        {
            Object value = pname.getValue();
            logParameter(pname.getKey(), value);

            q.setParameter(pname.getKey(), value);
        }
        if (maxresults > 0)
            q.setMaxResults(maxresults);

        return q;
    }

    /**
     * Gathers or merges the current result.
     *
     * @param results the returned results that contains all collected
     * result set, assumed not <code>null</code>.
     *
     * @param rval the current result set to be collected, assumed
     * not <code>null</code>.
     */
    @SuppressWarnings("unchecked")
    private void gatherQueryResults(List<Map> results, PSQueryResult rval)
    {
        // The results are a map. Create a row for each result
        for (Map result : results)
        {
            // Handle folder info, replace "sys_folderid" with "rx:sys_folderid"
            Integer fid = (Integer) result.get(IPSHtmlParameters.SYS_FOLDERID);
            if (fid != null)
            {
                result.remove(IPSHtmlParameters.SYS_FOLDERID);
                result.put(IPSContentPropertyConstants.RX_SYS_FOLDERID, fid);
            }
            rval.addRow(new PSRow(result));
        }
    }

    /**
     * Limits the result set to the specified maximum result set.
     *
     * @param rval the query result set to be limited, assumed not <code>null</code>.
     * @param maxresults the maximum number of result set, <code>-1</code> is
     * unlimited.
     * @param columns the column names of the query, not <code>null</code>
     * @param rowcomparator the row comparator of the result set.
     *
     * @return the limited result set, never <code>null</code>.
     */
    private PSQueryResult limitQueryResults(PSQueryResult rval, int maxresults,
                                            String[] columns, PSRowComparator rowcomparator)
    {
        if (maxresults > 0 && rval.getCount() > maxresults)
        {
            // Create a new return object and add just max results rows
            PSQueryResult limited = new PSQueryResult(columns, rowcomparator);
            RowIterator riter = rval.getRows();
            for (int i = 0; i < maxresults; i++)
            {
                limited.addRow((PSRow) riter.nextRow());
            }
            rval = limited;
        }
        return rval;
    }

    /**
     * Perform the internal portion of the query, starting with the query
     * description in the query node. This is done by executing one query per
     * specified content type. The where clause is usable for all types. Note
     * that if a type is found that doesn't implement all the referenced
     * properties, this will throw an invalid query exception.
     * <p>
     * Each query is processed in stages. There are initial stages that are in
     * common, then a series of stages that are performed for each content
     * type involved.
     * <p>
     * The first stage is actually performed outside of this code. The initial
     * query, in XPath or SQL format is parsed into a descriptive tree of
     * operators and operands. This tree is the core of the processing here.
     * <p>
     * The code below starts with this tree, and the remainder of the query
     * description from the parsing process, which consists of the filter
     * (query), the projection (what fields are desired, or the node), and
     * the ordering criteria.
     * <p>
     * The code starts with building a list of all content types that will be
     * queried. The eventual processing works one content item at a time to
     * build the finished list. Each query will be limited by the max results
     * and therefore contains ordering information so that we get the right
     * first results from each query. However, we also need to order the
     * complete results before doing a max results limit on the finished set.
     * <p>
     * The tree is first expanded, replacing references to <em>jcr:path</em> with
     * folder id references. This uses the {@link FolderExpander} to process
     * the paths supplied to the jcr:path <em>like</em> or <em>=</em> operators.
     * <p>
     * This results in an internal where tree which is used as a start for
     * each per content type iteration. Each iteration runs this tree first
     * through a property limiter that removes any properties that are not
     * available for a given content type. This is evaluated effectively as
     * a <em>false</em> value and replaced by a comparison like 1 <> 1.
     * <p>
     * Lastly, the where clause is built. This is then used to create the HQL
     * query that is passed into Hibernate.
     * <p>
     * The result of the query is a result object. This is a bimorphic object
     * that represents either a set of Nodes or a set of properties (projection)
     * on a series of nodes.
     *
     * @param query the query to perform, never <code>null</code>
     * @param maxresults the maximum number of results to return or 0 for no
     *           limit
     * @param params a map of variables to be substituted in the query, may be
     *           <code>null</code>
     * @param locale the locale to use when sorting results, may be
     *           <code>null</code> or empty.
     * @return a list of result guids, never <code>null</code>
     * @throws InvalidQueryException if the query is invalid
     * @throws RepositoryException if the query fails
     *
     * @see IPSQueryNode and its concrete class implementations to understand
     * the query tree
     * @see PSQueryNodeVisitor and its subclasses to understand the visitor
     * pattern used to process the query tree
     */
    @SuppressWarnings("unchecked")
    public QueryResult executeInternalQuery(javax.jcr.query.Query query,
                                            int maxresults, Map<String, ? extends Object> params, String locale)
            throws RepositoryException
    {
        if (query == null)
        {
            throw new IllegalArgumentException("query may not be null");
        }

        // Get the list of types
        PSQuery psquery = (PSQuery) query;
        Set<Long> typeids = getTypeIds(psquery);

        String[] columns = getQueryColumns(psquery, typeids);

        PSRowComparator rowcomparator = psquery.getSorter();
        if (StringUtils.isNotBlank(locale))
        {
            rowcomparator.setLocale(new Locale(locale));
        }
        PSQueryResult rval = new PSQueryResult(columns, rowcomparator);
        Session s = sessionFactory.getCurrentSession();
        List<Long> collectionIds = Collections.emptyList();
        try
        {
            s.enableFilter("relationshipConfigFilter");
            PSPair<IPSQueryNode, List<Long>> pair = getWhereClause(query, s, params, collectionIds);
            if (pair == null)
                return rval;

            IPSQueryNode internalwhere = pair.getFirst();
            collectionIds = pair.getSecond();

            for (Long typeid : typeids)
            {
                Query q = prepareQuery(psquery, typeid, s, internalwhere, maxresults, params);
                if (q == null)
                    continue;

                PSStopwatch sw = new PSStopwatch();
                sw.start();
                List<Map> results = (!collectionIds.isEmpty()) ? (List)executeQuery(q) : q.list();
                sw.stop();

                if (ms_log.isDebugEnabled())
                    ms_log.debug("HQL Query execution on content type {}:{}" , typeid,sw);

                gatherQueryResults(results, rval);
            }

            // Limit results?
            rval = limitQueryResults(rval, maxresults, columns, rowcomparator);
        }
        finally
        {
            if (!collectionIds.isEmpty())
            {
                // Cleanup any ids allocated in the temp table
                for (Long idset : collectionIds)
                {
                    clearIdSet(s, idset);
                }
            }

        }

        return rval;
    }

    /**
     * Package function to translate the field names for the component summary to
     * instance fields needed for HQL and object access. It is an error to call
     * this before the system is configured.
     *
     * @param fieldname the name of the field to translate, never
     *           <code>null</code> or empty
     * @return the mapped name, <code>null</code> if unknown
     */
    public static String mapCSFieldToProperty(String fieldname)
    {
        if (StringUtils.isBlank(fieldname))
        {
            throw new IllegalArgumentException(
                    "fieldname may not be null or empty");
        }
        if (ms_csFieldToProperties.size() == 0)
        {
            throw new IllegalStateException("Not configured yet!");
        }
        return ms_csFieldToProperties.get(fieldname);
    }

    /**
     * (non-Javadoc)
     *
     * @see com.percussion.services.contentmgr.impl.query.IPSPropertyMapper#translateProperty(java.lang.String)
     */
    public String translateProperty(String propname)
    {
        String mapped = ms_csFieldToProperties.get(propname);

        if (mapped != null)
        {
            return "sys_componentsummary." + mapped;
        }
        else
        {
            return propname;
        }
    }

    /**
     * (non-Javadoc)
     *
     * @see com.percussion.services.contentmgr.impl.IPSContentRepository#loadBodies(java.util.List)
     */
    public void loadBodies(List<Node> nodes) throws RepositoryException
    {
        Session s = sessionFactory.getCurrentSession();
        PSRequest req = (PSRequest) getRequestInfo(KEY_PSREQUEST);
        boolean allowBinaryNew = false;

        if(req != null) {
            if (Objects.equals(req.getParameter("allowBinary", "false"), "true")) {
                allowBinaryNew = true;
                req.setParameter("allowBinary", "false");
            }
            //Load Image Pages
            if (req.getRequestFileURL() != null && req.getRequestFileURL().contains("percImageAsset")) {
                allowBinaryNew = true;
            }
        }

        // For each node, load the body data
        for (Node n : nodes)
        {
            PSContentNode cn = (PSContentNode) n;
            PSContentNode parent = (PSContentNode) n.getParent();
            PSContentPropertyLoader loader = cn.getLazyLoader();
            PSTypeConfiguration type = cn.getConfiguration();
            PSLegacyGuid lg = (PSLegacyGuid) cn.getGuid();
            Class ic = type.getLazyLoadClass();
            if (ic == null)
                continue;
            Object data = null;
            String[] columnNames = getSessionFactory().getClassMetadata(ic).getPropertyNames();

            if (cn.getConfiguration().isParent()) {

                if(ic.getName().contains("_lobs") && !allowBinaryNew) {

                    PSLegacyCompositeId id = new PSLegacyCompositeId((PSLegacyGuid)
                            cn.getGuid());

                    StringBuilder query = new StringBuilder();
                    query.append("Select ");

                    for (String field : columnNames) {
                        if(type.getM_fieldToType().get(field)!=null && type.getM_fieldToType().get(field).equals(Blob.class))
                            continue;

<<<<<<< HEAD
                        query.append("ab."+field + " as "+COLUMN_PREFIX_CGLIB+field+ ",");//FOR ANOTHER LIBRARY NEED TO CHANGE LOGIC
=======
                        query.append("ab.").append(field).append(" as ").append(COLUMN_PREFIX_CGLIB).append(field).append(",");//FOR ANOTHER LIBRARY NEED TO CHANGE LOGIC
>>>>>>> e1bbde15
                    }

                    //removing comma from endPSJdbcImportExportHelperTests
                    if (query.length() > 0) {
                        query.setLength(query.length() - 1);
                    }
                    query.append(" from ");
                    query.append(ic.getName()).append(" ab");
                    query.append(" where ab.sys_id.sys_contentid = :cid ").append(
                            "and ab.sys_id.sys_revision = :rev");

                    List datas = s.createQuery(query.toString()).setParameter("cid",id.getSys_contentid())
                            .setParameter("rev", id.getSys_revision()).setResultTransformer(Transformers.aliasToBean(ic)).list();

                    if (datas.isEmpty()) continue;
                    data = datas.get(0);
                } else {
                    PSLegacyCompositeId id = new PSLegacyCompositeId((PSLegacyGuid)
                            cn.getGuid());
                    data = s.get(ic, id);
                }


            } else {
                PSLegacyGuid pg = (PSLegacyGuid) parent.getGuid();
                String query = "from " +
                        ic.getName() +
                        " where sys_contentid = :cid " +
                        "and sys_revision = :rev and sys_sysid = :child";

                List children = sessionFactory.getCurrentSession().createQuery(
                                query).setParameter("cid", pg.getContentId())
                        .setParameter("rev", pg.getRevision())
                        .setParameter("child", lg.getContentId()).list();
                if (children.isEmpty()) continue;
                data = children.get(0);
            }
            loader.setData(data);
        }
    }

    public NodeType findNodeType(PSNodeDefinition nodeDef) throws NoSuchNodeTypeException
    {
        PSContentTypeKey key = new PSContentTypeKey(nodeDef.getId());
        synchronized(ms_configuration)
        {
            NodeType type = ms_configuration.get(key);
            if (type == null)
            {
                throw new NoSuchNodeTypeException("Not found: " + nodeDef.getName());
            }
            else
            {
                return type;
            }
        }
    }

}<|MERGE_RESOLUTION|>--- conflicted
+++ resolved
@@ -2374,11 +2374,7 @@
                         if(type.getM_fieldToType().get(field)!=null && type.getM_fieldToType().get(field).equals(Blob.class))
                             continue;
 
-<<<<<<< HEAD
-                        query.append("ab."+field + " as "+COLUMN_PREFIX_CGLIB+field+ ",");//FOR ANOTHER LIBRARY NEED TO CHANGE LOGIC
-=======
                         query.append("ab.").append(field).append(" as ").append(COLUMN_PREFIX_CGLIB).append(field).append(",");//FOR ANOTHER LIBRARY NEED TO CHANGE LOGIC
->>>>>>> e1bbde15
                     }
 
                     //removing comma from endPSJdbcImportExportHelperTests
