--- conflicted
+++ resolved
@@ -2026,10 +2026,7 @@
          }
          else {
 
-<<<<<<< HEAD
             session.saveOrUpdate( slot );
-=======
-            s.saveOrUpdate( slot );
             IPSCacheAccess cache = getCache();
             IPSGuid slotId = slot.getGUID();
             IPSTemplateSlot rval = (IPSTemplateSlot) cache.get(slotId, IPSCacheAccess.IN_MEMORY_STORE);
@@ -2039,7 +2036,6 @@
                if (rval != null)
                   cache.save(slotId, rval, IPSCacheAccess.IN_MEMORY_STORE);
             }
->>>>>>> 7c60f674
          }
 
          // the object will be evicted by the framework,
