/*
 *     Percussion CMS
 *     Copyright (C) 1999-2020 Percussion Software, Inc.
 *
 *     This program is free software: you can redistribute it and/or modify
 *     it under the terms of the GNU Affero General Public License as published by the Free Software Foundation, either version 3 of the License, or (at your option) any later version.
 *
 *     This program is distributed in the hope that it will be useful,
 *     but WITHOUT ANY WARRANTY; without even the implied warranty of
 *     MERCHANTABILITY or FITNESS FOR A PARTICULAR PURPOSE.  See the
 *     GNU Affero General Public License for more details.
 *
 *     Mailing Address:
 *
 *      Percussion Software, Inc.
 *      PO Box 767
 *      Burlington, MA 01803, USA
 *      +01-781-438-9900
 *      support@percussion.com
 *      https://www.percussion.com
 *
 *     You should have received a copy of the GNU Affero General Public License along with this program.  If not, see <https://www.gnu.org/licenses/>
 */
package com.percussion.services.content.impl;


import com.percussion.cms.IPSConstants;
import com.percussion.design.objectstore.PSRelationshipConfig;
import com.percussion.services.catalog.PSTypeEnum;
import com.percussion.services.content.IPSContentErrors;
import com.percussion.services.content.IPSContentService;
import com.percussion.services.content.PSContentException;
import com.percussion.services.content.data.PSAutoTranslation;
import com.percussion.services.content.data.PSAutoTranslationPK;
import com.percussion.services.content.data.PSFolderProperty;
import com.percussion.services.content.data.PSKeyword;
import com.percussion.services.content.data.PSKeywordChoice;
import com.percussion.services.guidmgr.IPSGuidManager;
import com.percussion.services.guidmgr.PSGuidManagerLocator;
import com.percussion.services.guidmgr.data.PSGuid;
import com.percussion.services.utils.xml.PSXmlSerializationHelper;
import com.percussion.utils.guid.IPSGuid;
import org.apache.commons.lang.StringUtils;
import org.apache.logging.log4j.LogManager;
import org.apache.logging.log4j.Logger;
import org.hibernate.Criteria;
import org.hibernate.HibernateException;
import org.hibernate.Query;
import org.hibernate.Session;
import org.hibernate.criterion.Order;
import org.hibernate.criterion.Restrictions;
import org.springframework.transaction.annotation.Transactional;

import javax.persistence.EntityManager;
import javax.persistence.PersistenceContext;
import java.util.ArrayList;
import java.util.List;

/**
 * Implementations for all content services.
 */
@Transactional
public class PSContentService
   implements IPSContentService
{

   private static final Logger log = LogManager.getLogger(IPSConstants.CONTENTREPOSITORY_LOG);

   @PersistenceContext
   private EntityManager entityManager;

   private Session getSession(){
      return entityManager.unwrap(Session.class);
   }
   
   /* (non-Javadoc)
    * @see IPSContentService#createKeyword(String, String)
    */
   @Transactional
   public PSKeyword createKeyword(String label, String description)
   {
      if (StringUtils.isBlank(label))
         throw new IllegalArgumentException("label cannot be null or empty");
      
      List<PSKeyword> keywords = findKeywordsByLabel(label, null);
      if (!keywords.isEmpty())
         throw new IllegalArgumentException(
            "label must be unique accross all existing keywords");
      
      IPSGuidManager guidManager = PSGuidManagerLocator.getGuidMgr();
      IPSGuid id = guidManager.createGuid(PSTypeEnum.KEYWORD_DEF);
      
      PSKeyword keyword = new PSKeyword(label, description, 
         String.valueOf(id.getUUID()));
      keyword.setGUID(id);
      
      return keyword;
   }

   /* (non-Javadoc)
    * @see IPSContentService#findKeywordsByLabel(String, String)
    */
   @SuppressWarnings("unchecked")
   public List<PSKeyword> findKeywordsByLabel(String label, String sortProperty)
   {
      Session session = getSession();

         if (StringUtils.isBlank(label))
            label = "%";
         
         // get all requested keywords
         Criteria criteria = session.createCriteria(PSKeyword.class);
         criteria.add(Restrictions.like("label", label));
         criteria.add(Restrictions.eq("keywordType", String.valueOf(1)));
         if (!StringUtils.isBlank(sortProperty))
            criteria.addOrder(Order.asc(sortProperty));
         
         List<PSKeyword> keywords = filterKeywordExcludes(criteria.list());
         
         // then get all choices for each result
         for (PSKeyword keyword : keywords)
         {
            List<PSKeywordChoice> choices = loadKeywordChoices(keyword, 
               sortProperty);
            keyword.setChoices(choices);
         }
         
         return keywords;

   }

   /* (non-Javadoc)
    * @see IPSContentService#findKeywordChoices(String, String)
    */
   @SuppressWarnings("unchecked")
   public List<PSKeyword> findKeywordChoices(String type, String sortProperty)
   {
      if (StringUtils.isBlank(type))
         throw new IllegalArgumentException("type cannot be null or empty");
      
      Session session = getSession();

         Criteria criteria = session.createCriteria(PSKeyword.class);
         criteria.add(Restrictions.eq("keywordType", type));
         if (!StringUtils.isBlank(sortProperty))
            criteria.addOrder(Order.asc(sortProperty));
         
         return criteria.list();

   }

   /* (non-Javadoc)
    * @see IPSContentService#loadKeyword(IPSGuid, String)
    */
   @SuppressWarnings("unchecked")
   public PSKeyword loadKeyword(IPSGuid id, String sortProperty) 
      throws PSContentException
   {
      if (id == null)
         throw new IllegalArgumentException("id cannot be null");

      /*
       * The user is not allowed to load keywords defined in the exclude
       * list. This should never happen.
       */
      validateKeywordId(id);
      
      Session session = getSession();

         Criteria criteria = session.createCriteria(PSKeyword.class);
         criteria.add(Restrictions.eq("id", id.longValue()));
         
         List<PSKeyword> keywords = criteria.list();
         if (keywords.isEmpty())
            throw new PSContentException(IPSContentErrors.MISSING_KEYWORD, id);
         
         PSKeyword keyword = keywords.get(0);
         List<PSKeywordChoice> choices = loadKeywordChoices(keyword, 
            sortProperty);
         keyword.setChoices(choices);
         
         return keyword;

   }

   /* (non-Javadoc)
    * @see IPSContentService#saveKeyword(PSKeyword)
    */
   public void saveKeyword(PSKeyword keyword)
   {
      if (keyword == null)
         throw new IllegalArgumentException("keyword cannot be null");

      /*
       * The user is not allowed to save keywords defined in the exclude
       * list. This should never happen.
       */
      validateKeywordId(keyword.getGUID());
      
      Session session = getSession();

         session.saveOrUpdate(keyword);
         
         List<PSKeyword> existingChoices = findKeywordChoices(
            keyword.getValue(), null);
         for (PSKeywordChoice choice : keyword.getChoices())
         {
            boolean exists = false;
            for (PSKeyword existingChoice : existingChoices)
            {
               if (choice.getLabel().equalsIgnoreCase(
                  existingChoice.getLabel()))
               {
                  existingChoice.setDescription(choice.getDescription());
                  existingChoice.setValue(choice.getValue());
                  existingChoice.setSequence(choice.getSequence());
                  
                  // update existing choice
                  session.update(existingChoice);
                  
                  existingChoices.remove(existingChoice);
                  exists = true;
                  break;
               }
            }
            
            if (!exists)
            {
               IPSGuidManager guidManager = PSGuidManagerLocator.getGuidMgr();
               IPSGuid id = guidManager.createGuid(PSTypeEnum.KEYWORD_DEF);

               // create a new choice
               PSKeyword newKeyword = keyword.createKeyword(id, choice);
               session.persist(newKeyword);
            }
         }
         
         // delete removed choices
         for (PSKeyword choice : existingChoices)
            deleteKeywordChoice(choice.getGUID());

   }

   /**
    * Deletes a keyword choice. 
    * @param id the id of the keyword implementing a keyword choice to delete.
    * Not <code>null</code>.
    */
   private void deleteKeywordChoice(IPSGuid id)
   {
      if (id == null)
         throw new IllegalArgumentException("id cannot be null");

      try
      {
         final PSKeyword keyword = loadKeyword(id, null);
         if (keyword.getKeywordType().equals("1"))
         {
            throw new IllegalArgumentException(
                  "The method should be called for a keyword choice only. "
                  + "id: " + id);
         }

         getSession().delete(keyword);
      }
      catch (PSContentException e)
      {
         // ignore non existing keyword
      }
   }

   // see interface
   @Transactional
   public void deleteKeyword(IPSGuid id)
   {
      if (id == null)
         throw new IllegalArgumentException("id cannot be null");
      
      /*
       * The user is not allowed to delete keywords defined in the exclude
       * list. This should never happen.
       */
      validateKeywordId(id);
      
      try
      {
         PSKeyword keyword = loadKeyword(id, null);
         
         if (!keyword.getKeywordType().equals("1"))
         {
            throw new IllegalArgumentException(
                  "deleteKeyword was called for a keyword choice, "
                  + "not a keyword. id: " + id);
         }
         // delete all choices first
         if (!keyword.getChoices().isEmpty())
         {
            List<PSKeyword> choices = findKeywordChoices(
               keyword.getValue(), null);
            for (PSKeyword choice : choices)
               getSession().delete(choice);
         }
         
         // then delete the keyword
         getSession().delete(keyword);
      }
      catch (PSContentException e)
      {
         // ignore non existing keyword
      }
   }

   /**
    * Load the choices for the supplied keyword.
    * 
    * @param keyword the keyword for which to load the choices,
    *    assumed not <code>null</code>.  This may be a keyword choice.
    *    
    * @param sortProperty the property name by which to sort the choices 
    *    ascending, may be <code>null</code> or empty to skip sorting.
    * @return the list of choices for the supplied keyword, not
    *    <code>null</code>, may be empty.  Returns an empty list if the supplied
    *    keyword is not of type keyword, see {@link PSKeyword#getKeywordType()}.
    */
   private List<PSKeywordChoice> loadKeywordChoices(PSKeyword keyword, 
      String sortProperty)
   {

         List<PSKeywordChoice> choiceList = new ArrayList<>();
         
         //only look for choices if it is a keyword
         if (keyword.getKeywordType().equals(PSKeyword.KEYWORD_TYPE))
         {
            List<PSKeyword> choices = findKeywordChoices(keyword.getValue(), 
                  sortProperty);
            
            for (PSKeyword choice : choices)
               choiceList.add(new PSKeywordChoice(choice));
         }
         
         return choiceList;

   }

   /* (non-Javadoc)
    * @see IPSContentService#createAutoTranslation(long, String, long, long)
    */
   public PSAutoTranslation createAutoTranslation(long contentTypeId, 
      String locale, long workflowId, long communityId)
   {
      if (StringUtils.isBlank(locale))
         throw new IllegalArgumentException("locale may not be null or empty");
      
      PSAutoTranslation at = new PSAutoTranslation();
      at.setCommunityId(communityId);
      at.setContentTypeId(contentTypeId);
      at.setLocale(locale);
      at.setWorkflowId(workflowId);
      
      return at;
   }

   /* (non-Javadoc)
    * @see IPSContentService#loadAutoTranslations()
    */
   @SuppressWarnings("unchecked")
   public List<PSAutoTranslation> loadAutoTranslations()
   {
      Session session = getSession();

         Criteria criteria = session.createCriteria(PSAutoTranslation.class);
         return criteria.list();

   }

   /* (non-Javadoc)
    * @see IPSContentService#saveAutoTranslation(PSAutoTranslation)
    */
   public void saveAutoTranslation(PSAutoTranslation autoTranslation)
   {
      if (autoTranslation == null)
         throw new IllegalArgumentException("autoTranslation may not be null");
<<<<<<< HEAD
      
      // for some reason saveOrUpdate() always tries to insert
      if (autoTranslation.getVersion() == null)
         getSession().save(autoTranslation);
      else
         getSession().update(autoTranslation);
=======
         sessionFactory.getCurrentSession().saveOrUpdate(autoTranslation);
>>>>>>> 6157f62c
   }

   /* (non-Javadoc)
    * @see IPSContentService#deleteAutoTranslation(long, String)
    */
   public void deleteAutoTranslation(long contentTypeId, String locale)
   {
      if (StringUtils.isBlank(locale))
         throw new IllegalArgumentException("locale may not be null or empty");
      
      PSAutoTranslation at = loadAutoTranslation(contentTypeId, locale);
      if (at != null)
         synchronized (at)
         {
            getSession().delete(at);
            getSession().flush();
            getSession().evict(at);
         }
   }

   /**
    * Loads a single auto translation
    * 
    * @param contentTypeId The content type id of the auto translation.
    * @param locale The locale of the auto translation, may not be 
    * <code>null</code> or empty.
    * 
    * @return The auto translation, or <code>null</code> if not found.
    */
   public PSAutoTranslation loadAutoTranslation(long contentTypeId, 
      String locale)
   {
      if (StringUtils.isBlank(locale))
         throw new IllegalArgumentException("locale may not be null or empty");

         return getSession().get(
            PSAutoTranslation.class, new PSAutoTranslationPK(contentTypeId, 
               locale));

   }
   
   /**
    * Tests if the supplied id is in the excluded keyword list and throws
    * an <code>IllegalArgumentException</code> if so.
    * 
    * @param id the keyword id to test, assumed not <code>null</code>.
    */
   private void validateKeywordId(IPSGuid id)
   {
      for (IPSGuid exclude : ms_keywordExcludes)
      {
         if (exclude.equals(id))
            throw new IllegalArgumentException(
               "you are not allowed to delete the keyword for the supplied id");
      }
   }
   
   /**
    * Remove all excluded keywords from the supplied keyword list. See 
    * {@link #ms_keywordExcludes} for all defined excludes.
    * 
    * @param keywords the list of keywords to filter, assumed not
    *    <code>null</code>, may be empty.
    * @return the filtered keyword list, never <code>null</code>, may be empty.
    */
   private List<PSKeyword> filterKeywordExcludes(List<PSKeyword> keywords)
   {
      List<PSKeyword> filteredKeywords = new ArrayList<>(keywords);
      
      for (PSKeyword keyword : keywords)
      {
         for (IPSGuid exclude : ms_keywordExcludes)
         {
            if (keyword.getGUID().equals(exclude))
            {
               filteredKeywords.remove(keyword);
               break;
            }
         }
      }
      
      return filteredKeywords;
   }
   
   /**
    * A list with keywords which will be excluded from all results. Currently
    * this is only the first entry which is the list of all defined keyword
    * types.
    */
   private static final List<IPSGuid> ms_keywordExcludes = 
      new ArrayList<>();
   
   static
   {
      ms_keywordExcludes.add(new PSGuid(PSTypeEnum.KEYWORD_DEF, 1));
      PSXmlSerializationHelper.addType("auto-translation", PSAutoTranslation.class);
   }

   @SuppressWarnings("unchecked")
   /**
    * A query to return all the translation settings for the locale 
    * @param loc the locale never <code>null</code> or empty
    * @return a list of autotranslations may be empty
    */
   public List<PSAutoTranslation> loadAutoTranslationsByLocale(String loc)
   {
      return getSession().createQuery(
            "from PSAutoTranslation p where p.locale = :locale").setParameter("locale",loc).list();
   }
   
   
   /* (non-Javadoc)
    * @see IPSContentService#
    */
   @SuppressWarnings("unchecked")
   public List<PSFolderProperty>  getFolderProperties(String property) {
      Session session = getSession();
      List<PSFolderProperty> pSFolderPropertyList = new ArrayList<>();
      List<Object[]> list = new ArrayList<>();
      
      try
      {
         /*
         Criteria criteria = session.createCriteria(PSFolderProperty.class);
        criteria.add(Restrictions.eq("propertyName", property));
        list =  criteria.list();
        */

         StringBuilder query = new StringBuilder("from PSFolderProperty pfp, PSRelationshipData prd ");
         query.append(" WHERE propertyName = '" + property + "' and pfp.contentID=prd.dependent_id and prd.config_id != " + PSRelationshipConfig.ID_RECYCLED_CONTENT);
        
        Query result = session.createQuery(query.toString());
        list = result.list();
        
      } catch(HibernateException he){
         log.error(he.getMessage());
         log.debug(he.getMessage(), he);
      }

      for(Object[] o : list){
         pSFolderPropertyList.add((PSFolderProperty) o[0]);
      }
      return pSFolderPropertyList;
   }
   
   
   
   
}
<|MERGE_RESOLUTION|>--- conflicted
+++ resolved
@@ -72,7 +72,7 @@
    private Session getSession(){
       return entityManager.unwrap(Session.class);
    }
-   
+
    /* (non-Javadoc)
     * @see IPSContentService#createKeyword(String, String)
     */
@@ -380,16 +380,7 @@
    {
       if (autoTranslation == null)
          throw new IllegalArgumentException("autoTranslation may not be null");
-<<<<<<< HEAD
-      
-      // for some reason saveOrUpdate() always tries to insert
-      if (autoTranslation.getVersion() == null)
-         getSession().save(autoTranslation);
-      else
-         getSession().update(autoTranslation);
-=======
-         sessionFactory.getCurrentSession().saveOrUpdate(autoTranslation);
->>>>>>> 6157f62c
+         getSession().saveOrUpdate(autoTranslation);
    }
 
    /* (non-Javadoc)
