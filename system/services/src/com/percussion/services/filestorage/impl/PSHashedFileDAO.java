--- conflicted
+++ resolved
@@ -29,16 +29,10 @@
 import org.apache.logging.log4j.Logger;
 import org.hibernate.Criteria;
 import org.hibernate.Hibernate;
-<<<<<<< HEAD
-import org.hibernate.Query;
-import org.hibernate.SQLQuery;
-import org.hibernate.Session;
-=======
 import org.hibernate.query.Query;
 import org.hibernate.SQLQuery;
 import org.hibernate.Session;
 import org.hibernate.SessionFactory;
->>>>>>> 4feb8f09
 import org.hibernate.criterion.CriteriaSpecification;
 import org.hibernate.criterion.Order;
 import org.hibernate.criterion.Restrictions;
@@ -50,12 +44,9 @@
 import javax.naming.NamingException;
 import javax.persistence.EntityManager;
 import javax.persistence.PersistenceContext;
-<<<<<<< HEAD
-=======
 import javax.persistence.criteria.CriteriaBuilder;
 import javax.persistence.criteria.CriteriaQuery;
 import javax.persistence.criteria.Root;
->>>>>>> 4feb8f09
 import java.io.InputStream;
 import java.sql.Blob;
 import java.sql.Connection;
@@ -67,10 +58,7 @@
 import java.util.Date;
 import java.util.List;
 import java.util.Set;
-<<<<<<< HEAD
-=======
-
->>>>>>> 4feb8f09
+
 
 /**
  * @author stephenbolton
@@ -86,7 +74,6 @@
     * Logger for this class
     */
    private static final Logger log = LogManager.getLogger(IPSConstants.CONTENTREPOSITORY_LOG);
-<<<<<<< HEAD
 
    @PersistenceContext
    private EntityManager entityManager;
@@ -94,17 +81,8 @@
    private Session getSession(){
       return entityManager.unwrap(Session.class);
    }
-=======
-
-   @PersistenceContext
-   private EntityManager entityManager;
-
-   private Session getSession(){
-      return entityManager.unwrap(Session.class);
-   }
-
-
->>>>>>> 4feb8f09
+
+
 
    /**
     * 
@@ -117,11 +95,7 @@
     * @see com.percussion.services.filestorage.IPSHashedFileDAO#save(com.percussion.services.filestorage.data.PSBinary)
     */
    @Override
-<<<<<<< HEAD
-   @Transactional
-=======
-
->>>>>>> 4feb8f09
+
    public void save(PSBinary binary)
    {
       getSession().saveOrUpdate(binary);
