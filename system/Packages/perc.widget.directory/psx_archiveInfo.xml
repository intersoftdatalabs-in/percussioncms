<?xml version="1.0" encoding="utf-8"?>
<PSXArchiveInfo archiveRef="perc.widget.directory" category="USER" created="1572448751890" editable="true" serverName="eng-mreidy:9992" userName="Admin">
   <PSXFormatVersion buildId="3020246" buildNumber="20191001" displayVersion="5.3.15" interfaceVersion="9" majorVersion="5" microVersion="15" minorVersion="3" optionalId="" versionString="INTERNAL"/>
   <PSXDbmsInfo>
      <datasource>RhythmyxData</datasource>
      <driver>derby</driver>
      <server>//localhost:1527/CMDB</server>
      <database/>
      <origin>CMDB</origin>
      <userid>CMDB</userid>
      <password>0+T6SvtXVhuQwhWdO010yQ==</password>
   </PSXDbmsInfo>
   <PSXArchiveDetail>
      <PSXExportDescriptor archiveType="normal">
         <PSXDescriptor id="193757541069498129" name="perc.widget.directory">
            <Description>This package contains structured content widgets: Person, Department and Organization that are used with the included Directory widget to display a paginated list of people belonging to a selected organization and enable users to search through the list.</Description>
            <Publisher name="Percussion Software Inc." url="Percussion Software Inc."/>
            <CmsVersion max="9.0.0" min="5.3.15"/>
<<<<<<< HEAD
            <Version>2.0.5</Version>
=======
            <Version>2.0.10</Version>
>>>>>>> e6609e7b
            <ImplConfigFile/>
            <LocalConfigFile/>
            <PKGDependencies>
               <PKGDependency PKGDepImplied="false" name="perc.Baseline" pkgVersion="1.0.7"/>
               <PKGDependency PKGDepImplied="false" name="perc.SystemObjects" pkgVersion="1.0.0"/>
            </PKGDependencies>
         </PSXDescriptor>
         <Packages>
            <PSXDeployableElement>
               <PSXDependency autoDep="no" autoExpand="yes" dependencyId="Application-percDirectorySupport" dependencyType="Shared" displayName="percDirectorySupport" isAssociation="yes" isIncluded="yes" objectType="Custom" objectTypeName="Custom" supportsIdMapping="no" supportsIdTypes="no" supportsParentId="no" supportsUserDependencies="yes">
                  <Dependencies>
                     <PSXDeployableObject>
                        <PSXDependency autoDep="no" autoExpand="yes" dependencyId="percDirectorySupport" dependencyType="Local" displayName="percDirectorySupport" isAssociation="no" isIncluded="yes" objectType="Application" objectTypeName="Application" supportsIdMapping="no" supportsIdTypes="no" supportsParentId="no" supportsUserDependencies="no">
                           <Dependencies>
                              <PSXDeployableObject>
                                 <PSXDependency autoDep="no" autoExpand="yes" dependencyId="CONTENTSTATUS" dependencyType="System" displayName="CONTENTSTATUS" isAssociation="yes" isIncluded="no" objectType="Schema" objectTypeName="Table Schema" supportsIdMapping="no" supportsIdTypes="no" supportsParentId="no" supportsUserDependencies="no"/>
                                 <RequiredClasses/>
                              </PSXDeployableObject>
                              <PSXDeployableObject>
                                 <PSXDependency autoDep="no" autoExpand="yes" dependencyId="CT_PERCDEPARTMENT" dependencyType="Shared" displayName="CT_PERCDEPARTMENT" isAssociation="no" isIncluded="yes" objectType="Schema" objectTypeName="Table Schema" supportsIdMapping="no" supportsIdTypes="no" supportsParentId="no" supportsUserDependencies="no">
                                    <Dependencies/>
                                 </PSXDependency>
                                 <RequiredClasses/>
                              </PSXDeployableObject>
                              <PSXDeployableObject>
                                 <PSXDependency autoDep="no" autoExpand="yes" dependencyId="CT_PERCORGANIZATION" dependencyType="Shared" displayName="CT_PERCORGANIZATION" isAssociation="no" isIncluded="yes" objectType="Schema" objectTypeName="Table Schema" supportsIdMapping="no" supportsIdTypes="no" supportsParentId="no" supportsUserDependencies="no">
                                    <Dependencies/>
                                 </PSXDependency>
                                 <RequiredClasses/>
                              </PSXDeployableObject>
                              <PSXDeployableObject>
                                 <PSXDependency autoDep="no" autoExpand="yes" dependencyId="PSX_OBJECTRELATIONSHIP" dependencyType="System" displayName="PSX_OBJECTRELATIONSHIP" isAssociation="yes" isIncluded="no" objectType="Schema" objectTypeName="Table Schema" supportsIdMapping="no" supportsIdTypes="no" supportsParentId="no" supportsUserDependencies="no"/>
                                 <RequiredClasses/>
                              </PSXDeployableObject>
                              <PSXDeployableObject>
                                 <PSXDependency autoDep="no" autoExpand="yes" dependencyId="Java/global/percussion/generic/sys_Concat" dependencyType="System" displayName="sys_Concat" isAssociation="yes" isIncluded="no" objectType="Extension" objectTypeName="Extension" supportsIdMapping="no" supportsIdTypes="no" supportsParentId="no" supportsUserDependencies="yes"/>
                                 <RequiredClasses/>
                              </PSXDeployableObject>
                              <PSXDeployableObject>
                                 <PSXDependency autoDep="no" autoExpand="yes" dependencyId="Java/global/percussion/system/sys_emptyDoc" dependencyType="System" displayName="sys_emptyDoc" isAssociation="yes" isIncluded="no" objectType="Extension" objectTypeName="Extension" supportsIdMapping="no" supportsIdTypes="no" supportsParentId="no" supportsUserDependencies="yes"/>
                                 <RequiredClasses/>
                              </PSXDeployableObject>
                           </Dependencies>
                        </PSXDependency>
                        <RequiredClasses/>
                     </PSXDeployableObject>
                  </Dependencies>
               </PSXDependency>
               <Description/>
            </PSXDeployableElement>
            <PSXDeployableElement>
               <PSXDependency autoDep="no" autoExpand="yes" dependencyId="366" dependencyType="Shared" displayName="percDepartment" isAssociation="yes" isIncluded="yes" objectType="ContentEditor" objectTypeName="Content Type" supportsIdMapping="no" supportsIdTypes="no" supportsParentId="no" supportsUserDependencies="no">
                  <Dependencies>
                     <PSXDeployableObject>
                        <PSXDependency autoDep="no" autoExpand="yes" dependencyId="366" dependencyType="Local" displayName="percDepartment" isAssociation="no" isIncluded="yes" objectType="ContentType" objectTypeName="Content Type Definition" supportsIdMapping="yes" supportsIdTypes="no" supportsParentId="no" supportsUserDependencies="no">
                           <Dependencies>
                              <PSXDeployableElement>
                                 <PSXDependency autoDep="no" autoExpand="yes" dependencyId="6" dependencyType="Shared" displayName="Default Workflow" isAssociation="yes" isIncluded="no" objectType="Workflow" objectTypeName="Workflow" supportsIdMapping="no" supportsIdTypes="no" supportsParentId="no" supportsUserDependencies="no">
                                    <Dependencies>
                                       <PSXDeployableObject>
                                          <PSXDependency autoDep="yes" autoExpand="yes" dependencyId="6" dependencyType="Local" displayName="Default Workflow" isAssociation="no" isIncluded="yes" objectType="WorkflowDef" objectTypeName="Workflow Definition" supportsIdMapping="yes" supportsIdTypes="no" supportsParentId="no" supportsUserDependencies="no">
                                             <Dependencies>
                                                <PSXDeployableObject>
                                                   <PSXDependency autoDep="yes" autoExpand="yes" dependencyId="7" dependencyType="Local" displayName="Archive" isAssociation="no" isIncluded="yes" objectType="StateDef" objectTypeName="State Definition" parentId="6" parentType="WorkflowDef" supportsIdMapping="yes" supportsIdTypes="no" supportsParentId="yes" supportsUserDependencies="no">
                                                      <Dependencies>
                                                         <PSXDeployableObject>
                                                            <PSXDependency autoDep="yes" autoExpand="yes" dependencyId="1" dependencyType="Local" displayName="Approve" isAssociation="no" isIncluded="yes" objectType="TransitionDef" objectTypeName="Transition Definition" parentId="6" parentType="WorkflowDef" supportsIdMapping="yes" supportsIdTypes="no" supportsParentId="yes" supportsUserDependencies="no">
                                                               <Dependencies/>
                                                            </PSXDependency>
                                                            <RequiredClasses/>
                                                         </PSXDeployableObject>
                                                         <PSXDeployableObject>
                                                            <PSXDependency autoDep="yes" autoExpand="yes" dependencyId="2" dependencyType="Local" displayName="Publish" isAssociation="no" isIncluded="yes" objectType="TransitionDef" objectTypeName="Transition Definition" parentId="6" parentType="WorkflowDef" supportsIdMapping="yes" supportsIdTypes="no" supportsParentId="yes" supportsUserDependencies="no">
                                                               <Dependencies/>
                                                            </PSXDependency>
                                                            <RequiredClasses/>
                                                         </PSXDeployableObject>
                                                         <PSXDeployableObject>
                                                            <PSXDependency autoDep="yes" autoExpand="yes" dependencyId="3" dependencyType="Local" displayName="Resubmit" isAssociation="no" isIncluded="yes" objectType="TransitionDef" objectTypeName="Transition Definition" parentId="6" parentType="WorkflowDef" supportsIdMapping="yes" supportsIdTypes="no" supportsParentId="yes" supportsUserDependencies="no">
                                                               <Dependencies/>
                                                            </PSXDependency>
                                                            <RequiredClasses/>
                                                         </PSXDeployableObject>
                                                      </Dependencies>
                                                   </PSXDependency>
                                                   <RequiredClasses/>
                                                </PSXDeployableObject>
                                                <PSXDeployableObject>
                                                   <PSXDependency autoDep="yes" autoExpand="yes" dependencyId="1" dependencyType="Local" displayName="Draft" isAssociation="no" isIncluded="yes" objectType="StateDef" objectTypeName="State Definition" parentId="6" parentType="WorkflowDef" supportsIdMapping="yes" supportsIdTypes="no" supportsParentId="yes" supportsUserDependencies="no">
                                                      <Dependencies>
                                                         <PSXDeployableObject>
                                                            <PSXDependency autoDep="yes" autoExpand="yes" dependencyId="4" dependencyType="Local" displayName="Approve" isAssociation="no" isIncluded="yes" objectType="TransitionDef" objectTypeName="Transition Definition" parentId="6" parentType="WorkflowDef" supportsIdMapping="yes" supportsIdTypes="no" supportsParentId="yes" supportsUserDependencies="no">
                                                               <Dependencies/>
                                                            </PSXDependency>
                                                            <RequiredClasses/>
                                                         </PSXDeployableObject>
                                                         <PSXDeployableObject>
                                                            <PSXDependency autoDep="yes" autoExpand="yes" dependencyId="5" dependencyType="Local" displayName="Publish" isAssociation="no" isIncluded="yes" objectType="TransitionDef" objectTypeName="Transition Definition" parentId="6" parentType="WorkflowDef" supportsIdMapping="yes" supportsIdTypes="no" supportsParentId="yes" supportsUserDependencies="no">
                                                               <Dependencies/>
                                                            </PSXDependency>
                                                            <RequiredClasses/>
                                                         </PSXDeployableObject>
                                                         <PSXDeployableObject>
                                                            <PSXDependency autoDep="yes" autoExpand="yes" dependencyId="6" dependencyType="Local" displayName="Submit" isAssociation="no" isIncluded="yes" objectType="TransitionDef" objectTypeName="Transition Definition" parentId="6" parentType="WorkflowDef" supportsIdMapping="yes" supportsIdTypes="no" supportsParentId="yes" supportsUserDependencies="no">
                                                               <Dependencies/>
                                                            </PSXDependency>
                                                            <RequiredClasses/>
                                                         </PSXDeployableObject>
                                                      </Dependencies>
                                                   </PSXDependency>
                                                   <RequiredClasses/>
                                                </PSXDeployableObject>
                                                <PSXDeployableObject>
                                                   <PSXDependency autoDep="yes" autoExpand="yes" dependencyId="5" dependencyType="Local" displayName="Live" isAssociation="no" isIncluded="yes" objectType="StateDef" objectTypeName="State Definition" parentId="6" parentType="WorkflowDef" supportsIdMapping="yes" supportsIdTypes="no" supportsParentId="yes" supportsUserDependencies="no">
                                                      <Dependencies>
                                                         <PSXDeployableObject>
                                                            <PSXDependency autoDep="yes" autoExpand="yes" dependencyId="7" dependencyType="Local" displayName="AutoUnPublishItem" isAssociation="no" isIncluded="yes" objectType="TransitionDef" objectTypeName="Transition Definition" parentId="6" parentType="WorkflowDef" supportsIdMapping="yes" supportsIdTypes="no" supportsParentId="yes" supportsUserDependencies="no">
                                                               <Dependencies/>
                                                            </PSXDependency>
                                                            <RequiredClasses/>
                                                         </PSXDeployableObject>
                                                         <PSXDeployableObject>
                                                            <PSXDependency autoDep="yes" autoExpand="yes" dependencyId="8" dependencyType="Local" displayName="Edit" isAssociation="no" isIncluded="yes" objectType="TransitionDef" objectTypeName="Transition Definition" parentId="6" parentType="WorkflowDef" supportsIdMapping="yes" supportsIdTypes="no" supportsParentId="yes" supportsUserDependencies="no">
                                                               <Dependencies/>
                                                            </PSXDependency>
                                                            <RequiredClasses/>
                                                         </PSXDeployableObject>
                                                      </Dependencies>
                                                   </PSXDependency>
                                                   <RequiredClasses/>
                                                </PSXDeployableObject>
                                                <PSXDeployableObject>
                                                   <PSXDependency autoDep="yes" autoExpand="yes" dependencyId="4" dependencyType="Local" displayName="Pending" isAssociation="no" isIncluded="yes" objectType="StateDef" objectTypeName="State Definition" parentId="6" parentType="WorkflowDef" supportsIdMapping="yes" supportsIdTypes="no" supportsParentId="yes" supportsUserDependencies="no">
                                                      <Dependencies>
                                                         <PSXDeployableObject>
                                                            <PSXDependency autoDep="yes" autoExpand="yes" dependencyId="9" dependencyType="Local" displayName="AutoPublishItem" isAssociation="no" isIncluded="yes" objectType="TransitionDef" objectTypeName="Transition Definition" parentId="6" parentType="WorkflowDef" supportsIdMapping="yes" supportsIdTypes="no" supportsParentId="yes" supportsUserDependencies="no">
                                                               <Dependencies/>
                                                            </PSXDependency>
                                                            <RequiredClasses/>
                                                         </PSXDeployableObject>
                                                         <PSXDeployableObject>
                                                            <PSXDependency autoDep="yes" autoExpand="yes" dependencyId="10" dependencyType="Local" displayName="AutoUnPublishItem" isAssociation="no" isIncluded="yes" objectType="TransitionDef" objectTypeName="Transition Definition" parentId="6" parentType="WorkflowDef" supportsIdMapping="yes" supportsIdTypes="no" supportsParentId="yes" supportsUserDependencies="no">
                                                               <Dependencies/>
                                                            </PSXDependency>
                                                            <RequiredClasses/>
                                                         </PSXDeployableObject>
                                                         <PSXDeployableObject>
                                                            <PSXDependency autoDep="yes" autoExpand="yes" dependencyId="11" dependencyType="Local" displayName="Edit" isAssociation="no" isIncluded="yes" objectType="TransitionDef" objectTypeName="Transition Definition" parentId="6" parentType="WorkflowDef" supportsIdMapping="yes" supportsIdTypes="no" supportsParentId="yes" supportsUserDependencies="no">
                                                               <Dependencies/>
                                                            </PSXDependency>
                                                            <RequiredClasses/>
                                                         </PSXDeployableObject>
                                                         <PSXDeployableObject>
                                                            <PSXDependency autoDep="yes" autoExpand="yes" dependencyId="12" dependencyType="Local" displayName="Live" isAssociation="no" isIncluded="yes" objectType="TransitionDef" objectTypeName="Transition Definition" parentId="6" parentType="WorkflowDef" supportsIdMapping="yes" supportsIdTypes="no" supportsParentId="yes" supportsUserDependencies="no">
                                                               <Dependencies/>
                                                            </PSXDependency>
                                                            <RequiredClasses/>
                                                         </PSXDeployableObject>
                                                      </Dependencies>
                                                   </PSXDependency>
                                                   <RequiredClasses/>
                                                </PSXDeployableObject>
                                                <PSXDeployableObject>
                                                   <PSXDependency autoDep="yes" autoExpand="yes" dependencyId="6" dependencyType="Local" displayName="Quick Edit" isAssociation="no" isIncluded="yes" objectType="StateDef" objectTypeName="State Definition" parentId="6" parentType="WorkflowDef" supportsIdMapping="yes" supportsIdTypes="no" supportsParentId="yes" supportsUserDependencies="no">
                                                      <Dependencies>
                                                         <PSXDeployableObject>
                                                            <PSXDependency autoDep="yes" autoExpand="yes" dependencyId="13" dependencyType="Local" displayName="Approve" isAssociation="no" isIncluded="yes" objectType="TransitionDef" objectTypeName="Transition Definition" parentId="6" parentType="WorkflowDef" supportsIdMapping="yes" supportsIdTypes="no" supportsParentId="yes" supportsUserDependencies="no">
                                                               <Dependencies/>
                                                            </PSXDependency>
                                                            <RequiredClasses/>
                                                         </PSXDeployableObject>
                                                         <PSXDeployableObject>
                                                            <PSXDependency autoDep="yes" autoExpand="yes" dependencyId="14" dependencyType="Local" displayName="Archive" isAssociation="no" isIncluded="yes" objectType="TransitionDef" objectTypeName="Transition Definition" parentId="6" parentType="WorkflowDef" supportsIdMapping="yes" supportsIdTypes="no" supportsParentId="yes" supportsUserDependencies="no">
                                                               <Dependencies/>
                                                            </PSXDependency>
                                                            <RequiredClasses/>
                                                         </PSXDeployableObject>
                                                         <PSXDeployableObject>
                                                            <PSXDependency autoDep="yes" autoExpand="yes" dependencyId="15" dependencyType="Local" displayName="Publish" isAssociation="no" isIncluded="yes" objectType="TransitionDef" objectTypeName="Transition Definition" parentId="6" parentType="WorkflowDef" supportsIdMapping="yes" supportsIdTypes="no" supportsParentId="yes" supportsUserDependencies="no">
                                                               <Dependencies/>
                                                            </PSXDependency>
                                                            <RequiredClasses/>
                                                         </PSXDeployableObject>
                                                         <PSXDeployableObject>
                                                            <PSXDependency autoDep="yes" autoExpand="yes" dependencyId="16" dependencyType="Local" displayName="Remove" isAssociation="no" isIncluded="yes" objectType="TransitionDef" objectTypeName="Transition Definition" parentId="6" parentType="WorkflowDef" supportsIdMapping="yes" supportsIdTypes="no" supportsParentId="yes" supportsUserDependencies="no">
                                                               <Dependencies/>
                                                            </PSXDependency>
                                                            <RequiredClasses/>
                                                         </PSXDeployableObject>
                                                         <PSXDeployableObject>
                                                            <PSXDependency autoDep="yes" autoExpand="yes" dependencyId="17" dependencyType="Local" displayName="Resubmit" isAssociation="no" isIncluded="yes" objectType="TransitionDef" objectTypeName="Transition Definition" parentId="6" parentType="WorkflowDef" supportsIdMapping="yes" supportsIdTypes="no" supportsParentId="yes" supportsUserDependencies="no">
                                                               <Dependencies/>
                                                            </PSXDependency>
                                                            <RequiredClasses/>
                                                         </PSXDeployableObject>
                                                      </Dependencies>
                                                   </PSXDependency>
                                                   <RequiredClasses/>
                                                </PSXDeployableObject>
                                                <PSXDeployableObject>
                                                   <PSXDependency autoDep="yes" autoExpand="yes" dependencyId="2" dependencyType="Local" displayName="Review" isAssociation="no" isIncluded="yes" objectType="StateDef" objectTypeName="State Definition" parentId="6" parentType="WorkflowDef" supportsIdMapping="yes" supportsIdTypes="no" supportsParentId="yes" supportsUserDependencies="no">
                                                      <Dependencies>
                                                         <PSXDeployableObject>
                                                            <PSXDependency autoDep="yes" autoExpand="yes" dependencyId="18" dependencyType="Local" displayName="Approve" isAssociation="no" isIncluded="yes" objectType="TransitionDef" objectTypeName="Transition Definition" parentId="6" parentType="WorkflowDef" supportsIdMapping="yes" supportsIdTypes="no" supportsParentId="yes" supportsUserDependencies="no">
                                                               <Dependencies/>
                                                            </PSXDependency>
                                                            <RequiredClasses/>
                                                         </PSXDeployableObject>
                                                         <PSXDeployableObject>
                                                            <PSXDependency autoDep="yes" autoExpand="yes" dependencyId="19" dependencyType="Local" displayName="Publish" isAssociation="no" isIncluded="yes" objectType="TransitionDef" objectTypeName="Transition Definition" parentId="6" parentType="WorkflowDef" supportsIdMapping="yes" supportsIdTypes="no" supportsParentId="yes" supportsUserDependencies="no">
                                                               <Dependencies/>
                                                            </PSXDependency>
                                                            <RequiredClasses/>
                                                         </PSXDeployableObject>
                                                         <PSXDeployableObject>
                                                            <PSXDependency autoDep="yes" autoExpand="yes" dependencyId="20" dependencyType="Local" displayName="Reject" isAssociation="no" isIncluded="yes" objectType="TransitionDef" objectTypeName="Transition Definition" parentId="6" parentType="WorkflowDef" supportsIdMapping="yes" supportsIdTypes="no" supportsParentId="yes" supportsUserDependencies="no">
                                                               <Dependencies/>
                                                            </PSXDependency>
                                                            <RequiredClasses/>
                                                         </PSXDeployableObject>
                                                      </Dependencies>
                                                   </PSXDependency>
                                                   <RequiredClasses/>
                                                </PSXDeployableObject>
                                                <PSXDeployableObject>
                                                   <PSXDependency autoDep="yes" autoExpand="yes" dependencyId="2032955291330412657" dependencyType="Local" displayName="temp" isAssociation="no" isIncluded="yes" objectType="AclDef" objectTypeName="Acl Definition" supportsIdMapping="no" supportsIdTypes="no" supportsParentId="no" supportsUserDependencies="no">
                                                      <Dependencies/>
                                                   </PSXDependency>
                                                   <RequiredClasses/>
                                                </PSXDeployableObject>
                                             </Dependencies>
                                          </PSXDependency>
                                          <RequiredClasses/>
                                       </PSXDeployableObject>
                                    </Dependencies>
                                 </PSXDependency>
                                 <Description/>
                              </PSXDeployableElement>
                              <PSXDeployableElement>
                                 <PSXDependency autoDep="no" autoExpand="yes" dependencyId="7" dependencyType="Shared" displayName="LocalContent" isAssociation="yes" isIncluded="no" objectType="Workflow" objectTypeName="Workflow" supportsIdMapping="no" supportsIdTypes="no" supportsParentId="no" supportsUserDependencies="no">
                                    <Dependencies>
                                       <PSXDeployableObject>
                                          <PSXDependency autoDep="yes" autoExpand="yes" dependencyId="7" dependencyType="Local" displayName="LocalContent" isAssociation="no" isIncluded="yes" objectType="WorkflowDef" objectTypeName="Workflow Definition" supportsIdMapping="yes" supportsIdTypes="no" supportsParentId="no" supportsUserDependencies="no">
                                             <Dependencies>
                                                <PSXDeployableObject>
                                                   <PSXDependency autoDep="yes" autoExpand="yes" dependencyId="1" dependencyType="Local" displayName="Default" isAssociation="no" isIncluded="yes" objectType="StateDef" objectTypeName="State Definition" parentId="7" parentType="WorkflowDef" supportsIdMapping="yes" supportsIdTypes="no" supportsParentId="yes" supportsUserDependencies="no">
                                                      <Dependencies/>
                                                   </PSXDependency>
                                                   <RequiredClasses/>
                                                </PSXDeployableObject>
                                                <PSXDeployableObject>
                                                   <PSXDependency autoDep="yes" autoExpand="yes" dependencyId="-564235209499738001" dependencyType="Local" displayName="temp" isAssociation="no" isIncluded="yes" objectType="AclDef" objectTypeName="Acl Definition" supportsIdMapping="no" supportsIdTypes="no" supportsParentId="no" supportsUserDependencies="no">
                                                      <Dependencies/>
                                                   </PSXDependency>
                                                   <RequiredClasses/>
                                                </PSXDeployableObject>
                                             </Dependencies>
                                          </PSXDependency>
                                          <RequiredClasses/>
                                       </PSXDeployableObject>
                                    </Dependencies>
                                 </PSXDependency>
                                 <Description/>
                              </PSXDeployableElement>
                              <PSXDeployableObject>
                                 <PSXDependency autoDep="no" autoExpand="yes" dependencyId="percAssetFinderControl" dependencyType="Shared" displayName="percAssetFinderControl" isAssociation="no" isIncluded="yes" objectType="Control" objectTypeName="Control" supportsIdMapping="no" supportsIdTypes="no" supportsParentId="no" supportsUserDependencies="yes">
                                    <Dependencies>
                                       <PSXDeployableObject>
                                          <PSXDependency autoDep="no" autoExpand="yes" dependencyId="rx_resources/widgets/AssetFinder/css/AssetFinder.css" dependencyType="Shared" displayName="AssetFinder.css" isAssociation="no" isIncluded="yes" objectType="SupportFile" objectTypeName="Support File" supportsIdMapping="no" supportsIdTypes="no" supportsParentId="no" supportsUserDependencies="no">
                                             <Dependencies>
                                                <PSXDeployableObject>
                                                   <PSXDependency autoDep="no" autoExpand="yes" dependencyId="rx_resources" dependencyType="System" displayName="rx_resources" isAssociation="yes" isIncluded="no" objectType="Application" objectTypeName="Application" supportsIdMapping="no" supportsIdTypes="no" supportsParentId="no" supportsUserDependencies="no"/>
                                                   <RequiredClasses/>
                                                </PSXDeployableObject>
                                             </Dependencies>
                                          </PSXDependency>
                                          <RequiredClasses/>
                                       </PSXDeployableObject>
                                       <PSXDeployableObject>
                                          <PSXDependency autoDep="no" autoExpand="yes" dependencyId="rx_resources/widgets/AssetFinder/js/AssetFinder.js" dependencyType="Shared" displayName="AssetFinder.js" isAssociation="no" isIncluded="yes" objectType="SupportFile" objectTypeName="Support File" supportsIdMapping="no" supportsIdTypes="no" supportsParentId="no" supportsUserDependencies="no">
                                             <Dependencies>
                                                <PSXDeployableObject>
                                                   <PSXDependency autoDep="no" autoExpand="yes" dependencyId="rx_resources" dependencyType="System" displayName="rx_resources" isAssociation="yes" isIncluded="no" objectType="Application" objectTypeName="Application" supportsIdMapping="no" supportsIdTypes="no" supportsParentId="no" supportsUserDependencies="no"/>
                                                   <RequiredClasses/>
                                                </PSXDeployableObject>
                                             </Dependencies>
                                          </PSXDependency>
                                          <RequiredClasses/>
                                       </PSXDeployableObject>
                                       <PSXDeployableObject>
                                          <PSXDependency autoDep="no" autoExpand="yes" dependencyId="cm" dependencyType="System" displayName="cm" isAssociation="yes" isIncluded="no" objectType="Application" objectTypeName="Application" supportsIdMapping="no" supportsIdTypes="no" supportsParentId="no" supportsUserDependencies="no"/>
                                          <RequiredClasses/>
                                       </PSXDeployableObject>
                                       <PSXDeployableObject>
                                          <PSXDependency autoDep="no" autoExpand="yes" dependencyId="rx_resources/stylesheets/controls/percAssetFinderControl.xsl" dependencyType="Shared" displayName="percAssetFinderControl.xsl" isAssociation="no" isIncluded="yes" objectType="SupportFile" objectTypeName="Support File" supportsIdMapping="no" supportsIdTypes="no" supportsParentId="no" supportsUserDependencies="no">
                                             <Dependencies>
                                                <PSXDeployableObject>
                                                   <PSXDependency autoDep="no" autoExpand="yes" dependencyId="rx_resources" dependencyType="System" displayName="rx_resources" isAssociation="yes" isIncluded="no" objectType="Application" objectTypeName="Application" supportsIdMapping="no" supportsIdTypes="no" supportsParentId="no" supportsUserDependencies="no"/>
                                                   <RequiredClasses/>
                                                </PSXDeployableObject>
                                             </Dependencies>
                                          </PSXDependency>
                                          <RequiredClasses/>
                                       </PSXDeployableObject>
                                    </Dependencies>
                                 </PSXDependency>
                                 <RequiredClasses/>
                              </PSXDeployableObject>
                              <PSXDeployableElement>
                                 <PSXDependency autoDep="no" autoExpand="yes" dependencyId="4" dependencyType="Shared" displayName="Simple Workflow" isAssociation="yes" isIncluded="no" objectType="Workflow" objectTypeName="Workflow" supportsIdMapping="no" supportsIdTypes="no" supportsParentId="no" supportsUserDependencies="no">
                                    <Dependencies>
                                       <PSXDeployableObject>
                                          <PSXDependency autoDep="yes" autoExpand="yes" dependencyId="4" dependencyType="Local" displayName="Simple Workflow" isAssociation="no" isIncluded="yes" objectType="WorkflowDef" objectTypeName="Workflow Definition" supportsIdMapping="yes" supportsIdTypes="no" supportsParentId="no" supportsUserDependencies="no">
                                             <Dependencies>
                                                <PSXDeployableObject>
                                                   <PSXDependency autoDep="yes" autoExpand="yes" dependencyId="5" dependencyType="Local" displayName="Archive" isAssociation="no" isIncluded="yes" objectType="StateDef" objectTypeName="State Definition" parentId="4" parentType="WorkflowDef" supportsIdMapping="yes" supportsIdTypes="no" supportsParentId="yes" supportsUserDependencies="no">
                                                      <Dependencies>
                                                         <PSXDeployableObject>
                                                            <PSXDependency autoDep="yes" autoExpand="yes" dependencyId="1" dependencyType="Local" displayName="Republish" isAssociation="no" isIncluded="yes" objectType="TransitionDef" objectTypeName="Transition Definition" parentId="4" parentType="WorkflowDef" supportsIdMapping="yes" supportsIdTypes="no" supportsParentId="yes" supportsUserDependencies="no">
                                                               <Dependencies/>
                                                            </PSXDependency>
                                                            <RequiredClasses/>
                                                         </PSXDeployableObject>
                                                         <PSXDeployableObject>
                                                            <PSXDependency autoDep="yes" autoExpand="yes" dependencyId="2" dependencyType="Local" displayName="Revive" isAssociation="no" isIncluded="yes" objectType="TransitionDef" objectTypeName="Transition Definition" parentId="4" parentType="WorkflowDef" supportsIdMapping="yes" supportsIdTypes="no" supportsParentId="yes" supportsUserDependencies="no">
                                                               <Dependencies/>
                                                            </PSXDependency>
                                                            <RequiredClasses/>
                                                         </PSXDeployableObject>
                                                      </Dependencies>
                                                   </PSXDependency>
                                                   <RequiredClasses/>
                                                </PSXDeployableObject>
                                                <PSXDeployableObject>
                                                   <PSXDependency autoDep="yes" autoExpand="yes" dependencyId="1" dependencyType="Local" displayName="Draft" isAssociation="no" isIncluded="yes" objectType="StateDef" objectTypeName="State Definition" parentId="4" parentType="WorkflowDef" supportsIdMapping="yes" supportsIdTypes="no" supportsParentId="yes" supportsUserDependencies="no">
                                                      <Dependencies>
                                                         <PSXDeployableObject>
                                                            <PSXDependency autoDep="yes" autoExpand="yes" dependencyId="3" dependencyType="Local" displayName="Approve" isAssociation="no" isIncluded="yes" objectType="TransitionDef" objectTypeName="Transition Definition" parentId="4" parentType="WorkflowDef" supportsIdMapping="yes" supportsIdTypes="no" supportsParentId="yes" supportsUserDependencies="no">
                                                               <Dependencies/>
                                                            </PSXDependency>
                                                            <RequiredClasses/>
                                                         </PSXDeployableObject>
                                                         <PSXDeployableObject>
                                                            <PSXDependency autoDep="yes" autoExpand="yes" dependencyId="4" dependencyType="Local" displayName="Direct to Public" isAssociation="no" isIncluded="yes" objectType="TransitionDef" objectTypeName="Transition Definition" parentId="4" parentType="WorkflowDef" supportsIdMapping="yes" supportsIdTypes="no" supportsParentId="yes" supportsUserDependencies="no">
                                                               <Dependencies/>
                                                            </PSXDependency>
                                                            <RequiredClasses/>
                                                         </PSXDeployableObject>
                                                      </Dependencies>
                                                   </PSXDependency>
                                                   <RequiredClasses/>
                                                </PSXDeployableObject>
                                                <PSXDeployableObject>
                                                   <PSXDependency autoDep="yes" autoExpand="yes" dependencyId="2" dependencyType="Local" displayName="Pending" isAssociation="no" isIncluded="yes" objectType="StateDef" objectTypeName="State Definition" parentId="4" parentType="WorkflowDef" supportsIdMapping="yes" supportsIdTypes="no" supportsParentId="yes" supportsUserDependencies="no">
                                                      <Dependencies>
                                                         <PSXDeployableObject>
                                                            <PSXDependency autoDep="yes" autoExpand="yes" dependencyId="5" dependencyType="Local" displayName="Age to Public" isAssociation="no" isIncluded="yes" objectType="TransitionDef" objectTypeName="Transition Definition" parentId="4" parentType="WorkflowDef" supportsIdMapping="yes" supportsIdTypes="no" supportsParentId="yes" supportsUserDependencies="no">
                                                               <Dependencies/>
                                                            </PSXDependency>
                                                            <RequiredClasses/>
                                                         </PSXDeployableObject>
                                                         <PSXDeployableObject>
                                                            <PSXDependency autoDep="yes" autoExpand="yes" dependencyId="6" dependencyType="Local" displayName="Force to Public" isAssociation="no" isIncluded="yes" objectType="TransitionDef" objectTypeName="Transition Definition" parentId="4" parentType="WorkflowDef" supportsIdMapping="yes" supportsIdTypes="no" supportsParentId="yes" supportsUserDependencies="no">
                                                               <Dependencies/>
                                                            </PSXDependency>
                                                            <RequiredClasses/>
                                                         </PSXDeployableObject>
                                                      </Dependencies>
                                                   </PSXDependency>
                                                   <RequiredClasses/>
                                                </PSXDeployableObject>
                                                <PSXDeployableObject>
                                                   <PSXDependency autoDep="yes" autoExpand="yes" dependencyId="3" dependencyType="Local" displayName="Public" isAssociation="no" isIncluded="yes" objectType="StateDef" objectTypeName="State Definition" parentId="4" parentType="WorkflowDef" supportsIdMapping="yes" supportsIdTypes="no" supportsParentId="yes" supportsUserDependencies="no">
                                                      <Dependencies>
                                                         <PSXDeployableObject>
                                                            <PSXDependency autoDep="yes" autoExpand="yes" dependencyId="7" dependencyType="Local" displayName="Age to Archive" isAssociation="no" isIncluded="yes" objectType="TransitionDef" objectTypeName="Transition Definition" parentId="4" parentType="WorkflowDef" supportsIdMapping="yes" supportsIdTypes="no" supportsParentId="yes" supportsUserDependencies="no">
                                                               <Dependencies/>
                                                            </PSXDependency>
                                                            <RequiredClasses/>
                                                         </PSXDeployableObject>
                                                         <PSXDeployableObject>
                                                            <PSXDependency autoDep="yes" autoExpand="yes" dependencyId="8" dependencyType="Local" displayName="Expire" isAssociation="no" isIncluded="yes" objectType="TransitionDef" objectTypeName="Transition Definition" parentId="4" parentType="WorkflowDef" supportsIdMapping="yes" supportsIdTypes="no" supportsParentId="yes" supportsUserDependencies="no">
                                                               <Dependencies/>
                                                            </PSXDependency>
                                                            <RequiredClasses/>
                                                         </PSXDeployableObject>
                                                         <PSXDeployableObject>
                                                            <PSXDependency autoDep="yes" autoExpand="yes" dependencyId="9" dependencyType="Local" displayName="Move to Quick Edit" isAssociation="no" isIncluded="yes" objectType="TransitionDef" objectTypeName="Transition Definition" parentId="4" parentType="WorkflowDef" supportsIdMapping="yes" supportsIdTypes="no" supportsParentId="yes" supportsUserDependencies="no">
                                                               <Dependencies/>
                                                            </PSXDependency>
                                                            <RequiredClasses/>
                                                         </PSXDeployableObject>
                                                         <PSXDeployableObject>
                                                            <PSXDependency autoDep="yes" autoExpand="yes" dependencyId="10" dependencyType="Local" displayName="Reminder Transition" isAssociation="no" isIncluded="yes" objectType="TransitionDef" objectTypeName="Transition Definition" parentId="4" parentType="WorkflowDef" supportsIdMapping="yes" supportsIdTypes="no" supportsParentId="yes" supportsUserDependencies="no">
                                                               <Dependencies/>
                                                            </PSXDependency>
                                                            <RequiredClasses/>
                                                         </PSXDeployableObject>
                                                      </Dependencies>
                                                   </PSXDependency>
                                                   <RequiredClasses/>
                                                </PSXDeployableObject>
                                                <PSXDeployableObject>
                                                   <PSXDependency autoDep="yes" autoExpand="yes" dependencyId="4" dependencyType="Local" displayName="QuickEdit" isAssociation="no" isIncluded="yes" objectType="StateDef" objectTypeName="State Definition" parentId="4" parentType="WorkflowDef" supportsIdMapping="yes" supportsIdTypes="no" supportsParentId="yes" supportsUserDependencies="no">
                                                      <Dependencies>
                                                         <PSXDeployableObject>
                                                            <PSXDependency autoDep="yes" autoExpand="yes" dependencyId="11" dependencyType="Local" displayName="Return to Public" isAssociation="no" isIncluded="yes" objectType="TransitionDef" objectTypeName="Transition Definition" parentId="4" parentType="WorkflowDef" supportsIdMapping="yes" supportsIdTypes="no" supportsParentId="yes" supportsUserDependencies="no">
                                                               <Dependencies/>
                                                            </PSXDependency>
                                                            <RequiredClasses/>
                                                         </PSXDeployableObject>
                                                      </Dependencies>
                                                   </PSXDependency>
                                                   <RequiredClasses/>
                                                </PSXDeployableObject>
                                                <PSXDeployableObject>
                                                   <PSXDependency autoDep="yes" autoExpand="yes" dependencyId="3772753221890605127" dependencyType="Local" displayName="x4" isAssociation="no" isIncluded="yes" objectType="AclDef" objectTypeName="Acl Definition" supportsIdMapping="no" supportsIdTypes="no" supportsParentId="no" supportsUserDependencies="no">
                                                      <Dependencies/>
                                                   </PSXDependency>
                                                   <RequiredClasses/>
                                                </PSXDeployableObject>
                                             </Dependencies>
                                          </PSXDependency>
                                          <RequiredClasses/>
                                       </PSXDeployableObject>
                                    </Dependencies>
                                 </PSXDependency>
                                 <Description/>
                              </PSXDeployableElement>
                              <PSXDeployableElement>
                                 <PSXDependency autoDep="no" autoExpand="yes" dependencyId="5" dependencyType="Shared" displayName="Standard Workflow" isAssociation="yes" isIncluded="no" objectType="Workflow" objectTypeName="Workflow" supportsIdMapping="no" supportsIdTypes="no" supportsParentId="no" supportsUserDependencies="no">
                                    <Dependencies>
                                       <PSXDeployableObject>
                                          <PSXDependency autoDep="yes" autoExpand="yes" dependencyId="5" dependencyType="Local" displayName="Standard Workflow" isAssociation="no" isIncluded="yes" objectType="WorkflowDef" objectTypeName="Workflow Definition" supportsIdMapping="yes" supportsIdTypes="no" supportsParentId="no" supportsUserDependencies="no">
                                             <Dependencies>
                                                <PSXDeployableObject>
                                                   <PSXDependency autoDep="yes" autoExpand="yes" dependencyId="7" dependencyType="Local" displayName="Archive" isAssociation="no" isIncluded="yes" objectType="StateDef" objectTypeName="State Definition" parentId="5" parentType="WorkflowDef" supportsIdMapping="yes" supportsIdTypes="no" supportsParentId="yes" supportsUserDependencies="no">
                                                      <Dependencies>
                              <PSXDeployableObject>
                                                            <PSXDependency autoDep="yes" autoExpand="yes" dependencyId="1" dependencyType="Local" displayName="Republish" isAssociation="no" isIncluded="yes" objectType="TransitionDef" objectTypeName="Transition Definition" parentId="5" parentType="WorkflowDef" supportsIdMapping="yes" supportsIdTypes="no" supportsParentId="yes" supportsUserDependencies="no">
                                                               <Dependencies/>
                                                            </PSXDependency>
                                                            <RequiredClasses/>
                                                         </PSXDeployableObject>
                                                         <PSXDeployableObject>
                                                            <PSXDependency autoDep="yes" autoExpand="yes" dependencyId="2" dependencyType="Local" displayName="Revive" isAssociation="no" isIncluded="yes" objectType="TransitionDef" objectTypeName="Transition Definition" parentId="5" parentType="WorkflowDef" supportsIdMapping="yes" supportsIdTypes="no" supportsParentId="yes" supportsUserDependencies="no">
                                                               <Dependencies/>
                                                            </PSXDependency>
                                                            <RequiredClasses/>
                                                         </PSXDeployableObject>
                                                      </Dependencies>
                                                   </PSXDependency>
                                                   <RequiredClasses/>
                                                </PSXDeployableObject>
                                                <PSXDeployableObject>
                                                   <PSXDependency autoDep="yes" autoExpand="yes" dependencyId="1" dependencyType="Local" displayName="Draft" isAssociation="no" isIncluded="yes" objectType="StateDef" objectTypeName="State Definition" parentId="5" parentType="WorkflowDef" supportsIdMapping="yes" supportsIdTypes="no" supportsParentId="yes" supportsUserDependencies="no">
                                                      <Dependencies>
                                                         <PSXDeployableObject>
                                                            <PSXDependency autoDep="yes" autoExpand="yes" dependencyId="3" dependencyType="Local" displayName="Direct to Public" isAssociation="no" isIncluded="yes" objectType="TransitionDef" objectTypeName="Transition Definition" parentId="5" parentType="WorkflowDef" supportsIdMapping="yes" supportsIdTypes="no" supportsParentId="yes" supportsUserDependencies="no">
                                                               <Dependencies/>
                                                            </PSXDependency>
                                                            <RequiredClasses/>
                                                         </PSXDeployableObject>
                                                         <PSXDeployableObject>
                                                            <PSXDependency autoDep="yes" autoExpand="yes" dependencyId="4" dependencyType="Local" displayName="Submit" isAssociation="no" isIncluded="yes" objectType="TransitionDef" objectTypeName="Transition Definition" parentId="5" parentType="WorkflowDef" supportsIdMapping="yes" supportsIdTypes="no" supportsParentId="yes" supportsUserDependencies="no">
                                                               <Dependencies/>
                                                            </PSXDependency>
                                                            <RequiredClasses/>
                                                         </PSXDeployableObject>
                                                      </Dependencies>
                                                   </PSXDependency>
                                                   <RequiredClasses/>
                                                </PSXDeployableObject>
                                                <PSXDeployableObject>
                                                   <PSXDependency autoDep="yes" autoExpand="yes" dependencyId="4" dependencyType="Local" displayName="Pending" isAssociation="no" isIncluded="yes" objectType="StateDef" objectTypeName="State Definition" parentId="5" parentType="WorkflowDef" supportsIdMapping="yes" supportsIdTypes="no" supportsParentId="yes" supportsUserDependencies="no">
                                                      <Dependencies>
                                                         <PSXDeployableObject>
                                                            <PSXDependency autoDep="yes" autoExpand="yes" dependencyId="5" dependencyType="Local" displayName="Age to Public" isAssociation="no" isIncluded="yes" objectType="TransitionDef" objectTypeName="Transition Definition" parentId="5" parentType="WorkflowDef" supportsIdMapping="yes" supportsIdTypes="no" supportsParentId="yes" supportsUserDependencies="no">
                                                               <Dependencies/>
                                                            </PSXDependency>
                                                            <RequiredClasses/>
                                                         </PSXDeployableObject>
                                                         <PSXDeployableObject>
                                                            <PSXDependency autoDep="yes" autoExpand="yes" dependencyId="6" dependencyType="Local" displayName="Force to Public" isAssociation="no" isIncluded="yes" objectType="TransitionDef" objectTypeName="Transition Definition" parentId="5" parentType="WorkflowDef" supportsIdMapping="yes" supportsIdTypes="no" supportsParentId="yes" supportsUserDependencies="no">
                                                               <Dependencies/>
                                                            </PSXDependency>
                                                            <RequiredClasses/>
                                                         </PSXDeployableObject>
                                                      </Dependencies>
                                                   </PSXDependency>
                                                   <RequiredClasses/>
                                                </PSXDeployableObject>
                                                <PSXDeployableObject>
                                                   <PSXDependency autoDep="yes" autoExpand="yes" dependencyId="5" dependencyType="Local" displayName="Public" isAssociation="no" isIncluded="yes" objectType="StateDef" objectTypeName="State Definition" parentId="5" parentType="WorkflowDef" supportsIdMapping="yes" supportsIdTypes="no" supportsParentId="yes" supportsUserDependencies="no">
                                                      <Dependencies>
                                                         <PSXDeployableObject>
                                                            <PSXDependency autoDep="yes" autoExpand="yes" dependencyId="7" dependencyType="Local" displayName="Age to Archive" isAssociation="no" isIncluded="yes" objectType="TransitionDef" objectTypeName="Transition Definition" parentId="5" parentType="WorkflowDef" supportsIdMapping="yes" supportsIdTypes="no" supportsParentId="yes" supportsUserDependencies="no">
                                                               <Dependencies/>
                                                            </PSXDependency>
                                                            <RequiredClasses/>
                                                         </PSXDeployableObject>
                                                         <PSXDeployableObject>
                                                            <PSXDependency autoDep="yes" autoExpand="yes" dependencyId="8" dependencyType="Local" displayName="Expire" isAssociation="no" isIncluded="yes" objectType="TransitionDef" objectTypeName="Transition Definition" parentId="5" parentType="WorkflowDef" supportsIdMapping="yes" supportsIdTypes="no" supportsParentId="yes" supportsUserDependencies="no">
                                                               <Dependencies/>
                                                            </PSXDependency>
                                                            <RequiredClasses/>
                                                         </PSXDeployableObject>
                                                         <PSXDeployableObject>
                                                            <PSXDependency autoDep="yes" autoExpand="yes" dependencyId="9" dependencyType="Local" displayName="Move to Quick Edit" isAssociation="no" isIncluded="yes" objectType="TransitionDef" objectTypeName="Transition Definition" parentId="5" parentType="WorkflowDef" supportsIdMapping="yes" supportsIdTypes="no" supportsParentId="yes" supportsUserDependencies="no">
                                                               <Dependencies/>
                                                            </PSXDependency>
                                                            <RequiredClasses/>
                                                         </PSXDeployableObject>
                                                         <PSXDeployableObject>
                                                            <PSXDependency autoDep="yes" autoExpand="yes" dependencyId="10" dependencyType="Local" displayName="Reminder Transition" isAssociation="no" isIncluded="yes" objectType="TransitionDef" objectTypeName="Transition Definition" parentId="5" parentType="WorkflowDef" supportsIdMapping="yes" supportsIdTypes="no" supportsParentId="yes" supportsUserDependencies="no">
                                                               <Dependencies/>
                                                            </PSXDependency>
                                                            <RequiredClasses/>
                                                         </PSXDeployableObject>
                                                      </Dependencies>
                                                   </PSXDependency>
                                                   <RequiredClasses/>
                                                </PSXDeployableObject>
                                                <PSXDeployableObject>
                                                   <PSXDependency autoDep="yes" autoExpand="yes" dependencyId="6" dependencyType="Local" displayName="Quick Edit" isAssociation="no" isIncluded="yes" objectType="StateDef" objectTypeName="State Definition" parentId="5" parentType="WorkflowDef" supportsIdMapping="yes" supportsIdTypes="no" supportsParentId="yes" supportsUserDependencies="no">
                                                      <Dependencies>
                                                         <PSXDeployableObject>
                                                            <PSXDependency autoDep="yes" autoExpand="yes" dependencyId="11" dependencyType="Local" displayName="Return to Public" isAssociation="no" isIncluded="yes" objectType="TransitionDef" objectTypeName="Transition Definition" parentId="5" parentType="WorkflowDef" supportsIdMapping="yes" supportsIdTypes="no" supportsParentId="yes" supportsUserDependencies="no">
                                                               <Dependencies/>
                                                            </PSXDependency>
                                                            <RequiredClasses/>
                                                         </PSXDeployableObject>
                                                      </Dependencies>
                                                   </PSXDependency>
                                                   <RequiredClasses/>
                                                </PSXDeployableObject>
                                                <PSXDeployableObject>
                                                   <PSXDependency autoDep="yes" autoExpand="yes" dependencyId="2" dependencyType="Local" displayName="Review" isAssociation="no" isIncluded="yes" objectType="StateDef" objectTypeName="State Definition" parentId="5" parentType="WorkflowDef" supportsIdMapping="yes" supportsIdTypes="no" supportsParentId="yes" supportsUserDependencies="no">
                                                      <Dependencies>
                                                         <PSXDeployableObject>
                                                            <PSXDependency autoDep="yes" autoExpand="yes" dependencyId="12" dependencyType="Local" displayName="Approve" isAssociation="no" isIncluded="yes" objectType="TransitionDef" objectTypeName="Transition Definition" parentId="5" parentType="WorkflowDef" supportsIdMapping="yes" supportsIdTypes="no" supportsParentId="yes" supportsUserDependencies="no">
                                                               <Dependencies/>
                                                            </PSXDependency>
                                                            <RequiredClasses/>
                                                         </PSXDeployableObject>
                                                         <PSXDeployableObject>
                                                            <PSXDependency autoDep="yes" autoExpand="yes" dependencyId="13" dependencyType="Local" displayName="Rework" isAssociation="no" isIncluded="yes" objectType="TransitionDef" objectTypeName="Transition Definition" parentId="5" parentType="WorkflowDef" supportsIdMapping="yes" supportsIdTypes="no" supportsParentId="yes" supportsUserDependencies="no">
                                                               <Dependencies/>
                                                            </PSXDependency>
                                                            <RequiredClasses/>
                                                         </PSXDeployableObject>
                                                      </Dependencies>
                                                   </PSXDependency>
                                                   <RequiredClasses/>
                                                </PSXDeployableObject>
                                                <PSXDeployableObject>
                                                   <PSXDependency autoDep="yes" autoExpand="yes" dependencyId="3772753221890605128" dependencyType="Local" displayName="x5" isAssociation="no" isIncluded="yes" objectType="AclDef" objectTypeName="Acl Definition" supportsIdMapping="no" supportsIdTypes="no" supportsParentId="no" supportsUserDependencies="no">
                                                      <Dependencies/>
                                                   </PSXDependency>
                                                   <RequiredClasses/>
                                                </PSXDeployableObject>
                                             </Dependencies>
                                          </PSXDependency>
                                          <RequiredClasses/>
                                       </PSXDeployableObject>
                                    </Dependencies>
                                 </PSXDependency>
                                 <Description/>
                              </PSXDeployableElement>
                              <PSXDeployableObject>
                                 <PSXDependency autoDep="no" autoExpand="yes" dependencyId="sys_EditBox" dependencyType="System" displayName="sys_EditBox" isAssociation="yes" isIncluded="no" objectType="Control" objectTypeName="Control" supportsIdMapping="no" supportsIdTypes="no" supportsParentId="no" supportsUserDependencies="yes"/>
                                 <RequiredClasses/>
                              </PSXDeployableObject>
                              <PSXDeployableObject>
                                 <PSXDependency autoDep="no" autoExpand="yes" dependencyId="sys_HiddenInput" dependencyType="System" displayName="sys_HiddenInput" isAssociation="yes" isIncluded="no" objectType="Control" objectTypeName="Control" supportsIdMapping="no" supportsIdTypes="no" supportsParentId="no" supportsUserDependencies="yes"/>
                                 <RequiredClasses/>
                              </PSXDeployableObject>
                              <PSXDeployableObject>
                                 <PSXDependency autoDep="no" autoExpand="yes" dependencyId="Java/global/percussion/content/sys_managedItemPathPreProcessor" dependencyType="System" displayName="sys_managedItemPathPreProcessor" isAssociation="yes" isIncluded="no" objectType="Extension" objectTypeName="Extension" supportsIdMapping="no" supportsIdTypes="no" supportsParentId="no" supportsUserDependencies="yes"/>
                                 <RequiredClasses/>
                              </PSXDeployableObject>
                              <PSXDeployableObject>
                                 <PSXDependency autoDep="no" autoExpand="yes" dependencyId="Java/global/percussion/content/sys_manageItemPathOnEdit" dependencyType="System" displayName="sys_manageItemPathOnEdit" isAssociation="yes" isIncluded="no" objectType="Extension" objectTypeName="Extension" supportsIdMapping="no" supportsIdTypes="no" supportsParentId="no" supportsUserDependencies="yes"/>
                                 <RequiredClasses/>
                              </PSXDeployableObject>
                              <PSXDeployableObject>
                                 <PSXDependency autoDep="no" autoExpand="yes" dependencyId="Java/global/percussion/content/sys_manageItemPathOnUpdate" dependencyType="System" displayName="sys_manageItemPathOnUpdate" isAssociation="yes" isIncluded="no" objectType="Extension" objectTypeName="Extension" supportsIdMapping="no" supportsIdTypes="no" supportsParentId="no" supportsUserDependencies="yes"/>
                                 <RequiredClasses/>
                              </PSXDeployableObject>
                              <PSXDeployableObject>
                                 <PSXDependency autoDep="no" autoExpand="yes" dependencyId="Java/global/percussion/content/sys_manageLinksPostProcessor" dependencyType="System" displayName="sys_manageLinksPostProcessor" isAssociation="yes" isIncluded="no" objectType="Extension" objectTypeName="Extension" supportsIdMapping="no" supportsIdTypes="no" supportsParentId="no" supportsUserDependencies="yes"/>
                                 <RequiredClasses/>
                              </PSXDeployableObject>
                              <PSXDeployableObject>
                                 <PSXDependency autoDep="no" autoExpand="yes" dependencyId="sys_PagePath" dependencyType="System" displayName="sys_PagePath" isAssociation="yes" isIncluded="no" objectType="Control" objectTypeName="Control" supportsIdMapping="no" supportsIdTypes="no" supportsParentId="no" supportsUserDependencies="yes"/>
                                 <RequiredClasses/>
                              </PSXDeployableObject>
                              <PSXDeployableObject>
                                 <PSXDependency autoDep="no" autoExpand="yes" dependencyId="-8878184686346567603" dependencyType="Local" displayName="temp" isAssociation="no" isIncluded="yes" objectType="AclDef" objectTypeName="Acl Definition" supportsIdMapping="no" supportsIdTypes="no" supportsParentId="no" supportsUserDependencies="no">
                                    <Dependencies>
                                       <PSXDeployableElement>
                                          <PSXDependency autoDep="no" autoExpand="yes" dependencyId="1003" dependencyType="Shared" displayName="Corporate_Investments" isAssociation="yes" isIncluded="no" objectType="Community" objectTypeName="Community" supportsIdMapping="no" supportsIdTypes="no" supportsParentId="no" supportsUserDependencies="no">
                                             <Dependencies>
                                                <PSXDeployableObject>
                                                   <PSXDependency autoDep="yes" autoExpand="yes" dependencyId="1003" dependencyType="Local" displayName="Corporate_Investments" isAssociation="no" isIncluded="yes" objectType="CommunityDef" objectTypeName="Community Definition" supportsIdMapping="yes" supportsIdTypes="no" supportsParentId="no" supportsUserDependencies="no">
                                                      <Dependencies/>
                                                   </PSXDependency>
                                                   <RequiredClasses/>
                                                </PSXDeployableObject>
                                             </Dependencies>
                                          </PSXDependency>
                                          <Description/>
                                       </PSXDeployableElement>
                                       <PSXDeployableElement>
                                          <PSXDependency autoDep="no" autoExpand="yes" dependencyId="1004" dependencyType="Shared" displayName="Corporate_Investments_Admin" isAssociation="yes" isIncluded="no" objectType="Community" objectTypeName="Community" supportsIdMapping="no" supportsIdTypes="no" supportsParentId="no" supportsUserDependencies="no">
                                             <Dependencies>
                                                <PSXDeployableObject>
                                                   <PSXDependency autoDep="yes" autoExpand="yes" dependencyId="1004" dependencyType="Local" displayName="Corporate_Investments_Admin" isAssociation="no" isIncluded="yes" objectType="CommunityDef" objectTypeName="Community Definition" supportsIdMapping="yes" supportsIdTypes="no" supportsParentId="no" supportsUserDependencies="no">
                                                      <Dependencies/>
                                                   </PSXDependency>
                                                   <RequiredClasses/>
                                                </PSXDeployableObject>
                                             </Dependencies>
                                          </PSXDependency>
                                          <Description/>
                                       </PSXDeployableElement>
                                       <PSXDeployableElement>
                                          <PSXDependency autoDep="no" autoExpand="yes" dependencyId="10" dependencyType="Shared" displayName="Default" isAssociation="yes" isIncluded="no" objectType="Community" objectTypeName="Community" supportsIdMapping="no" supportsIdTypes="no" supportsParentId="no" supportsUserDependencies="no">
                                             <Dependencies>
                                                <PSXDeployableObject>
                                                   <PSXDependency autoDep="yes" autoExpand="yes" dependencyId="10" dependencyType="Local" displayName="Default" isAssociation="no" isIncluded="yes" objectType="CommunityDef" objectTypeName="Community Definition" supportsIdMapping="yes" supportsIdTypes="no" supportsParentId="no" supportsUserDependencies="no">
                                                      <Dependencies/>
                                                   </PSXDependency>
                                                   <RequiredClasses/>
                                                </PSXDeployableObject>
                                             </Dependencies>
                                          </PSXDependency>
                                          <Description/>
                                       </PSXDeployableElement>
                                       <PSXDeployableElement>
                                          <PSXDependency autoDep="no" autoExpand="yes" dependencyId="1002" dependencyType="Shared" displayName="Enterprise_Investments" isAssociation="yes" isIncluded="no" objectType="Community" objectTypeName="Community" supportsIdMapping="no" supportsIdTypes="no" supportsParentId="no" supportsUserDependencies="no">
                                             <Dependencies>
                                                <PSXDeployableObject>
                                                   <PSXDependency autoDep="yes" autoExpand="yes" dependencyId="1002" dependencyType="Local" displayName="Enterprise_Investments" isAssociation="no" isIncluded="yes" objectType="CommunityDef" objectTypeName="Community Definition" supportsIdMapping="yes" supportsIdTypes="no" supportsParentId="no" supportsUserDependencies="no">
                                                      <Dependencies/>
                                                   </PSXDependency>
                                                   <RequiredClasses/>
                                                </PSXDeployableObject>
                                             </Dependencies>
                                          </PSXDependency>
                                          <Description/>
                                       </PSXDeployableElement>
                                       <PSXDeployableElement>
                                          <PSXDependency autoDep="no" autoExpand="yes" dependencyId="1001" dependencyType="Shared" displayName="Enterprise_Investments_Admin" isAssociation="yes" isIncluded="no" objectType="Community" objectTypeName="Community" supportsIdMapping="no" supportsIdTypes="no" supportsParentId="no" supportsUserDependencies="no">
                                             <Dependencies>
                                                <PSXDeployableObject>
                                                   <PSXDependency autoDep="yes" autoExpand="yes" dependencyId="1001" dependencyType="Local" displayName="Enterprise_Investments_Admin" isAssociation="no" isIncluded="yes" objectType="CommunityDef" objectTypeName="Community Definition" supportsIdMapping="yes" supportsIdTypes="no" supportsParentId="no" supportsUserDependencies="no">
                                                      <Dependencies/>
                                                   </PSXDependency>
                                                   <RequiredClasses/>
                                                </PSXDeployableObject>
                                             </Dependencies>
                                          </PSXDependency>
                                          <Description/>
                                       </PSXDeployableElement>
                                    </Dependencies>
                                 </PSXDependency>
                                 <RequiredClasses/>
                              </PSXDeployableObject>
                           </Dependencies>
                        </PSXDependency>
                        <RequiredClasses/>
                     </PSXDeployableObject>
                  </Dependencies>
               </PSXDependency>
               <Description/>
            </PSXDeployableElement>
            <PSXDeployableElement>
               <PSXDependency autoDep="no" autoExpand="yes" dependencyId="368" dependencyType="Shared" displayName="percDirectory" isAssociation="yes" isIncluded="yes" objectType="ContentEditor" objectTypeName="Content Type" supportsIdMapping="no" supportsIdTypes="no" supportsParentId="no" supportsUserDependencies="no">
                  <Dependencies>
                     <PSXDeployableObject>
                        <PSXDependency autoDep="no" autoExpand="yes" dependencyId="368" dependencyType="Local" displayName="percDirectory" isAssociation="no" isIncluded="yes" objectType="ContentType" objectTypeName="Content Type Definition" supportsIdMapping="yes" supportsIdTypes="no" supportsParentId="no" supportsUserDependencies="no">
                           <Dependencies>
                              <PSXDeployableElement>
                                 <PSXDependency autoDep="no" autoExpand="yes" dependencyId="6" dependencyType="Shared" displayName="Default Workflow" isAssociation="yes" isIncluded="no" objectType="Workflow" objectTypeName="Workflow" supportsIdMapping="no" supportsIdTypes="no" supportsParentId="no" supportsUserDependencies="no">
                                    <Dependencies>
                                       <PSXDeployableObject>
                                          <PSXDependency autoDep="yes" autoExpand="yes" dependencyId="6" dependencyType="Local" displayName="Default Workflow" isAssociation="no" isIncluded="yes" objectType="WorkflowDef" objectTypeName="Workflow Definition" supportsIdMapping="yes" supportsIdTypes="no" supportsParentId="no" supportsUserDependencies="no">
                                             <Dependencies>
                                                <PSXDeployableObject>
                                                   <PSXDependency autoDep="yes" autoExpand="yes" dependencyId="7" dependencyType="Local" displayName="Archive" isAssociation="no" isIncluded="yes" objectType="StateDef" objectTypeName="State Definition" parentId="6" parentType="WorkflowDef" supportsIdMapping="yes" supportsIdTypes="no" supportsParentId="yes" supportsUserDependencies="no">
                                                      <Dependencies>
                                                         <PSXDeployableObject>
                                                            <PSXDependency autoDep="yes" autoExpand="yes" dependencyId="1" dependencyType="Local" displayName="Approve" isAssociation="no" isIncluded="yes" objectType="TransitionDef" objectTypeName="Transition Definition" parentId="6" parentType="WorkflowDef" supportsIdMapping="yes" supportsIdTypes="no" supportsParentId="yes" supportsUserDependencies="no">
                                                               <Dependencies/>
                                                            </PSXDependency>
                                                            <RequiredClasses/>
                                                         </PSXDeployableObject>
                                                         <PSXDeployableObject>
                                                            <PSXDependency autoDep="yes" autoExpand="yes" dependencyId="2" dependencyType="Local" displayName="Publish" isAssociation="no" isIncluded="yes" objectType="TransitionDef" objectTypeName="Transition Definition" parentId="6" parentType="WorkflowDef" supportsIdMapping="yes" supportsIdTypes="no" supportsParentId="yes" supportsUserDependencies="no">
                                                               <Dependencies/>
                                                            </PSXDependency>
                                                            <RequiredClasses/>
                                                         </PSXDeployableObject>
                                                         <PSXDeployableObject>
                                                            <PSXDependency autoDep="yes" autoExpand="yes" dependencyId="3" dependencyType="Local" displayName="Resubmit" isAssociation="no" isIncluded="yes" objectType="TransitionDef" objectTypeName="Transition Definition" parentId="6" parentType="WorkflowDef" supportsIdMapping="yes" supportsIdTypes="no" supportsParentId="yes" supportsUserDependencies="no">
                                                               <Dependencies/>
                                                            </PSXDependency>
                                                            <RequiredClasses/>
                                                         </PSXDeployableObject>
                                                      </Dependencies>
                                                   </PSXDependency>
                                                   <RequiredClasses/>
                                                </PSXDeployableObject>
                                                <PSXDeployableObject>
                                                   <PSXDependency autoDep="yes" autoExpand="yes" dependencyId="1" dependencyType="Local" displayName="Draft" isAssociation="no" isIncluded="yes" objectType="StateDef" objectTypeName="State Definition" parentId="6" parentType="WorkflowDef" supportsIdMapping="yes" supportsIdTypes="no" supportsParentId="yes" supportsUserDependencies="no">
                                                      <Dependencies>
                                                         <PSXDeployableObject>
                                                            <PSXDependency autoDep="yes" autoExpand="yes" dependencyId="4" dependencyType="Local" displayName="Approve" isAssociation="no" isIncluded="yes" objectType="TransitionDef" objectTypeName="Transition Definition" parentId="6" parentType="WorkflowDef" supportsIdMapping="yes" supportsIdTypes="no" supportsParentId="yes" supportsUserDependencies="no">
                                                               <Dependencies/>
                                                            </PSXDependency>
                                                            <RequiredClasses/>
                                                         </PSXDeployableObject>
                                                         <PSXDeployableObject>
                                                            <PSXDependency autoDep="yes" autoExpand="yes" dependencyId="5" dependencyType="Local" displayName="Publish" isAssociation="no" isIncluded="yes" objectType="TransitionDef" objectTypeName="Transition Definition" parentId="6" parentType="WorkflowDef" supportsIdMapping="yes" supportsIdTypes="no" supportsParentId="yes" supportsUserDependencies="no">
                                                               <Dependencies/>
                                                            </PSXDependency>
                                                            <RequiredClasses/>
                                                         </PSXDeployableObject>
                                                         <PSXDeployableObject>
                                                            <PSXDependency autoDep="yes" autoExpand="yes" dependencyId="6" dependencyType="Local" displayName="Submit" isAssociation="no" isIncluded="yes" objectType="TransitionDef" objectTypeName="Transition Definition" parentId="6" parentType="WorkflowDef" supportsIdMapping="yes" supportsIdTypes="no" supportsParentId="yes" supportsUserDependencies="no">
                                                               <Dependencies/>
                                                            </PSXDependency>
                                                            <RequiredClasses/>
                                                         </PSXDeployableObject>
                                                      </Dependencies>
                                                   </PSXDependency>
                                                   <RequiredClasses/>
                                                </PSXDeployableObject>
                                                <PSXDeployableObject>
                                                   <PSXDependency autoDep="yes" autoExpand="yes" dependencyId="5" dependencyType="Local" displayName="Live" isAssociation="no" isIncluded="yes" objectType="StateDef" objectTypeName="State Definition" parentId="6" parentType="WorkflowDef" supportsIdMapping="yes" supportsIdTypes="no" supportsParentId="yes" supportsUserDependencies="no">
                                                      <Dependencies>
                                                         <PSXDeployableObject>
                                                            <PSXDependency autoDep="yes" autoExpand="yes" dependencyId="7" dependencyType="Local" displayName="AutoUnPublishItem" isAssociation="no" isIncluded="yes" objectType="TransitionDef" objectTypeName="Transition Definition" parentId="6" parentType="WorkflowDef" supportsIdMapping="yes" supportsIdTypes="no" supportsParentId="yes" supportsUserDependencies="no">
                                                               <Dependencies/>
                                                            </PSXDependency>
                                                            <RequiredClasses/>
                                                         </PSXDeployableObject>
                                                         <PSXDeployableObject>
                                                            <PSXDependency autoDep="yes" autoExpand="yes" dependencyId="8" dependencyType="Local" displayName="Edit" isAssociation="no" isIncluded="yes" objectType="TransitionDef" objectTypeName="Transition Definition" parentId="6" parentType="WorkflowDef" supportsIdMapping="yes" supportsIdTypes="no" supportsParentId="yes" supportsUserDependencies="no">
                                                               <Dependencies/>
                                                            </PSXDependency>
                                                            <RequiredClasses/>
                                                         </PSXDeployableObject>
                                                      </Dependencies>
                                                   </PSXDependency>
                                                   <RequiredClasses/>
                                                </PSXDeployableObject>
                                                <PSXDeployableObject>
                                                   <PSXDependency autoDep="yes" autoExpand="yes" dependencyId="4" dependencyType="Local" displayName="Pending" isAssociation="no" isIncluded="yes" objectType="StateDef" objectTypeName="State Definition" parentId="6" parentType="WorkflowDef" supportsIdMapping="yes" supportsIdTypes="no" supportsParentId="yes" supportsUserDependencies="no">
                                                      <Dependencies>
                                                         <PSXDeployableObject>
                                                            <PSXDependency autoDep="yes" autoExpand="yes" dependencyId="9" dependencyType="Local" displayName="AutoPublishItem" isAssociation="no" isIncluded="yes" objectType="TransitionDef" objectTypeName="Transition Definition" parentId="6" parentType="WorkflowDef" supportsIdMapping="yes" supportsIdTypes="no" supportsParentId="yes" supportsUserDependencies="no">
                                                               <Dependencies/>
                                                            </PSXDependency>
                                                            <RequiredClasses/>
                                                         </PSXDeployableObject>
                                                         <PSXDeployableObject>
                                                            <PSXDependency autoDep="yes" autoExpand="yes" dependencyId="10" dependencyType="Local" displayName="AutoUnPublishItem" isAssociation="no" isIncluded="yes" objectType="TransitionDef" objectTypeName="Transition Definition" parentId="6" parentType="WorkflowDef" supportsIdMapping="yes" supportsIdTypes="no" supportsParentId="yes" supportsUserDependencies="no">
                                                               <Dependencies/>
                                                            </PSXDependency>
                                                            <RequiredClasses/>
                                                         </PSXDeployableObject>
                                                         <PSXDeployableObject>
                                                            <PSXDependency autoDep="yes" autoExpand="yes" dependencyId="11" dependencyType="Local" displayName="Edit" isAssociation="no" isIncluded="yes" objectType="TransitionDef" objectTypeName="Transition Definition" parentId="6" parentType="WorkflowDef" supportsIdMapping="yes" supportsIdTypes="no" supportsParentId="yes" supportsUserDependencies="no">
                                                               <Dependencies/>
                                                            </PSXDependency>
                                                            <RequiredClasses/>
                                                         </PSXDeployableObject>
                                                         <PSXDeployableObject>
                                                            <PSXDependency autoDep="yes" autoExpand="yes" dependencyId="12" dependencyType="Local" displayName="Live" isAssociation="no" isIncluded="yes" objectType="TransitionDef" objectTypeName="Transition Definition" parentId="6" parentType="WorkflowDef" supportsIdMapping="yes" supportsIdTypes="no" supportsParentId="yes" supportsUserDependencies="no">
                                                               <Dependencies/>
                                                            </PSXDependency>
                                                            <RequiredClasses/>
                                                         </PSXDeployableObject>
                                                      </Dependencies>
                                                   </PSXDependency>
                                                   <RequiredClasses/>
                                                </PSXDeployableObject>
                                                <PSXDeployableObject>
                                                   <PSXDependency autoDep="yes" autoExpand="yes" dependencyId="6" dependencyType="Local" displayName="Quick Edit" isAssociation="no" isIncluded="yes" objectType="StateDef" objectTypeName="State Definition" parentId="6" parentType="WorkflowDef" supportsIdMapping="yes" supportsIdTypes="no" supportsParentId="yes" supportsUserDependencies="no">
                                                      <Dependencies>
                                                         <PSXDeployableObject>
                                                            <PSXDependency autoDep="yes" autoExpand="yes" dependencyId="13" dependencyType="Local" displayName="Approve" isAssociation="no" isIncluded="yes" objectType="TransitionDef" objectTypeName="Transition Definition" parentId="6" parentType="WorkflowDef" supportsIdMapping="yes" supportsIdTypes="no" supportsParentId="yes" supportsUserDependencies="no">
                                                               <Dependencies/>
                                                            </PSXDependency>
                                                            <RequiredClasses/>
                                                         </PSXDeployableObject>
                                                         <PSXDeployableObject>
                                                            <PSXDependency autoDep="yes" autoExpand="yes" dependencyId="14" dependencyType="Local" displayName="Archive" isAssociation="no" isIncluded="yes" objectType="TransitionDef" objectTypeName="Transition Definition" parentId="6" parentType="WorkflowDef" supportsIdMapping="yes" supportsIdTypes="no" supportsParentId="yes" supportsUserDependencies="no">
                                                               <Dependencies/>
                                                            </PSXDependency>
                                                            <RequiredClasses/>
                                                         </PSXDeployableObject>
                                                         <PSXDeployableObject>
                                                            <PSXDependency autoDep="yes" autoExpand="yes" dependencyId="15" dependencyType="Local" displayName="Publish" isAssociation="no" isIncluded="yes" objectType="TransitionDef" objectTypeName="Transition Definition" parentId="6" parentType="WorkflowDef" supportsIdMapping="yes" supportsIdTypes="no" supportsParentId="yes" supportsUserDependencies="no">
                                                               <Dependencies/>
                                                            </PSXDependency>
                                                            <RequiredClasses/>
                                                         </PSXDeployableObject>
                                                         <PSXDeployableObject>
                                                            <PSXDependency autoDep="yes" autoExpand="yes" dependencyId="16" dependencyType="Local" displayName="Remove" isAssociation="no" isIncluded="yes" objectType="TransitionDef" objectTypeName="Transition Definition" parentId="6" parentType="WorkflowDef" supportsIdMapping="yes" supportsIdTypes="no" supportsParentId="yes" supportsUserDependencies="no">
                                                               <Dependencies/>
                                                            </PSXDependency>
                                                            <RequiredClasses/>
                                                         </PSXDeployableObject>
                                                         <PSXDeployableObject>
                                                            <PSXDependency autoDep="yes" autoExpand="yes" dependencyId="17" dependencyType="Local" displayName="Resubmit" isAssociation="no" isIncluded="yes" objectType="TransitionDef" objectTypeName="Transition Definition" parentId="6" parentType="WorkflowDef" supportsIdMapping="yes" supportsIdTypes="no" supportsParentId="yes" supportsUserDependencies="no">
                                                               <Dependencies/>
                                                            </PSXDependency>
                                                            <RequiredClasses/>
                                                         </PSXDeployableObject>
                                                      </Dependencies>
                                                   </PSXDependency>
                                                   <RequiredClasses/>
                                                </PSXDeployableObject>
                                                <PSXDeployableObject>
                                                   <PSXDependency autoDep="yes" autoExpand="yes" dependencyId="2" dependencyType="Local" displayName="Review" isAssociation="no" isIncluded="yes" objectType="StateDef" objectTypeName="State Definition" parentId="6" parentType="WorkflowDef" supportsIdMapping="yes" supportsIdTypes="no" supportsParentId="yes" supportsUserDependencies="no">
                                                      <Dependencies>
                                                         <PSXDeployableObject>
                                                            <PSXDependency autoDep="yes" autoExpand="yes" dependencyId="18" dependencyType="Local" displayName="Approve" isAssociation="no" isIncluded="yes" objectType="TransitionDef" objectTypeName="Transition Definition" parentId="6" parentType="WorkflowDef" supportsIdMapping="yes" supportsIdTypes="no" supportsParentId="yes" supportsUserDependencies="no">
                                                               <Dependencies/>
                                                            </PSXDependency>
                                                            <RequiredClasses/>
                                                         </PSXDeployableObject>
                                                         <PSXDeployableObject>
                                                            <PSXDependency autoDep="yes" autoExpand="yes" dependencyId="19" dependencyType="Local" displayName="Publish" isAssociation="no" isIncluded="yes" objectType="TransitionDef" objectTypeName="Transition Definition" parentId="6" parentType="WorkflowDef" supportsIdMapping="yes" supportsIdTypes="no" supportsParentId="yes" supportsUserDependencies="no">
                                                               <Dependencies/>
                                                            </PSXDependency>
                                                            <RequiredClasses/>
                                                         </PSXDeployableObject>
                                                         <PSXDeployableObject>
                                                            <PSXDependency autoDep="yes" autoExpand="yes" dependencyId="20" dependencyType="Local" displayName="Reject" isAssociation="no" isIncluded="yes" objectType="TransitionDef" objectTypeName="Transition Definition" parentId="6" parentType="WorkflowDef" supportsIdMapping="yes" supportsIdTypes="no" supportsParentId="yes" supportsUserDependencies="no">
                                                               <Dependencies/>
                                                            </PSXDependency>
                                                            <RequiredClasses/>
                                                         </PSXDeployableObject>
                                                      </Dependencies>
                                                   </PSXDependency>
                                                   <RequiredClasses/>
                                                </PSXDeployableObject>
                                                <PSXDeployableObject>
                                                   <PSXDependency autoDep="yes" autoExpand="yes" dependencyId="2032955291330412657" dependencyType="Local" displayName="temp" isAssociation="no" isIncluded="yes" objectType="AclDef" objectTypeName="Acl Definition" supportsIdMapping="no" supportsIdTypes="no" supportsParentId="no" supportsUserDependencies="no">
                                                      <Dependencies/>
                                                   </PSXDependency>
                                                   <RequiredClasses/>
                                                </PSXDeployableObject>
                                             </Dependencies>
                                          </PSXDependency>
                                          <RequiredClasses/>
                                       </PSXDeployableObject>
                                    </Dependencies>
                                 </PSXDependency>
                                 <Description/>
                              </PSXDeployableElement>
                              <PSXDeployableObject>
                                 <PSXDependency autoDep="no" autoExpand="yes" dependencyId="directoryWidgetDropDownControl" dependencyType="Shared" displayName="directoryWidgetDropDownControl" isAssociation="no" isIncluded="yes" objectType="Control" objectTypeName="Control" supportsIdMapping="no" supportsIdTypes="no" supportsParentId="no" supportsUserDependencies="yes">
                                    <Dependencies>
                                       <PSXDeployableObject>
                                          <PSXDependency autoDep="no" autoExpand="yes" dependencyId="rx_resources/widgets/percDirectory/css/directoryDropdown.css" dependencyType="Shared" displayName="directoryDropdown.css" isAssociation="no" isIncluded="yes" objectType="SupportFile" objectTypeName="Support File" supportsIdMapping="no" supportsIdTypes="no" supportsParentId="no" supportsUserDependencies="no">
                                             <Dependencies>
                                                <PSXDeployableObject>
                                                   <PSXDependency autoDep="no" autoExpand="yes" dependencyId="rx_resources" dependencyType="System" displayName="rx_resources" isAssociation="yes" isIncluded="no" objectType="Application" objectTypeName="Application" supportsIdMapping="no" supportsIdTypes="no" supportsParentId="no" supportsUserDependencies="no"/>
                                                   <RequiredClasses/>
                                                </PSXDeployableObject>
                                             </Dependencies>
                                          </PSXDependency>
                                          <RequiredClasses/>
                                       </PSXDeployableObject>
                                       <PSXDeployableObject>
                                          <PSXDependency autoDep="no" autoExpand="yes" dependencyId="rx_resources/widgets/percDirectory/js/directoryDropdown.js" dependencyType="Shared" displayName="directoryDropdown.js" isAssociation="no" isIncluded="yes" objectType="SupportFile" objectTypeName="Support File" supportsIdMapping="no" supportsIdTypes="no" supportsParentId="no" supportsUserDependencies="no">
                                             <Dependencies>
                                                <PSXDeployableObject>
                                                   <PSXDependency autoDep="no" autoExpand="yes" dependencyId="rx_resources" dependencyType="System" displayName="rx_resources" isAssociation="yes" isIncluded="no" objectType="Application" objectTypeName="Application" supportsIdMapping="no" supportsIdTypes="no" supportsParentId="no" supportsUserDependencies="no"/>
                                                   <RequiredClasses/>
                                                </PSXDeployableObject>
                                             </Dependencies>
                                          </PSXDependency>
                                          <RequiredClasses/>
                                       </PSXDeployableObject>
                                       <PSXDeployableObject>
                                          <PSXDependency autoDep="no" autoExpand="yes" dependencyId="rx_resources/stylesheets/controls/directoryWidgetDropDownControl.xsl" dependencyType="Shared" displayName="directoryWidgetDropDownControl.xsl" isAssociation="no" isIncluded="yes" objectType="SupportFile" objectTypeName="Support File" supportsIdMapping="no" supportsIdTypes="no" supportsParentId="no" supportsUserDependencies="no">
                                             <Dependencies>
                                                <PSXDeployableObject>
                                                   <PSXDependency autoDep="no" autoExpand="yes" dependencyId="rx_resources" dependencyType="System" displayName="rx_resources" isAssociation="yes" isIncluded="no" objectType="Application" objectTypeName="Application" supportsIdMapping="no" supportsIdTypes="no" supportsParentId="no" supportsUserDependencies="no"/>
                                                   <RequiredClasses/>
                                                </PSXDeployableObject>
                                             </Dependencies>
                                          </PSXDependency>
                                          <RequiredClasses/>
                                       </PSXDeployableObject>
                                       <PSXDeployableObject>
                                          <PSXDependency autoDep="no" autoExpand="yes" dependencyId="percDirectorySupport" dependencyType="Shared" displayName="percDirectorySupport" isAssociation="no" isIncluded="yes" objectType="Application" objectTypeName="Application" supportsIdMapping="no" supportsIdTypes="no" supportsParentId="no" supportsUserDependencies="no">
                                             <Dependencies>
                                                <PSXDeployableObject>
                                                   <PSXDependency autoDep="no" autoExpand="yes" dependencyId="CONTENTSTATUS" dependencyType="System" displayName="CONTENTSTATUS" isAssociation="yes" isIncluded="no" objectType="Schema" objectTypeName="Table Schema" supportsIdMapping="no" supportsIdTypes="no" supportsParentId="no" supportsUserDependencies="no"/>
                                                   <RequiredClasses/>
                                                </PSXDeployableObject>
                                                <PSXDeployableObject>
                                                   <PSXDependency autoDep="no" autoExpand="yes" dependencyId="CT_PERCDEPARTMENT" dependencyType="Shared" displayName="CT_PERCDEPARTMENT" isAssociation="no" isIncluded="yes" objectType="Schema" objectTypeName="Table Schema" supportsIdMapping="no" supportsIdTypes="no" supportsParentId="no" supportsUserDependencies="no">
                                                      <Dependencies/>
                                                   </PSXDependency>
                                                   <RequiredClasses/>
                                                </PSXDeployableObject>
                                                <PSXDeployableObject>
                                                   <PSXDependency autoDep="no" autoExpand="yes" dependencyId="CT_PERCORGANIZATION" dependencyType="Shared" displayName="CT_PERCORGANIZATION" isAssociation="no" isIncluded="yes" objectType="Schema" objectTypeName="Table Schema" supportsIdMapping="no" supportsIdTypes="no" supportsParentId="no" supportsUserDependencies="no">
                                                      <Dependencies/>
                                                   </PSXDependency>
                                                   <RequiredClasses/>
                                                </PSXDeployableObject>
                                                <PSXDeployableObject>
                                                   <PSXDependency autoDep="no" autoExpand="yes" dependencyId="PSX_OBJECTRELATIONSHIP" dependencyType="System" displayName="PSX_OBJECTRELATIONSHIP" isAssociation="yes" isIncluded="no" objectType="Schema" objectTypeName="Table Schema" supportsIdMapping="no" supportsIdTypes="no" supportsParentId="no" supportsUserDependencies="no"/>
                                                   <RequiredClasses/>
                                                </PSXDeployableObject>
                                                <PSXDeployableObject>
                                                   <PSXDependency autoDep="no" autoExpand="yes" dependencyId="Java/global/percussion/generic/sys_Concat" dependencyType="System" displayName="sys_Concat" isAssociation="yes" isIncluded="no" objectType="Extension" objectTypeName="Extension" supportsIdMapping="no" supportsIdTypes="no" supportsParentId="no" supportsUserDependencies="yes"/>
                                                   <RequiredClasses/>
                                                </PSXDeployableObject>
                                                <PSXDeployableObject>
                                                   <PSXDependency autoDep="no" autoExpand="yes" dependencyId="Java/global/percussion/system/sys_emptyDoc" dependencyType="System" displayName="sys_emptyDoc" isAssociation="yes" isIncluded="no" objectType="Extension" objectTypeName="Extension" supportsIdMapping="no" supportsIdTypes="no" supportsParentId="no" supportsUserDependencies="yes"/>
                                                   <RequiredClasses/>
                                                </PSXDeployableObject>
                                             </Dependencies>
                                          </PSXDependency>
                                          <RequiredClasses/>
                                       </PSXDeployableObject>
                                    </Dependencies>
                                 </PSXDependency>
                                 <RequiredClasses/>
                              </PSXDeployableObject>
                              <PSXDeployableElement>
                                 <PSXDependency autoDep="no" autoExpand="yes" dependencyId="7" dependencyType="Shared" displayName="LocalContent" isAssociation="yes" isIncluded="no" objectType="Workflow" objectTypeName="Workflow" supportsIdMapping="no" supportsIdTypes="no" supportsParentId="no" supportsUserDependencies="no">
                                    <Dependencies>
                                       <PSXDeployableObject>
                                          <PSXDependency autoDep="yes" autoExpand="yes" dependencyId="7" dependencyType="Local" displayName="LocalContent" isAssociation="no" isIncluded="yes" objectType="WorkflowDef" objectTypeName="Workflow Definition" supportsIdMapping="yes" supportsIdTypes="no" supportsParentId="no" supportsUserDependencies="no">
                                             <Dependencies>
                                                <PSXDeployableObject>
                                                   <PSXDependency autoDep="yes" autoExpand="yes" dependencyId="1" dependencyType="Local" displayName="Default" isAssociation="no" isIncluded="yes" objectType="StateDef" objectTypeName="State Definition" parentId="7" parentType="WorkflowDef" supportsIdMapping="yes" supportsIdTypes="no" supportsParentId="yes" supportsUserDependencies="no">
                                                      <Dependencies/>
                                                   </PSXDependency>
                                                   <RequiredClasses/>
                                                </PSXDeployableObject>
                                                <PSXDeployableObject>
                                                   <PSXDependency autoDep="yes" autoExpand="yes" dependencyId="-564235209499738001" dependencyType="Local" displayName="temp" isAssociation="no" isIncluded="yes" objectType="AclDef" objectTypeName="Acl Definition" supportsIdMapping="no" supportsIdTypes="no" supportsParentId="no" supportsUserDependencies="no">
                                                      <Dependencies/>
                                                   </PSXDependency>
                                                   <RequiredClasses/>
                                                </PSXDeployableObject>
                                             </Dependencies>
                                          </PSXDependency>
                                          <RequiredClasses/>
                                       </PSXDeployableObject>
                                    </Dependencies>
                                 </PSXDependency>
                                 <Description/>
                              </PSXDeployableElement>
                              <PSXDeployableObject>
                                 <PSXDependency autoDep="no" autoExpand="yes" dependencyId="percDirectorySupport" dependencyType="Shared" displayName="percDirectorySupport" isAssociation="no" isIncluded="yes" objectType="Application" objectTypeName="Application" supportsIdMapping="no" supportsIdTypes="no" supportsParentId="no" supportsUserDependencies="no">
                                    <Dependencies>
                                       <PSXDeployableObject>
                                          <PSXDependency autoDep="yes" autoExpand="yes" dependencyId="CONTENTSTATUS" dependencyType="System" displayName="CONTENTSTATUS" isAssociation="yes" isIncluded="no" objectType="Schema" objectTypeName="Table Schema" supportsIdMapping="no" supportsIdTypes="no" supportsParentId="no" supportsUserDependencies="no"/>
                                          <RequiredClasses/>
                                       </PSXDeployableObject>
                                       <PSXDeployableObject>
                                          <PSXDependency autoDep="yes" autoExpand="yes" dependencyId="CT_PERCDEPARTMENT" dependencyType="Shared" displayName="CT_PERCDEPARTMENT" isAssociation="no" isIncluded="yes" objectType="Schema" objectTypeName="Table Schema" supportsIdMapping="no" supportsIdTypes="no" supportsParentId="no" supportsUserDependencies="no">
                                             <Dependencies/>
                                          </PSXDependency>
                                          <RequiredClasses/>
                                       </PSXDeployableObject>
                                       <PSXDeployableObject>
                                          <PSXDependency autoDep="yes" autoExpand="yes" dependencyId="CT_PERCORGANIZATION" dependencyType="Shared" displayName="CT_PERCORGANIZATION" isAssociation="no" isIncluded="yes" objectType="Schema" objectTypeName="Table Schema" supportsIdMapping="no" supportsIdTypes="no" supportsParentId="no" supportsUserDependencies="no">
                                             <Dependencies/>
                                          </PSXDependency>
                                          <RequiredClasses/>
                                       </PSXDeployableObject>
                                       <PSXDeployableObject>
                                          <PSXDependency autoDep="yes" autoExpand="yes" dependencyId="PSX_OBJECTRELATIONSHIP" dependencyType="System" displayName="PSX_OBJECTRELATIONSHIP" isAssociation="yes" isIncluded="no" objectType="Schema" objectTypeName="Table Schema" supportsIdMapping="no" supportsIdTypes="no" supportsParentId="no" supportsUserDependencies="no"/>
                                          <RequiredClasses/>
                                       </PSXDeployableObject>
                                       <PSXDeployableObject>
                                          <PSXDependency autoDep="yes" autoExpand="yes" dependencyId="Java/global/percussion/generic/sys_Concat" dependencyType="System" displayName="sys_Concat" isAssociation="yes" isIncluded="no" objectType="Extension" objectTypeName="Extension" supportsIdMapping="no" supportsIdTypes="no" supportsParentId="no" supportsUserDependencies="yes"/>
                                          <RequiredClasses/>
                                       </PSXDeployableObject>
                                       <PSXDeployableObject>
                                          <PSXDependency autoDep="yes" autoExpand="yes" dependencyId="Java/global/percussion/system/sys_emptyDoc" dependencyType="System" displayName="sys_emptyDoc" isAssociation="yes" isIncluded="no" objectType="Extension" objectTypeName="Extension" supportsIdMapping="no" supportsIdTypes="no" supportsParentId="no" supportsUserDependencies="yes"/>
                                          <RequiredClasses/>
                                       </PSXDeployableObject>
                                    </Dependencies>
                                 </PSXDependency>
                                 <RequiredClasses/>
                              </PSXDeployableObject>
                              <PSXDeployableElement>
                                 <PSXDependency autoDep="no" autoExpand="yes" dependencyId="4" dependencyType="Shared" displayName="Simple Workflow" isAssociation="yes" isIncluded="no" objectType="Workflow" objectTypeName="Workflow" supportsIdMapping="no" supportsIdTypes="no" supportsParentId="no" supportsUserDependencies="no">
                                    <Dependencies>
                                       <PSXDeployableObject>
                                          <PSXDependency autoDep="yes" autoExpand="yes" dependencyId="4" dependencyType="Local" displayName="Simple Workflow" isAssociation="no" isIncluded="yes" objectType="WorkflowDef" objectTypeName="Workflow Definition" supportsIdMapping="yes" supportsIdTypes="no" supportsParentId="no" supportsUserDependencies="no">
                                             <Dependencies>
                                                <PSXDeployableObject>
                                                   <PSXDependency autoDep="yes" autoExpand="yes" dependencyId="5" dependencyType="Local" displayName="Archive" isAssociation="no" isIncluded="yes" objectType="StateDef" objectTypeName="State Definition" parentId="4" parentType="WorkflowDef" supportsIdMapping="yes" supportsIdTypes="no" supportsParentId="yes" supportsUserDependencies="no">
                                                      <Dependencies>
                                                         <PSXDeployableObject>
                                                            <PSXDependency autoDep="yes" autoExpand="yes" dependencyId="1" dependencyType="Local" displayName="Republish" isAssociation="no" isIncluded="yes" objectType="TransitionDef" objectTypeName="Transition Definition" parentId="4" parentType="WorkflowDef" supportsIdMapping="yes" supportsIdTypes="no" supportsParentId="yes" supportsUserDependencies="no">
                                                               <Dependencies/>
                                                            </PSXDependency>
                                                            <RequiredClasses/>
                                                         </PSXDeployableObject>
                                                         <PSXDeployableObject>
                                                            <PSXDependency autoDep="yes" autoExpand="yes" dependencyId="2" dependencyType="Local" displayName="Revive" isAssociation="no" isIncluded="yes" objectType="TransitionDef" objectTypeName="Transition Definition" parentId="4" parentType="WorkflowDef" supportsIdMapping="yes" supportsIdTypes="no" supportsParentId="yes" supportsUserDependencies="no">
                                                               <Dependencies/>
                                                            </PSXDependency>
                                                            <RequiredClasses/>
                                                         </PSXDeployableObject>
                                                      </Dependencies>
                                                   </PSXDependency>
                                                   <RequiredClasses/>
                                                </PSXDeployableObject>
                                                <PSXDeployableObject>
                                                   <PSXDependency autoDep="yes" autoExpand="yes" dependencyId="1" dependencyType="Local" displayName="Draft" isAssociation="no" isIncluded="yes" objectType="StateDef" objectTypeName="State Definition" parentId="4" parentType="WorkflowDef" supportsIdMapping="yes" supportsIdTypes="no" supportsParentId="yes" supportsUserDependencies="no">
                                                      <Dependencies>
                                                         <PSXDeployableObject>
                                                            <PSXDependency autoDep="yes" autoExpand="yes" dependencyId="3" dependencyType="Local" displayName="Approve" isAssociation="no" isIncluded="yes" objectType="TransitionDef" objectTypeName="Transition Definition" parentId="4" parentType="WorkflowDef" supportsIdMapping="yes" supportsIdTypes="no" supportsParentId="yes" supportsUserDependencies="no">
                                                               <Dependencies/>
                                                            </PSXDependency>
                                                            <RequiredClasses/>
                                                         </PSXDeployableObject>
                                                         <PSXDeployableObject>
                                                            <PSXDependency autoDep="yes" autoExpand="yes" dependencyId="4" dependencyType="Local" displayName="Direct to Public" isAssociation="no" isIncluded="yes" objectType="TransitionDef" objectTypeName="Transition Definition" parentId="4" parentType="WorkflowDef" supportsIdMapping="yes" supportsIdTypes="no" supportsParentId="yes" supportsUserDependencies="no">
                                                               <Dependencies/>
                                                            </PSXDependency>
                                                            <RequiredClasses/>
                                                         </PSXDeployableObject>
                                                      </Dependencies>
                                                   </PSXDependency>
                                                   <RequiredClasses/>
                                                </PSXDeployableObject>
                                                <PSXDeployableObject>
                                                   <PSXDependency autoDep="yes" autoExpand="yes" dependencyId="2" dependencyType="Local" displayName="Pending" isAssociation="no" isIncluded="yes" objectType="StateDef" objectTypeName="State Definition" parentId="4" parentType="WorkflowDef" supportsIdMapping="yes" supportsIdTypes="no" supportsParentId="yes" supportsUserDependencies="no">
                                                      <Dependencies>
                                                         <PSXDeployableObject>
                                                            <PSXDependency autoDep="yes" autoExpand="yes" dependencyId="5" dependencyType="Local" displayName="Age to Public" isAssociation="no" isIncluded="yes" objectType="TransitionDef" objectTypeName="Transition Definition" parentId="4" parentType="WorkflowDef" supportsIdMapping="yes" supportsIdTypes="no" supportsParentId="yes" supportsUserDependencies="no">
                                                               <Dependencies/>
                                                            </PSXDependency>
                                                            <RequiredClasses/>
                                                         </PSXDeployableObject>
                                                         <PSXDeployableObject>
                                                            <PSXDependency autoDep="yes" autoExpand="yes" dependencyId="6" dependencyType="Local" displayName="Force to Public" isAssociation="no" isIncluded="yes" objectType="TransitionDef" objectTypeName="Transition Definition" parentId="4" parentType="WorkflowDef" supportsIdMapping="yes" supportsIdTypes="no" supportsParentId="yes" supportsUserDependencies="no">
                                                               <Dependencies/>
                                                            </PSXDependency>
                                                            <RequiredClasses/>
                                                         </PSXDeployableObject>
                                                      </Dependencies>
                                                   </PSXDependency>
                                                   <RequiredClasses/>
                                                </PSXDeployableObject>
                                                <PSXDeployableObject>
                                                   <PSXDependency autoDep="yes" autoExpand="yes" dependencyId="3" dependencyType="Local" displayName="Public" isAssociation="no" isIncluded="yes" objectType="StateDef" objectTypeName="State Definition" parentId="4" parentType="WorkflowDef" supportsIdMapping="yes" supportsIdTypes="no" supportsParentId="yes" supportsUserDependencies="no">
                                                      <Dependencies>
                                                         <PSXDeployableObject>
                                                            <PSXDependency autoDep="yes" autoExpand="yes" dependencyId="7" dependencyType="Local" displayName="Age to Archive" isAssociation="no" isIncluded="yes" objectType="TransitionDef" objectTypeName="Transition Definition" parentId="4" parentType="WorkflowDef" supportsIdMapping="yes" supportsIdTypes="no" supportsParentId="yes" supportsUserDependencies="no">
                                                               <Dependencies/>
                                                            </PSXDependency>
                                                            <RequiredClasses/>
                                                         </PSXDeployableObject>
                                                         <PSXDeployableObject>
                                                            <PSXDependency autoDep="yes" autoExpand="yes" dependencyId="8" dependencyType="Local" displayName="Expire" isAssociation="no" isIncluded="yes" objectType="TransitionDef" objectTypeName="Transition Definition" parentId="4" parentType="WorkflowDef" supportsIdMapping="yes" supportsIdTypes="no" supportsParentId="yes" supportsUserDependencies="no">
                                                               <Dependencies/>
                                                            </PSXDependency>
                                                            <RequiredClasses/>
                                                         </PSXDeployableObject>
                                                         <PSXDeployableObject>
                                                            <PSXDependency autoDep="yes" autoExpand="yes" dependencyId="9" dependencyType="Local" displayName="Move to Quick Edit" isAssociation="no" isIncluded="yes" objectType="TransitionDef" objectTypeName="Transition Definition" parentId="4" parentType="WorkflowDef" supportsIdMapping="yes" supportsIdTypes="no" supportsParentId="yes" supportsUserDependencies="no">
                                                               <Dependencies/>
                                                            </PSXDependency>
                                                            <RequiredClasses/>
                                                         </PSXDeployableObject>
                                                         <PSXDeployableObject>
                                                            <PSXDependency autoDep="yes" autoExpand="yes" dependencyId="10" dependencyType="Local" displayName="Reminder Transition" isAssociation="no" isIncluded="yes" objectType="TransitionDef" objectTypeName="Transition Definition" parentId="4" parentType="WorkflowDef" supportsIdMapping="yes" supportsIdTypes="no" supportsParentId="yes" supportsUserDependencies="no">
                                                               <Dependencies/>
                                                            </PSXDependency>
                                                            <RequiredClasses/>
                                                         </PSXDeployableObject>
                                                      </Dependencies>
                                                   </PSXDependency>
                                                   <RequiredClasses/>
                                                </PSXDeployableObject>
                                                <PSXDeployableObject>
                                                   <PSXDependency autoDep="yes" autoExpand="yes" dependencyId="4" dependencyType="Local" displayName="QuickEdit" isAssociation="no" isIncluded="yes" objectType="StateDef" objectTypeName="State Definition" parentId="4" parentType="WorkflowDef" supportsIdMapping="yes" supportsIdTypes="no" supportsParentId="yes" supportsUserDependencies="no">
                                                      <Dependencies>
                                                         <PSXDeployableObject>
                                                            <PSXDependency autoDep="yes" autoExpand="yes" dependencyId="11" dependencyType="Local" displayName="Return to Public" isAssociation="no" isIncluded="yes" objectType="TransitionDef" objectTypeName="Transition Definition" parentId="4" parentType="WorkflowDef" supportsIdMapping="yes" supportsIdTypes="no" supportsParentId="yes" supportsUserDependencies="no">
                                                               <Dependencies/>
                                                            </PSXDependency>
                                                            <RequiredClasses/>
                                                         </PSXDeployableObject>
                                                      </Dependencies>
                                                   </PSXDependency>
                                                   <RequiredClasses/>
                                                </PSXDeployableObject>
                                                <PSXDeployableObject>
                                                   <PSXDependency autoDep="yes" autoExpand="yes" dependencyId="3772753221890605127" dependencyType="Local" displayName="x4" isAssociation="no" isIncluded="yes" objectType="AclDef" objectTypeName="Acl Definition" supportsIdMapping="no" supportsIdTypes="no" supportsParentId="no" supportsUserDependencies="no">
                                                      <Dependencies/>
                                                   </PSXDependency>
                                                   <RequiredClasses/>
                                                </PSXDeployableObject>
                                             </Dependencies>
                                          </PSXDependency>
                                          <RequiredClasses/>
                                       </PSXDeployableObject>
                                    </Dependencies>
                                 </PSXDependency>
                                 <Description/>
                              </PSXDeployableElement>
                              <PSXDeployableElement>
                                 <PSXDependency autoDep="no" autoExpand="yes" dependencyId="5" dependencyType="Shared" displayName="Standard Workflow" isAssociation="yes" isIncluded="no" objectType="Workflow" objectTypeName="Workflow" supportsIdMapping="no" supportsIdTypes="no" supportsParentId="no" supportsUserDependencies="no">
                                    <Dependencies>
                                       <PSXDeployableObject>
                                          <PSXDependency autoDep="yes" autoExpand="yes" dependencyId="5" dependencyType="Local" displayName="Standard Workflow" isAssociation="no" isIncluded="yes" objectType="WorkflowDef" objectTypeName="Workflow Definition" supportsIdMapping="yes" supportsIdTypes="no" supportsParentId="no" supportsUserDependencies="no">
                                             <Dependencies>
                              <PSXDeployableObject>
                                                   <PSXDependency autoDep="yes" autoExpand="yes" dependencyId="7" dependencyType="Local" displayName="Archive" isAssociation="no" isIncluded="yes" objectType="StateDef" objectTypeName="State Definition" parentId="5" parentType="WorkflowDef" supportsIdMapping="yes" supportsIdTypes="no" supportsParentId="yes" supportsUserDependencies="no">
                                                      <Dependencies>
                                                         <PSXDeployableObject>
                                                            <PSXDependency autoDep="yes" autoExpand="yes" dependencyId="1" dependencyType="Local" displayName="Republish" isAssociation="no" isIncluded="yes" objectType="TransitionDef" objectTypeName="Transition Definition" parentId="5" parentType="WorkflowDef" supportsIdMapping="yes" supportsIdTypes="no" supportsParentId="yes" supportsUserDependencies="no">
                                                               <Dependencies/>
                                                            </PSXDependency>
                                                            <RequiredClasses/>
                                                         </PSXDeployableObject>
                                                         <PSXDeployableObject>
                                                            <PSXDependency autoDep="yes" autoExpand="yes" dependencyId="2" dependencyType="Local" displayName="Revive" isAssociation="no" isIncluded="yes" objectType="TransitionDef" objectTypeName="Transition Definition" parentId="5" parentType="WorkflowDef" supportsIdMapping="yes" supportsIdTypes="no" supportsParentId="yes" supportsUserDependencies="no">
                                                               <Dependencies/>
                                                            </PSXDependency>
                                                            <RequiredClasses/>
                                                         </PSXDeployableObject>
                                                      </Dependencies>
                                                   </PSXDependency>
                                                   <RequiredClasses/>
                                                </PSXDeployableObject>
                                                <PSXDeployableObject>
                                                   <PSXDependency autoDep="yes" autoExpand="yes" dependencyId="1" dependencyType="Local" displayName="Draft" isAssociation="no" isIncluded="yes" objectType="StateDef" objectTypeName="State Definition" parentId="5" parentType="WorkflowDef" supportsIdMapping="yes" supportsIdTypes="no" supportsParentId="yes" supportsUserDependencies="no">
                                                      <Dependencies>
                                                         <PSXDeployableObject>
                                                            <PSXDependency autoDep="yes" autoExpand="yes" dependencyId="3" dependencyType="Local" displayName="Direct to Public" isAssociation="no" isIncluded="yes" objectType="TransitionDef" objectTypeName="Transition Definition" parentId="5" parentType="WorkflowDef" supportsIdMapping="yes" supportsIdTypes="no" supportsParentId="yes" supportsUserDependencies="no">
                                                               <Dependencies/>
                                                            </PSXDependency>
                                                            <RequiredClasses/>
                                                         </PSXDeployableObject>
                                                         <PSXDeployableObject>
                                                            <PSXDependency autoDep="yes" autoExpand="yes" dependencyId="4" dependencyType="Local" displayName="Submit" isAssociation="no" isIncluded="yes" objectType="TransitionDef" objectTypeName="Transition Definition" parentId="5" parentType="WorkflowDef" supportsIdMapping="yes" supportsIdTypes="no" supportsParentId="yes" supportsUserDependencies="no">
                                                               <Dependencies/>
                                                            </PSXDependency>
                                                            <RequiredClasses/>
                                                         </PSXDeployableObject>
                                                      </Dependencies>
                                                   </PSXDependency>
                                                   <RequiredClasses/>
                                                </PSXDeployableObject>
                                                <PSXDeployableObject>
                                                   <PSXDependency autoDep="yes" autoExpand="yes" dependencyId="4" dependencyType="Local" displayName="Pending" isAssociation="no" isIncluded="yes" objectType="StateDef" objectTypeName="State Definition" parentId="5" parentType="WorkflowDef" supportsIdMapping="yes" supportsIdTypes="no" supportsParentId="yes" supportsUserDependencies="no">
                                                      <Dependencies>
                                                         <PSXDeployableObject>
                                                            <PSXDependency autoDep="yes" autoExpand="yes" dependencyId="5" dependencyType="Local" displayName="Age to Public" isAssociation="no" isIncluded="yes" objectType="TransitionDef" objectTypeName="Transition Definition" parentId="5" parentType="WorkflowDef" supportsIdMapping="yes" supportsIdTypes="no" supportsParentId="yes" supportsUserDependencies="no">
                                                               <Dependencies/>
                                                            </PSXDependency>
                                                            <RequiredClasses/>
                                                         </PSXDeployableObject>
                                                         <PSXDeployableObject>
                                                            <PSXDependency autoDep="yes" autoExpand="yes" dependencyId="6" dependencyType="Local" displayName="Force to Public" isAssociation="no" isIncluded="yes" objectType="TransitionDef" objectTypeName="Transition Definition" parentId="5" parentType="WorkflowDef" supportsIdMapping="yes" supportsIdTypes="no" supportsParentId="yes" supportsUserDependencies="no">
                                                               <Dependencies/>
                                                            </PSXDependency>
                                                            <RequiredClasses/>
                                                         </PSXDeployableObject>
                                                      </Dependencies>
                                                   </PSXDependency>
                                                   <RequiredClasses/>
                                                </PSXDeployableObject>
                                                <PSXDeployableObject>
                                                   <PSXDependency autoDep="yes" autoExpand="yes" dependencyId="5" dependencyType="Local" displayName="Public" isAssociation="no" isIncluded="yes" objectType="StateDef" objectTypeName="State Definition" parentId="5" parentType="WorkflowDef" supportsIdMapping="yes" supportsIdTypes="no" supportsParentId="yes" supportsUserDependencies="no">
                                                      <Dependencies>
                                                         <PSXDeployableObject>
                                                            <PSXDependency autoDep="yes" autoExpand="yes" dependencyId="7" dependencyType="Local" displayName="Age to Archive" isAssociation="no" isIncluded="yes" objectType="TransitionDef" objectTypeName="Transition Definition" parentId="5" parentType="WorkflowDef" supportsIdMapping="yes" supportsIdTypes="no" supportsParentId="yes" supportsUserDependencies="no">
                                                               <Dependencies/>
                                                            </PSXDependency>
                                                            <RequiredClasses/>
                                                         </PSXDeployableObject>
                                                         <PSXDeployableObject>
                                                            <PSXDependency autoDep="yes" autoExpand="yes" dependencyId="8" dependencyType="Local" displayName="Expire" isAssociation="no" isIncluded="yes" objectType="TransitionDef" objectTypeName="Transition Definition" parentId="5" parentType="WorkflowDef" supportsIdMapping="yes" supportsIdTypes="no" supportsParentId="yes" supportsUserDependencies="no">
                                                               <Dependencies/>
                                                            </PSXDependency>
                                                            <RequiredClasses/>
                                                         </PSXDeployableObject>
                                                         <PSXDeployableObject>
                                                            <PSXDependency autoDep="yes" autoExpand="yes" dependencyId="9" dependencyType="Local" displayName="Move to Quick Edit" isAssociation="no" isIncluded="yes" objectType="TransitionDef" objectTypeName="Transition Definition" parentId="5" parentType="WorkflowDef" supportsIdMapping="yes" supportsIdTypes="no" supportsParentId="yes" supportsUserDependencies="no">
                                                               <Dependencies/>
                                                            </PSXDependency>
                                                            <RequiredClasses/>
                                                         </PSXDeployableObject>
                                                         <PSXDeployableObject>
                                                            <PSXDependency autoDep="yes" autoExpand="yes" dependencyId="10" dependencyType="Local" displayName="Reminder Transition" isAssociation="no" isIncluded="yes" objectType="TransitionDef" objectTypeName="Transition Definition" parentId="5" parentType="WorkflowDef" supportsIdMapping="yes" supportsIdTypes="no" supportsParentId="yes" supportsUserDependencies="no">
                                                               <Dependencies/>
                                                            </PSXDependency>
                                                            <RequiredClasses/>
                                                         </PSXDeployableObject>
                                                      </Dependencies>
                                                   </PSXDependency>
                                                   <RequiredClasses/>
                                                </PSXDeployableObject>
                                                <PSXDeployableObject>
                                                   <PSXDependency autoDep="yes" autoExpand="yes" dependencyId="6" dependencyType="Local" displayName="Quick Edit" isAssociation="no" isIncluded="yes" objectType="StateDef" objectTypeName="State Definition" parentId="5" parentType="WorkflowDef" supportsIdMapping="yes" supportsIdTypes="no" supportsParentId="yes" supportsUserDependencies="no">
                                                      <Dependencies>
                                                         <PSXDeployableObject>
                                                            <PSXDependency autoDep="yes" autoExpand="yes" dependencyId="11" dependencyType="Local" displayName="Return to Public" isAssociation="no" isIncluded="yes" objectType="TransitionDef" objectTypeName="Transition Definition" parentId="5" parentType="WorkflowDef" supportsIdMapping="yes" supportsIdTypes="no" supportsParentId="yes" supportsUserDependencies="no">
                                                               <Dependencies/>
                                                            </PSXDependency>
                                                            <RequiredClasses/>
                                                         </PSXDeployableObject>
                                                      </Dependencies>
                                                   </PSXDependency>
                                                   <RequiredClasses/>
                                                </PSXDeployableObject>
                                                <PSXDeployableObject>
                                                   <PSXDependency autoDep="yes" autoExpand="yes" dependencyId="2" dependencyType="Local" displayName="Review" isAssociation="no" isIncluded="yes" objectType="StateDef" objectTypeName="State Definition" parentId="5" parentType="WorkflowDef" supportsIdMapping="yes" supportsIdTypes="no" supportsParentId="yes" supportsUserDependencies="no">
                                                      <Dependencies>
                                                         <PSXDeployableObject>
                                                            <PSXDependency autoDep="yes" autoExpand="yes" dependencyId="12" dependencyType="Local" displayName="Approve" isAssociation="no" isIncluded="yes" objectType="TransitionDef" objectTypeName="Transition Definition" parentId="5" parentType="WorkflowDef" supportsIdMapping="yes" supportsIdTypes="no" supportsParentId="yes" supportsUserDependencies="no">
                                                               <Dependencies/>
                                                            </PSXDependency>
                                                            <RequiredClasses/>
                                                         </PSXDeployableObject>
                                                         <PSXDeployableObject>
                                                            <PSXDependency autoDep="yes" autoExpand="yes" dependencyId="13" dependencyType="Local" displayName="Rework" isAssociation="no" isIncluded="yes" objectType="TransitionDef" objectTypeName="Transition Definition" parentId="5" parentType="WorkflowDef" supportsIdMapping="yes" supportsIdTypes="no" supportsParentId="yes" supportsUserDependencies="no">
                                                               <Dependencies/>
                                                            </PSXDependency>
                                                            <RequiredClasses/>
                                                         </PSXDeployableObject>
                                                      </Dependencies>
                                                   </PSXDependency>
                                                   <RequiredClasses/>
                                                </PSXDeployableObject>
                                                <PSXDeployableObject>
                                                   <PSXDependency autoDep="yes" autoExpand="yes" dependencyId="3772753221890605128" dependencyType="Local" displayName="x5" isAssociation="no" isIncluded="yes" objectType="AclDef" objectTypeName="Acl Definition" supportsIdMapping="no" supportsIdTypes="no" supportsParentId="no" supportsUserDependencies="no">
                                                      <Dependencies/>
                                                   </PSXDependency>
                                                   <RequiredClasses/>
                                                </PSXDeployableObject>
                                             </Dependencies>
                                          </PSXDependency>
                                          <RequiredClasses/>
                                       </PSXDeployableObject>
                                    </Dependencies>
                                 </PSXDependency>
                                 <Description/>
                              </PSXDeployableElement>
                              <PSXDeployableObject>
                                 <PSXDependency autoDep="no" autoExpand="yes" dependencyId="sys_DropDownSingle" dependencyType="System" displayName="sys_DropDownSingle" isAssociation="yes" isIncluded="no" objectType="Control" objectTypeName="Control" supportsIdMapping="no" supportsIdTypes="no" supportsParentId="no" supportsUserDependencies="yes"/>
                                 <RequiredClasses/>
                              </PSXDeployableObject>
                              <PSXDeployableObject>
                                 <PSXDependency autoDep="no" autoExpand="yes" dependencyId="sys_EditBox" dependencyType="System" displayName="sys_EditBox" isAssociation="yes" isIncluded="no" objectType="Control" objectTypeName="Control" supportsIdMapping="no" supportsIdTypes="no" supportsParentId="no" supportsUserDependencies="yes"/>
                                 <RequiredClasses/>
                              </PSXDeployableObject>
                              <PSXDeployableObject>
                                 <PSXDependency autoDep="no" autoExpand="yes" dependencyId="sys_HiddenInput" dependencyType="System" displayName="sys_HiddenInput" isAssociation="yes" isIncluded="no" objectType="Control" objectTypeName="Control" supportsIdMapping="no" supportsIdTypes="no" supportsParentId="no" supportsUserDependencies="yes"/>
                                 <RequiredClasses/>
                              </PSXDeployableObject>
                              <PSXDeployableObject>
                                 <PSXDependency autoDep="no" autoExpand="yes" dependencyId="sys_ImagePath" dependencyType="System" displayName="sys_ImagePath" isAssociation="yes" isIncluded="no" objectType="Control" objectTypeName="Control" supportsIdMapping="no" supportsIdTypes="no" supportsParentId="no" supportsUserDependencies="yes"/>
                                 <RequiredClasses/>
                              </PSXDeployableObject>
                              <PSXDeployableObject>
                                 <PSXDependency autoDep="no" autoExpand="yes" dependencyId="Java/global/percussion/content/sys_managedItemPathPreProcessor" dependencyType="System" displayName="sys_managedItemPathPreProcessor" isAssociation="yes" isIncluded="no" objectType="Extension" objectTypeName="Extension" supportsIdMapping="no" supportsIdTypes="no" supportsParentId="no" supportsUserDependencies="yes"/>
                                 <RequiredClasses/>
                              </PSXDeployableObject>
                              <PSXDeployableObject>
                                 <PSXDependency autoDep="no" autoExpand="yes" dependencyId="Java/global/percussion/content/sys_manageItemPathOnEdit" dependencyType="System" displayName="sys_manageItemPathOnEdit" isAssociation="yes" isIncluded="no" objectType="Extension" objectTypeName="Extension" supportsIdMapping="no" supportsIdTypes="no" supportsParentId="no" supportsUserDependencies="yes"/>
                                 <RequiredClasses/>
                              </PSXDeployableObject>
                              <PSXDeployableObject>
                                 <PSXDependency autoDep="no" autoExpand="yes" dependencyId="Java/global/percussion/content/sys_manageItemPathOnUpdate" dependencyType="System" displayName="sys_manageItemPathOnUpdate" isAssociation="yes" isIncluded="no" objectType="Extension" objectTypeName="Extension" supportsIdMapping="no" supportsIdTypes="no" supportsParentId="no" supportsUserDependencies="yes"/>
                                 <RequiredClasses/>
                              </PSXDeployableObject>
                              <PSXDeployableObject>
                                 <PSXDependency autoDep="no" autoExpand="yes" dependencyId="Java/global/percussion/content/sys_ValidateRequiredField" dependencyType="System" displayName="sys_ValidateRequiredField" isAssociation="yes" isIncluded="no" objectType="Extension" objectTypeName="Extension" supportsIdMapping="no" supportsIdTypes="no" supportsParentId="no" supportsUserDependencies="yes"/>
                                 <RequiredClasses/>
                              </PSXDeployableObject>
                              <PSXDeployableObject>
                                 <PSXDependency autoDep="no" autoExpand="yes" dependencyId="-8878184686346567596" dependencyType="Local" displayName="temp" isAssociation="no" isIncluded="yes" objectType="AclDef" objectTypeName="Acl Definition" supportsIdMapping="no" supportsIdTypes="no" supportsParentId="no" supportsUserDependencies="no">
                                    <Dependencies>
                                       <PSXDeployableElement>
                                          <PSXDependency autoDep="no" autoExpand="yes" dependencyId="1003" dependencyType="Shared" displayName="Corporate_Investments" isAssociation="yes" isIncluded="no" objectType="Community" objectTypeName="Community" supportsIdMapping="no" supportsIdTypes="no" supportsParentId="no" supportsUserDependencies="no">
                                             <Dependencies>
                                                <PSXDeployableObject>
                                                   <PSXDependency autoDep="yes" autoExpand="yes" dependencyId="1003" dependencyType="Local" displayName="Corporate_Investments" isAssociation="no" isIncluded="yes" objectType="CommunityDef" objectTypeName="Community Definition" supportsIdMapping="yes" supportsIdTypes="no" supportsParentId="no" supportsUserDependencies="no">
                                                      <Dependencies/>
                                                   </PSXDependency>
                                                   <RequiredClasses/>
                                                </PSXDeployableObject>
                                             </Dependencies>
                                          </PSXDependency>
                                          <Description/>
                                       </PSXDeployableElement>
                                       <PSXDeployableElement>
                                          <PSXDependency autoDep="no" autoExpand="yes" dependencyId="1004" dependencyType="Shared" displayName="Corporate_Investments_Admin" isAssociation="yes" isIncluded="no" objectType="Community" objectTypeName="Community" supportsIdMapping="no" supportsIdTypes="no" supportsParentId="no" supportsUserDependencies="no">
                                             <Dependencies>
                                                <PSXDeployableObject>
                                                   <PSXDependency autoDep="yes" autoExpand="yes" dependencyId="1004" dependencyType="Local" displayName="Corporate_Investments_Admin" isAssociation="no" isIncluded="yes" objectType="CommunityDef" objectTypeName="Community Definition" supportsIdMapping="yes" supportsIdTypes="no" supportsParentId="no" supportsUserDependencies="no">
                                                      <Dependencies/>
                                                   </PSXDependency>
                                                   <RequiredClasses/>
                                                </PSXDeployableObject>
                                             </Dependencies>
                                          </PSXDependency>
                                          <Description/>
                                       </PSXDeployableElement>
                                       <PSXDeployableElement>
                                          <PSXDependency autoDep="no" autoExpand="yes" dependencyId="10" dependencyType="Shared" displayName="Default" isAssociation="yes" isIncluded="no" objectType="Community" objectTypeName="Community" supportsIdMapping="no" supportsIdTypes="no" supportsParentId="no" supportsUserDependencies="no">
                                             <Dependencies>
                                                <PSXDeployableObject>
                                                   <PSXDependency autoDep="yes" autoExpand="yes" dependencyId="10" dependencyType="Local" displayName="Default" isAssociation="no" isIncluded="yes" objectType="CommunityDef" objectTypeName="Community Definition" supportsIdMapping="yes" supportsIdTypes="no" supportsParentId="no" supportsUserDependencies="no">
                                                      <Dependencies/>
                                                   </PSXDependency>
                                                   <RequiredClasses/>
                                                </PSXDeployableObject>
                                             </Dependencies>
                                          </PSXDependency>
                                          <Description/>
                                       </PSXDeployableElement>
                                       <PSXDeployableElement>
                                          <PSXDependency autoDep="no" autoExpand="yes" dependencyId="1002" dependencyType="Shared" displayName="Enterprise_Investments" isAssociation="yes" isIncluded="no" objectType="Community" objectTypeName="Community" supportsIdMapping="no" supportsIdTypes="no" supportsParentId="no" supportsUserDependencies="no">
                                             <Dependencies>
                                                <PSXDeployableObject>
                                                   <PSXDependency autoDep="yes" autoExpand="yes" dependencyId="1002" dependencyType="Local" displayName="Enterprise_Investments" isAssociation="no" isIncluded="yes" objectType="CommunityDef" objectTypeName="Community Definition" supportsIdMapping="yes" supportsIdTypes="no" supportsParentId="no" supportsUserDependencies="no">
                                                      <Dependencies/>
                                                   </PSXDependency>
                                                   <RequiredClasses/>
                                                </PSXDeployableObject>
                                             </Dependencies>
                                          </PSXDependency>
                                          <Description/>
                                       </PSXDeployableElement>
                                       <PSXDeployableElement>
                                          <PSXDependency autoDep="no" autoExpand="yes" dependencyId="1001" dependencyType="Shared" displayName="Enterprise_Investments_Admin" isAssociation="yes" isIncluded="no" objectType="Community" objectTypeName="Community" supportsIdMapping="no" supportsIdTypes="no" supportsParentId="no" supportsUserDependencies="no">
                                             <Dependencies>
                                                <PSXDeployableObject>
                                                   <PSXDependency autoDep="yes" autoExpand="yes" dependencyId="1001" dependencyType="Local" displayName="Enterprise_Investments_Admin" isAssociation="no" isIncluded="yes" objectType="CommunityDef" objectTypeName="Community Definition" supportsIdMapping="yes" supportsIdTypes="no" supportsParentId="no" supportsUserDependencies="no">
                                                      <Dependencies/>
                                                   </PSXDependency>
                                                   <RequiredClasses/>
                                                </PSXDeployableObject>
                                             </Dependencies>
                                          </PSXDependency>
                                          <Description/>
                                       </PSXDeployableElement>
                                    </Dependencies>
                                 </PSXDependency>
                                 <RequiredClasses/>
                              </PSXDeployableObject>
                           </Dependencies>
                        </PSXDependency>
                        <RequiredClasses/>
                     </PSXDeployableObject>
                  </Dependencies>
               </PSXDependency>
               <Description/>
            </PSXDeployableElement>
            <PSXDeployableElement>
               <PSXDependency autoDep="no" autoExpand="yes" dependencyId="370" dependencyType="Shared" displayName="percOrganization" isAssociation="yes" isIncluded="yes" objectType="ContentEditor" objectTypeName="Content Type" supportsIdMapping="no" supportsIdTypes="no" supportsParentId="no" supportsUserDependencies="no">
                  <Dependencies>
                     <PSXDeployableObject>
                        <PSXDependency autoDep="no" autoExpand="yes" dependencyId="370" dependencyType="Local" displayName="percOrganization" isAssociation="no" isIncluded="yes" objectType="ContentType" objectTypeName="Content Type Definition" supportsIdMapping="yes" supportsIdTypes="no" supportsParentId="no" supportsUserDependencies="no">
                           <Dependencies>
                              <PSXDeployableElement>
                                 <PSXDependency autoDep="no" autoExpand="yes" dependencyId="6" dependencyType="Shared" displayName="Default Workflow" isAssociation="yes" isIncluded="no" objectType="Workflow" objectTypeName="Workflow" supportsIdMapping="no" supportsIdTypes="no" supportsParentId="no" supportsUserDependencies="no">
                                    <Dependencies>
                                       <PSXDeployableObject>
                                          <PSXDependency autoDep="yes" autoExpand="yes" dependencyId="6" dependencyType="Local" displayName="Default Workflow" isAssociation="no" isIncluded="yes" objectType="WorkflowDef" objectTypeName="Workflow Definition" supportsIdMapping="yes" supportsIdTypes="no" supportsParentId="no" supportsUserDependencies="no">
                                             <Dependencies>
                                                <PSXDeployableObject>
                                                   <PSXDependency autoDep="yes" autoExpand="yes" dependencyId="7" dependencyType="Local" displayName="Archive" isAssociation="no" isIncluded="yes" objectType="StateDef" objectTypeName="State Definition" parentId="6" parentType="WorkflowDef" supportsIdMapping="yes" supportsIdTypes="no" supportsParentId="yes" supportsUserDependencies="no">
                                                      <Dependencies>
                                                         <PSXDeployableObject>
                                                            <PSXDependency autoDep="yes" autoExpand="yes" dependencyId="1" dependencyType="Local" displayName="Approve" isAssociation="no" isIncluded="yes" objectType="TransitionDef" objectTypeName="Transition Definition" parentId="6" parentType="WorkflowDef" supportsIdMapping="yes" supportsIdTypes="no" supportsParentId="yes" supportsUserDependencies="no">
                                                               <Dependencies/>
                                                            </PSXDependency>
                                                            <RequiredClasses/>
                                                         </PSXDeployableObject>
                                                         <PSXDeployableObject>
                                                            <PSXDependency autoDep="yes" autoExpand="yes" dependencyId="2" dependencyType="Local" displayName="Publish" isAssociation="no" isIncluded="yes" objectType="TransitionDef" objectTypeName="Transition Definition" parentId="6" parentType="WorkflowDef" supportsIdMapping="yes" supportsIdTypes="no" supportsParentId="yes" supportsUserDependencies="no">
                                                               <Dependencies/>
                                                            </PSXDependency>
                                                            <RequiredClasses/>
                                                         </PSXDeployableObject>
                                                         <PSXDeployableObject>
                                                            <PSXDependency autoDep="yes" autoExpand="yes" dependencyId="3" dependencyType="Local" displayName="Resubmit" isAssociation="no" isIncluded="yes" objectType="TransitionDef" objectTypeName="Transition Definition" parentId="6" parentType="WorkflowDef" supportsIdMapping="yes" supportsIdTypes="no" supportsParentId="yes" supportsUserDependencies="no">
                                                               <Dependencies/>
                                                            </PSXDependency>
                                                            <RequiredClasses/>
                                                         </PSXDeployableObject>
                                                      </Dependencies>
                                                   </PSXDependency>
                                                   <RequiredClasses/>
                                                </PSXDeployableObject>
                                                <PSXDeployableObject>
                                                   <PSXDependency autoDep="yes" autoExpand="yes" dependencyId="1" dependencyType="Local" displayName="Draft" isAssociation="no" isIncluded="yes" objectType="StateDef" objectTypeName="State Definition" parentId="6" parentType="WorkflowDef" supportsIdMapping="yes" supportsIdTypes="no" supportsParentId="yes" supportsUserDependencies="no">
                                                      <Dependencies>
                                                         <PSXDeployableObject>
                                                            <PSXDependency autoDep="yes" autoExpand="yes" dependencyId="4" dependencyType="Local" displayName="Approve" isAssociation="no" isIncluded="yes" objectType="TransitionDef" objectTypeName="Transition Definition" parentId="6" parentType="WorkflowDef" supportsIdMapping="yes" supportsIdTypes="no" supportsParentId="yes" supportsUserDependencies="no">
                                                               <Dependencies/>
                                                            </PSXDependency>
                                                            <RequiredClasses/>
                                                         </PSXDeployableObject>
                                                         <PSXDeployableObject>
                                                            <PSXDependency autoDep="yes" autoExpand="yes" dependencyId="5" dependencyType="Local" displayName="Publish" isAssociation="no" isIncluded="yes" objectType="TransitionDef" objectTypeName="Transition Definition" parentId="6" parentType="WorkflowDef" supportsIdMapping="yes" supportsIdTypes="no" supportsParentId="yes" supportsUserDependencies="no">
                                                               <Dependencies/>
                                                            </PSXDependency>
                                                            <RequiredClasses/>
                                                         </PSXDeployableObject>
                                                         <PSXDeployableObject>
                                                            <PSXDependency autoDep="yes" autoExpand="yes" dependencyId="6" dependencyType="Local" displayName="Submit" isAssociation="no" isIncluded="yes" objectType="TransitionDef" objectTypeName="Transition Definition" parentId="6" parentType="WorkflowDef" supportsIdMapping="yes" supportsIdTypes="no" supportsParentId="yes" supportsUserDependencies="no">
                                                               <Dependencies/>
                                                            </PSXDependency>
                                                            <RequiredClasses/>
                                                         </PSXDeployableObject>
                                                      </Dependencies>
                                                   </PSXDependency>
                                                   <RequiredClasses/>
                                                </PSXDeployableObject>
                                                <PSXDeployableObject>
                                                   <PSXDependency autoDep="yes" autoExpand="yes" dependencyId="5" dependencyType="Local" displayName="Live" isAssociation="no" isIncluded="yes" objectType="StateDef" objectTypeName="State Definition" parentId="6" parentType="WorkflowDef" supportsIdMapping="yes" supportsIdTypes="no" supportsParentId="yes" supportsUserDependencies="no">
                                                      <Dependencies>
                                                         <PSXDeployableObject>
                                                            <PSXDependency autoDep="yes" autoExpand="yes" dependencyId="7" dependencyType="Local" displayName="AutoUnPublishItem" isAssociation="no" isIncluded="yes" objectType="TransitionDef" objectTypeName="Transition Definition" parentId="6" parentType="WorkflowDef" supportsIdMapping="yes" supportsIdTypes="no" supportsParentId="yes" supportsUserDependencies="no">
                                                               <Dependencies/>
                                                            </PSXDependency>
                                                            <RequiredClasses/>
                                                         </PSXDeployableObject>
                                                         <PSXDeployableObject>
                                                            <PSXDependency autoDep="yes" autoExpand="yes" dependencyId="8" dependencyType="Local" displayName="Edit" isAssociation="no" isIncluded="yes" objectType="TransitionDef" objectTypeName="Transition Definition" parentId="6" parentType="WorkflowDef" supportsIdMapping="yes" supportsIdTypes="no" supportsParentId="yes" supportsUserDependencies="no">
                                                               <Dependencies/>
                                                            </PSXDependency>
                                                            <RequiredClasses/>
                                                         </PSXDeployableObject>
                                                      </Dependencies>
                                                   </PSXDependency>
                                                   <RequiredClasses/>
                                                </PSXDeployableObject>
                                                <PSXDeployableObject>
                                                   <PSXDependency autoDep="yes" autoExpand="yes" dependencyId="4" dependencyType="Local" displayName="Pending" isAssociation="no" isIncluded="yes" objectType="StateDef" objectTypeName="State Definition" parentId="6" parentType="WorkflowDef" supportsIdMapping="yes" supportsIdTypes="no" supportsParentId="yes" supportsUserDependencies="no">
                                                      <Dependencies>
                                                         <PSXDeployableObject>
                                                            <PSXDependency autoDep="yes" autoExpand="yes" dependencyId="9" dependencyType="Local" displayName="AutoPublishItem" isAssociation="no" isIncluded="yes" objectType="TransitionDef" objectTypeName="Transition Definition" parentId="6" parentType="WorkflowDef" supportsIdMapping="yes" supportsIdTypes="no" supportsParentId="yes" supportsUserDependencies="no">
                                                               <Dependencies/>
                                                            </PSXDependency>
                                                            <RequiredClasses/>
                                                         </PSXDeployableObject>
                                                         <PSXDeployableObject>
                                                            <PSXDependency autoDep="yes" autoExpand="yes" dependencyId="10" dependencyType="Local" displayName="AutoUnPublishItem" isAssociation="no" isIncluded="yes" objectType="TransitionDef" objectTypeName="Transition Definition" parentId="6" parentType="WorkflowDef" supportsIdMapping="yes" supportsIdTypes="no" supportsParentId="yes" supportsUserDependencies="no">
                                                               <Dependencies/>
                                                            </PSXDependency>
                                                            <RequiredClasses/>
                                                         </PSXDeployableObject>
                                                         <PSXDeployableObject>
                                                            <PSXDependency autoDep="yes" autoExpand="yes" dependencyId="11" dependencyType="Local" displayName="Edit" isAssociation="no" isIncluded="yes" objectType="TransitionDef" objectTypeName="Transition Definition" parentId="6" parentType="WorkflowDef" supportsIdMapping="yes" supportsIdTypes="no" supportsParentId="yes" supportsUserDependencies="no">
                                                               <Dependencies/>
                                                            </PSXDependency>
                                                            <RequiredClasses/>
                                                         </PSXDeployableObject>
                                                         <PSXDeployableObject>
                                                            <PSXDependency autoDep="yes" autoExpand="yes" dependencyId="12" dependencyType="Local" displayName="Live" isAssociation="no" isIncluded="yes" objectType="TransitionDef" objectTypeName="Transition Definition" parentId="6" parentType="WorkflowDef" supportsIdMapping="yes" supportsIdTypes="no" supportsParentId="yes" supportsUserDependencies="no">
                                                               <Dependencies/>
                                                            </PSXDependency>
                                                            <RequiredClasses/>
                                                         </PSXDeployableObject>
                                                      </Dependencies>
                                                   </PSXDependency>
                                                   <RequiredClasses/>
                                                </PSXDeployableObject>
                                                <PSXDeployableObject>
                                                   <PSXDependency autoDep="yes" autoExpand="yes" dependencyId="6" dependencyType="Local" displayName="Quick Edit" isAssociation="no" isIncluded="yes" objectType="StateDef" objectTypeName="State Definition" parentId="6" parentType="WorkflowDef" supportsIdMapping="yes" supportsIdTypes="no" supportsParentId="yes" supportsUserDependencies="no">
                                                      <Dependencies>
                                                         <PSXDeployableObject>
                                                            <PSXDependency autoDep="yes" autoExpand="yes" dependencyId="13" dependencyType="Local" displayName="Approve" isAssociation="no" isIncluded="yes" objectType="TransitionDef" objectTypeName="Transition Definition" parentId="6" parentType="WorkflowDef" supportsIdMapping="yes" supportsIdTypes="no" supportsParentId="yes" supportsUserDependencies="no">
                                                               <Dependencies/>
                                                            </PSXDependency>
                                                            <RequiredClasses/>
                                                         </PSXDeployableObject>
                                                         <PSXDeployableObject>
                                                            <PSXDependency autoDep="yes" autoExpand="yes" dependencyId="14" dependencyType="Local" displayName="Archive" isAssociation="no" isIncluded="yes" objectType="TransitionDef" objectTypeName="Transition Definition" parentId="6" parentType="WorkflowDef" supportsIdMapping="yes" supportsIdTypes="no" supportsParentId="yes" supportsUserDependencies="no">
                                                               <Dependencies/>
                                                            </PSXDependency>
                                                            <RequiredClasses/>
                                                         </PSXDeployableObject>
                                                         <PSXDeployableObject>
                                                            <PSXDependency autoDep="yes" autoExpand="yes" dependencyId="15" dependencyType="Local" displayName="Publish" isAssociation="no" isIncluded="yes" objectType="TransitionDef" objectTypeName="Transition Definition" parentId="6" parentType="WorkflowDef" supportsIdMapping="yes" supportsIdTypes="no" supportsParentId="yes" supportsUserDependencies="no">
                                                               <Dependencies/>
                                                            </PSXDependency>
                                                            <RequiredClasses/>
                                                         </PSXDeployableObject>
                                                         <PSXDeployableObject>
                                                            <PSXDependency autoDep="yes" autoExpand="yes" dependencyId="16" dependencyType="Local" displayName="Remove" isAssociation="no" isIncluded="yes" objectType="TransitionDef" objectTypeName="Transition Definition" parentId="6" parentType="WorkflowDef" supportsIdMapping="yes" supportsIdTypes="no" supportsParentId="yes" supportsUserDependencies="no">
                                                               <Dependencies/>
                                                            </PSXDependency>
                                                            <RequiredClasses/>
                                                         </PSXDeployableObject>
                                                         <PSXDeployableObject>
                                                            <PSXDependency autoDep="yes" autoExpand="yes" dependencyId="17" dependencyType="Local" displayName="Resubmit" isAssociation="no" isIncluded="yes" objectType="TransitionDef" objectTypeName="Transition Definition" parentId="6" parentType="WorkflowDef" supportsIdMapping="yes" supportsIdTypes="no" supportsParentId="yes" supportsUserDependencies="no">
                                                               <Dependencies/>
                                                            </PSXDependency>
                                                            <RequiredClasses/>
                                                         </PSXDeployableObject>
                                                      </Dependencies>
                                                   </PSXDependency>
                                                   <RequiredClasses/>
                                                </PSXDeployableObject>
                                                <PSXDeployableObject>
                                                   <PSXDependency autoDep="yes" autoExpand="yes" dependencyId="2" dependencyType="Local" displayName="Review" isAssociation="no" isIncluded="yes" objectType="StateDef" objectTypeName="State Definition" parentId="6" parentType="WorkflowDef" supportsIdMapping="yes" supportsIdTypes="no" supportsParentId="yes" supportsUserDependencies="no">
                                                      <Dependencies>
                                                         <PSXDeployableObject>
                                                            <PSXDependency autoDep="yes" autoExpand="yes" dependencyId="18" dependencyType="Local" displayName="Approve" isAssociation="no" isIncluded="yes" objectType="TransitionDef" objectTypeName="Transition Definition" parentId="6" parentType="WorkflowDef" supportsIdMapping="yes" supportsIdTypes="no" supportsParentId="yes" supportsUserDependencies="no">
                                                               <Dependencies/>
                                                            </PSXDependency>
                                                            <RequiredClasses/>
                                                         </PSXDeployableObject>
                                                         <PSXDeployableObject>
                                                            <PSXDependency autoDep="yes" autoExpand="yes" dependencyId="19" dependencyType="Local" displayName="Publish" isAssociation="no" isIncluded="yes" objectType="TransitionDef" objectTypeName="Transition Definition" parentId="6" parentType="WorkflowDef" supportsIdMapping="yes" supportsIdTypes="no" supportsParentId="yes" supportsUserDependencies="no">
                                                               <Dependencies/>
                                                            </PSXDependency>
                                                            <RequiredClasses/>
                                                         </PSXDeployableObject>
                                                         <PSXDeployableObject>
                                                            <PSXDependency autoDep="yes" autoExpand="yes" dependencyId="20" dependencyType="Local" displayName="Reject" isAssociation="no" isIncluded="yes" objectType="TransitionDef" objectTypeName="Transition Definition" parentId="6" parentType="WorkflowDef" supportsIdMapping="yes" supportsIdTypes="no" supportsParentId="yes" supportsUserDependencies="no">
                                                               <Dependencies/>
                                                            </PSXDependency>
                                                            <RequiredClasses/>
                                                         </PSXDeployableObject>
                                                      </Dependencies>
                                                   </PSXDependency>
                                                   <RequiredClasses/>
                                                </PSXDeployableObject>
                                                <PSXDeployableObject>
                                                   <PSXDependency autoDep="yes" autoExpand="yes" dependencyId="2032955291330412657" dependencyType="Local" displayName="temp" isAssociation="no" isIncluded="yes" objectType="AclDef" objectTypeName="Acl Definition" supportsIdMapping="no" supportsIdTypes="no" supportsParentId="no" supportsUserDependencies="no">
                                                      <Dependencies/>
                                                   </PSXDependency>
                                                   <RequiredClasses/>
                                                </PSXDeployableObject>
                                             </Dependencies>
                                          </PSXDependency>
                                          <RequiredClasses/>
                                       </PSXDeployableObject>
                                    </Dependencies>
                                 </PSXDependency>
                                 <Description/>
                              </PSXDeployableElement>
                              <PSXDeployableElement>
                                 <PSXDependency autoDep="no" autoExpand="yes" dependencyId="7" dependencyType="Shared" displayName="LocalContent" isAssociation="yes" isIncluded="no" objectType="Workflow" objectTypeName="Workflow" supportsIdMapping="no" supportsIdTypes="no" supportsParentId="no" supportsUserDependencies="no">
                                    <Dependencies>
                                       <PSXDeployableObject>
                                          <PSXDependency autoDep="yes" autoExpand="yes" dependencyId="7" dependencyType="Local" displayName="LocalContent" isAssociation="no" isIncluded="yes" objectType="WorkflowDef" objectTypeName="Workflow Definition" supportsIdMapping="yes" supportsIdTypes="no" supportsParentId="no" supportsUserDependencies="no">
                                             <Dependencies>
                                                <PSXDeployableObject>
                                                   <PSXDependency autoDep="yes" autoExpand="yes" dependencyId="1" dependencyType="Local" displayName="Default" isAssociation="no" isIncluded="yes" objectType="StateDef" objectTypeName="State Definition" parentId="7" parentType="WorkflowDef" supportsIdMapping="yes" supportsIdTypes="no" supportsParentId="yes" supportsUserDependencies="no">
                                                      <Dependencies/>
                                                   </PSXDependency>
                                                   <RequiredClasses/>
                                                </PSXDeployableObject>
                                                <PSXDeployableObject>
                                                   <PSXDependency autoDep="yes" autoExpand="yes" dependencyId="-564235209499738001" dependencyType="Local" displayName="temp" isAssociation="no" isIncluded="yes" objectType="AclDef" objectTypeName="Acl Definition" supportsIdMapping="no" supportsIdTypes="no" supportsParentId="no" supportsUserDependencies="no">
                                                      <Dependencies/>
                                                   </PSXDependency>
                                                   <RequiredClasses/>
                                                </PSXDeployableObject>
                                             </Dependencies>
                                          </PSXDependency>
                                          <RequiredClasses/>
                                       </PSXDeployableObject>
                                    </Dependencies>
                                 </PSXDependency>
                                 <Description/>
                              </PSXDeployableElement>
                              <PSXDeployableObject>
                                 <PSXDependency autoDep="no" autoExpand="yes" dependencyId="percAssetFinderControl" dependencyType="Shared" displayName="percAssetFinderControl" isAssociation="no" isIncluded="yes" objectType="Control" objectTypeName="Control" supportsIdMapping="no" supportsIdTypes="no" supportsParentId="no" supportsUserDependencies="yes">
                                    <Dependencies>
                                       <PSXDeployableObject>
                                          <PSXDependency autoDep="no" autoExpand="yes" dependencyId="rx_resources/widgets/AssetFinder/css/AssetFinder.css" dependencyType="Shared" displayName="AssetFinder.css" isAssociation="no" isIncluded="yes" objectType="SupportFile" objectTypeName="Support File" supportsIdMapping="no" supportsIdTypes="no" supportsParentId="no" supportsUserDependencies="no">
                                             <Dependencies>
                                                <PSXDeployableObject>
                                                   <PSXDependency autoDep="no" autoExpand="yes" dependencyId="rx_resources" dependencyType="System" displayName="rx_resources" isAssociation="yes" isIncluded="no" objectType="Application" objectTypeName="Application" supportsIdMapping="no" supportsIdTypes="no" supportsParentId="no" supportsUserDependencies="no"/>
                                                   <RequiredClasses/>
                                                </PSXDeployableObject>
                                             </Dependencies>
                                          </PSXDependency>
                                          <RequiredClasses/>
                                       </PSXDeployableObject>
                                       <PSXDeployableObject>
                                          <PSXDependency autoDep="no" autoExpand="yes" dependencyId="rx_resources/widgets/AssetFinder/js/AssetFinder.js" dependencyType="Shared" displayName="AssetFinder.js" isAssociation="no" isIncluded="yes" objectType="SupportFile" objectTypeName="Support File" supportsIdMapping="no" supportsIdTypes="no" supportsParentId="no" supportsUserDependencies="no">
                                             <Dependencies>
                                                <PSXDeployableObject>
                                                   <PSXDependency autoDep="no" autoExpand="yes" dependencyId="rx_resources" dependencyType="System" displayName="rx_resources" isAssociation="yes" isIncluded="no" objectType="Application" objectTypeName="Application" supportsIdMapping="no" supportsIdTypes="no" supportsParentId="no" supportsUserDependencies="no"/>
                                                   <RequiredClasses/>
                                                </PSXDeployableObject>
                                             </Dependencies>
                                          </PSXDependency>
                                          <RequiredClasses/>
                                       </PSXDeployableObject>
                                       <PSXDeployableObject>
                                          <PSXDependency autoDep="no" autoExpand="yes" dependencyId="cm" dependencyType="System" displayName="cm" isAssociation="yes" isIncluded="no" objectType="Application" objectTypeName="Application" supportsIdMapping="no" supportsIdTypes="no" supportsParentId="no" supportsUserDependencies="no"/>
                                          <RequiredClasses/>
                                       </PSXDeployableObject>
                                       <PSXDeployableObject>
                                          <PSXDependency autoDep="no" autoExpand="yes" dependencyId="rx_resources/stylesheets/controls/percAssetFinderControl.xsl" dependencyType="Shared" displayName="percAssetFinderControl.xsl" isAssociation="no" isIncluded="yes" objectType="SupportFile" objectTypeName="Support File" supportsIdMapping="no" supportsIdTypes="no" supportsParentId="no" supportsUserDependencies="no">
                                             <Dependencies>
                                                <PSXDeployableObject>
                                                   <PSXDependency autoDep="no" autoExpand="yes" dependencyId="rx_resources" dependencyType="System" displayName="rx_resources" isAssociation="yes" isIncluded="no" objectType="Application" objectTypeName="Application" supportsIdMapping="no" supportsIdTypes="no" supportsParentId="no" supportsUserDependencies="no"/>
                                                   <RequiredClasses/>
                                                </PSXDeployableObject>
                                             </Dependencies>
                                          </PSXDependency>
                                          <RequiredClasses/>
                                       </PSXDeployableObject>
                                    </Dependencies>
                                 </PSXDependency>
                                 <RequiredClasses/>
                              </PSXDeployableObject>
                              <PSXDeployableElement>
                                 <PSXDependency autoDep="no" autoExpand="yes" dependencyId="4" dependencyType="Shared" displayName="Simple Workflow" isAssociation="yes" isIncluded="no" objectType="Workflow" objectTypeName="Workflow" supportsIdMapping="no" supportsIdTypes="no" supportsParentId="no" supportsUserDependencies="no">
                                    <Dependencies>
                                       <PSXDeployableObject>
                                          <PSXDependency autoDep="yes" autoExpand="yes" dependencyId="4" dependencyType="Local" displayName="Simple Workflow" isAssociation="no" isIncluded="yes" objectType="WorkflowDef" objectTypeName="Workflow Definition" supportsIdMapping="yes" supportsIdTypes="no" supportsParentId="no" supportsUserDependencies="no">
                                             <Dependencies>
                                                <PSXDeployableObject>
                                                   <PSXDependency autoDep="yes" autoExpand="yes" dependencyId="5" dependencyType="Local" displayName="Archive" isAssociation="no" isIncluded="yes" objectType="StateDef" objectTypeName="State Definition" parentId="4" parentType="WorkflowDef" supportsIdMapping="yes" supportsIdTypes="no" supportsParentId="yes" supportsUserDependencies="no">
                                                      <Dependencies>
                                                         <PSXDeployableObject>
                                                            <PSXDependency autoDep="yes" autoExpand="yes" dependencyId="1" dependencyType="Local" displayName="Republish" isAssociation="no" isIncluded="yes" objectType="TransitionDef" objectTypeName="Transition Definition" parentId="4" parentType="WorkflowDef" supportsIdMapping="yes" supportsIdTypes="no" supportsParentId="yes" supportsUserDependencies="no">
                                                               <Dependencies/>
                                                            </PSXDependency>
                                                            <RequiredClasses/>
                                                         </PSXDeployableObject>
                                                         <PSXDeployableObject>
                                                            <PSXDependency autoDep="yes" autoExpand="yes" dependencyId="2" dependencyType="Local" displayName="Revive" isAssociation="no" isIncluded="yes" objectType="TransitionDef" objectTypeName="Transition Definition" parentId="4" parentType="WorkflowDef" supportsIdMapping="yes" supportsIdTypes="no" supportsParentId="yes" supportsUserDependencies="no">
                                                               <Dependencies/>
                                                            </PSXDependency>
                                                            <RequiredClasses/>
                                                         </PSXDeployableObject>
                                                      </Dependencies>
                                                   </PSXDependency>
                                                   <RequiredClasses/>
                                                </PSXDeployableObject>
                                                <PSXDeployableObject>
                                                   <PSXDependency autoDep="yes" autoExpand="yes" dependencyId="1" dependencyType="Local" displayName="Draft" isAssociation="no" isIncluded="yes" objectType="StateDef" objectTypeName="State Definition" parentId="4" parentType="WorkflowDef" supportsIdMapping="yes" supportsIdTypes="no" supportsParentId="yes" supportsUserDependencies="no">
                                                      <Dependencies>
                                                         <PSXDeployableObject>
                                                            <PSXDependency autoDep="yes" autoExpand="yes" dependencyId="3" dependencyType="Local" displayName="Approve" isAssociation="no" isIncluded="yes" objectType="TransitionDef" objectTypeName="Transition Definition" parentId="4" parentType="WorkflowDef" supportsIdMapping="yes" supportsIdTypes="no" supportsParentId="yes" supportsUserDependencies="no">
                                                               <Dependencies/>
                                                            </PSXDependency>
                                                            <RequiredClasses/>
                                                         </PSXDeployableObject>
                                                         <PSXDeployableObject>
                                                            <PSXDependency autoDep="yes" autoExpand="yes" dependencyId="4" dependencyType="Local" displayName="Direct to Public" isAssociation="no" isIncluded="yes" objectType="TransitionDef" objectTypeName="Transition Definition" parentId="4" parentType="WorkflowDef" supportsIdMapping="yes" supportsIdTypes="no" supportsParentId="yes" supportsUserDependencies="no">
                                                               <Dependencies/>
                                                            </PSXDependency>
                                                            <RequiredClasses/>
                                                         </PSXDeployableObject>
                                                      </Dependencies>
                                                   </PSXDependency>
                                                   <RequiredClasses/>
                                                </PSXDeployableObject>
                                                <PSXDeployableObject>
                                                   <PSXDependency autoDep="yes" autoExpand="yes" dependencyId="2" dependencyType="Local" displayName="Pending" isAssociation="no" isIncluded="yes" objectType="StateDef" objectTypeName="State Definition" parentId="4" parentType="WorkflowDef" supportsIdMapping="yes" supportsIdTypes="no" supportsParentId="yes" supportsUserDependencies="no">
                                                      <Dependencies>
                                                         <PSXDeployableObject>
                                                            <PSXDependency autoDep="yes" autoExpand="yes" dependencyId="5" dependencyType="Local" displayName="Age to Public" isAssociation="no" isIncluded="yes" objectType="TransitionDef" objectTypeName="Transition Definition" parentId="4" parentType="WorkflowDef" supportsIdMapping="yes" supportsIdTypes="no" supportsParentId="yes" supportsUserDependencies="no">
                                                               <Dependencies/>
                                                            </PSXDependency>
                                                            <RequiredClasses/>
                                                         </PSXDeployableObject>
                                                         <PSXDeployableObject>
                                                            <PSXDependency autoDep="yes" autoExpand="yes" dependencyId="6" dependencyType="Local" displayName="Force to Public" isAssociation="no" isIncluded="yes" objectType="TransitionDef" objectTypeName="Transition Definition" parentId="4" parentType="WorkflowDef" supportsIdMapping="yes" supportsIdTypes="no" supportsParentId="yes" supportsUserDependencies="no">
                                                               <Dependencies/>
                                                            </PSXDependency>
                                                            <RequiredClasses/>
                                                         </PSXDeployableObject>
                                                      </Dependencies>
                                                   </PSXDependency>
                                                   <RequiredClasses/>
                                                </PSXDeployableObject>
                                                <PSXDeployableObject>
                                                   <PSXDependency autoDep="yes" autoExpand="yes" dependencyId="3" dependencyType="Local" displayName="Public" isAssociation="no" isIncluded="yes" objectType="StateDef" objectTypeName="State Definition" parentId="4" parentType="WorkflowDef" supportsIdMapping="yes" supportsIdTypes="no" supportsParentId="yes" supportsUserDependencies="no">
                                                      <Dependencies>
                                                         <PSXDeployableObject>
                                                            <PSXDependency autoDep="yes" autoExpand="yes" dependencyId="7" dependencyType="Local" displayName="Age to Archive" isAssociation="no" isIncluded="yes" objectType="TransitionDef" objectTypeName="Transition Definition" parentId="4" parentType="WorkflowDef" supportsIdMapping="yes" supportsIdTypes="no" supportsParentId="yes" supportsUserDependencies="no">
                                                               <Dependencies/>
                                                            </PSXDependency>
                                                            <RequiredClasses/>
                                                         </PSXDeployableObject>
                                                         <PSXDeployableObject>
                                                            <PSXDependency autoDep="yes" autoExpand="yes" dependencyId="8" dependencyType="Local" displayName="Expire" isAssociation="no" isIncluded="yes" objectType="TransitionDef" objectTypeName="Transition Definition" parentId="4" parentType="WorkflowDef" supportsIdMapping="yes" supportsIdTypes="no" supportsParentId="yes" supportsUserDependencies="no">
                                                               <Dependencies/>
                                                            </PSXDependency>
                                                            <RequiredClasses/>
                                                         </PSXDeployableObject>
                                                         <PSXDeployableObject>
                                                            <PSXDependency autoDep="yes" autoExpand="yes" dependencyId="9" dependencyType="Local" displayName="Move to Quick Edit" isAssociation="no" isIncluded="yes" objectType="TransitionDef" objectTypeName="Transition Definition" parentId="4" parentType="WorkflowDef" supportsIdMapping="yes" supportsIdTypes="no" supportsParentId="yes" supportsUserDependencies="no">
                                                               <Dependencies/>
                                                            </PSXDependency>
                                                            <RequiredClasses/>
                                                         </PSXDeployableObject>
                                                         <PSXDeployableObject>
                                                            <PSXDependency autoDep="yes" autoExpand="yes" dependencyId="10" dependencyType="Local" displayName="Reminder Transition" isAssociation="no" isIncluded="yes" objectType="TransitionDef" objectTypeName="Transition Definition" parentId="4" parentType="WorkflowDef" supportsIdMapping="yes" supportsIdTypes="no" supportsParentId="yes" supportsUserDependencies="no">
                                                               <Dependencies/>
                                                            </PSXDependency>
                                                            <RequiredClasses/>
                                                         </PSXDeployableObject>
                                                      </Dependencies>
                                                   </PSXDependency>
                                                   <RequiredClasses/>
                                                </PSXDeployableObject>
                                                <PSXDeployableObject>
                                                   <PSXDependency autoDep="yes" autoExpand="yes" dependencyId="4" dependencyType="Local" displayName="QuickEdit" isAssociation="no" isIncluded="yes" objectType="StateDef" objectTypeName="State Definition" parentId="4" parentType="WorkflowDef" supportsIdMapping="yes" supportsIdTypes="no" supportsParentId="yes" supportsUserDependencies="no">
                                                      <Dependencies>
                                                         <PSXDeployableObject>
                                                            <PSXDependency autoDep="yes" autoExpand="yes" dependencyId="11" dependencyType="Local" displayName="Return to Public" isAssociation="no" isIncluded="yes" objectType="TransitionDef" objectTypeName="Transition Definition" parentId="4" parentType="WorkflowDef" supportsIdMapping="yes" supportsIdTypes="no" supportsParentId="yes" supportsUserDependencies="no">
                                                               <Dependencies/>
                                                            </PSXDependency>
                                                            <RequiredClasses/>
                                                         </PSXDeployableObject>
                                                      </Dependencies>
                                                   </PSXDependency>
                                                   <RequiredClasses/>
                                                </PSXDeployableObject>
                                                <PSXDeployableObject>
                                                   <PSXDependency autoDep="yes" autoExpand="yes" dependencyId="3772753221890605127" dependencyType="Local" displayName="x4" isAssociation="no" isIncluded="yes" objectType="AclDef" objectTypeName="Acl Definition" supportsIdMapping="no" supportsIdTypes="no" supportsParentId="no" supportsUserDependencies="no">
                                                      <Dependencies/>
                                                   </PSXDependency>
                                                   <RequiredClasses/>
                                                </PSXDeployableObject>
                                             </Dependencies>
                                          </PSXDependency>
                                          <RequiredClasses/>
                                       </PSXDeployableObject>
                                    </Dependencies>
                                 </PSXDependency>
                                 <Description/>
                              </PSXDeployableElement>
                              <PSXDeployableElement>
                                 <PSXDependency autoDep="no" autoExpand="yes" dependencyId="5" dependencyType="Shared" displayName="Standard Workflow" isAssociation="yes" isIncluded="no" objectType="Workflow" objectTypeName="Workflow" supportsIdMapping="no" supportsIdTypes="no" supportsParentId="no" supportsUserDependencies="no">
                                    <Dependencies>
                                       <PSXDeployableObject>
                                          <PSXDependency autoDep="yes" autoExpand="yes" dependencyId="5" dependencyType="Local" displayName="Standard Workflow" isAssociation="no" isIncluded="yes" objectType="WorkflowDef" objectTypeName="Workflow Definition" supportsIdMapping="yes" supportsIdTypes="no" supportsParentId="no" supportsUserDependencies="no">
                                             <Dependencies>
                                                <PSXDeployableObject>
                                                   <PSXDependency autoDep="yes" autoExpand="yes" dependencyId="7" dependencyType="Local" displayName="Archive" isAssociation="no" isIncluded="yes" objectType="StateDef" objectTypeName="State Definition" parentId="5" parentType="WorkflowDef" supportsIdMapping="yes" supportsIdTypes="no" supportsParentId="yes" supportsUserDependencies="no">
                                                      <Dependencies>
                                                         <PSXDeployableObject>
                                                            <PSXDependency autoDep="yes" autoExpand="yes" dependencyId="1" dependencyType="Local" displayName="Republish" isAssociation="no" isIncluded="yes" objectType="TransitionDef" objectTypeName="Transition Definition" parentId="5" parentType="WorkflowDef" supportsIdMapping="yes" supportsIdTypes="no" supportsParentId="yes" supportsUserDependencies="no">
                                                               <Dependencies/>
                                                            </PSXDependency>
                                                            <RequiredClasses/>
                                                         </PSXDeployableObject>
                                                         <PSXDeployableObject>
                                                            <PSXDependency autoDep="yes" autoExpand="yes" dependencyId="2" dependencyType="Local" displayName="Revive" isAssociation="no" isIncluded="yes" objectType="TransitionDef" objectTypeName="Transition Definition" parentId="5" parentType="WorkflowDef" supportsIdMapping="yes" supportsIdTypes="no" supportsParentId="yes" supportsUserDependencies="no">
                                                               <Dependencies/>
                                                            </PSXDependency>
                                                            <RequiredClasses/>
                                                         </PSXDeployableObject>
                                                      </Dependencies>
                                                   </PSXDependency>
                                                   <RequiredClasses/>
                                                </PSXDeployableObject>
                                                <PSXDeployableObject>
                                                   <PSXDependency autoDep="yes" autoExpand="yes" dependencyId="1" dependencyType="Local" displayName="Draft" isAssociation="no" isIncluded="yes" objectType="StateDef" objectTypeName="State Definition" parentId="5" parentType="WorkflowDef" supportsIdMapping="yes" supportsIdTypes="no" supportsParentId="yes" supportsUserDependencies="no">
                                                      <Dependencies>
                                                         <PSXDeployableObject>
                                                            <PSXDependency autoDep="yes" autoExpand="yes" dependencyId="3" dependencyType="Local" displayName="Direct to Public" isAssociation="no" isIncluded="yes" objectType="TransitionDef" objectTypeName="Transition Definition" parentId="5" parentType="WorkflowDef" supportsIdMapping="yes" supportsIdTypes="no" supportsParentId="yes" supportsUserDependencies="no">
                                                               <Dependencies/>
                                                            </PSXDependency>
                                                            <RequiredClasses/>
                                                         </PSXDeployableObject>
                                                         <PSXDeployableObject>
                                                            <PSXDependency autoDep="yes" autoExpand="yes" dependencyId="4" dependencyType="Local" displayName="Submit" isAssociation="no" isIncluded="yes" objectType="TransitionDef" objectTypeName="Transition Definition" parentId="5" parentType="WorkflowDef" supportsIdMapping="yes" supportsIdTypes="no" supportsParentId="yes" supportsUserDependencies="no">
                                                               <Dependencies/>
                                                            </PSXDependency>
                                                            <RequiredClasses/>
                                                         </PSXDeployableObject>
                                                      </Dependencies>
                                                   </PSXDependency>
                                                   <RequiredClasses/>
                                                </PSXDeployableObject>
                                                <PSXDeployableObject>
                                                   <PSXDependency autoDep="yes" autoExpand="yes" dependencyId="4" dependencyType="Local" displayName="Pending" isAssociation="no" isIncluded="yes" objectType="StateDef" objectTypeName="State Definition" parentId="5" parentType="WorkflowDef" supportsIdMapping="yes" supportsIdTypes="no" supportsParentId="yes" supportsUserDependencies="no">
                                                      <Dependencies>
                                                         <PSXDeployableObject>
                                                            <PSXDependency autoDep="yes" autoExpand="yes" dependencyId="5" dependencyType="Local" displayName="Age to Public" isAssociation="no" isIncluded="yes" objectType="TransitionDef" objectTypeName="Transition Definition" parentId="5" parentType="WorkflowDef" supportsIdMapping="yes" supportsIdTypes="no" supportsParentId="yes" supportsUserDependencies="no">
                                                               <Dependencies/>
                                                            </PSXDependency>
                                                            <RequiredClasses/>
                                                         </PSXDeployableObject>
                                                         <PSXDeployableObject>
                                                            <PSXDependency autoDep="yes" autoExpand="yes" dependencyId="6" dependencyType="Local" displayName="Force to Public" isAssociation="no" isIncluded="yes" objectType="TransitionDef" objectTypeName="Transition Definition" parentId="5" parentType="WorkflowDef" supportsIdMapping="yes" supportsIdTypes="no" supportsParentId="yes" supportsUserDependencies="no">
                                                               <Dependencies/>
                                                            </PSXDependency>
                                                            <RequiredClasses/>
                                                         </PSXDeployableObject>
                                                      </Dependencies>
                                                   </PSXDependency>
                                                   <RequiredClasses/>
                                                </PSXDeployableObject>
                                                <PSXDeployableObject>
                                                   <PSXDependency autoDep="yes" autoExpand="yes" dependencyId="5" dependencyType="Local" displayName="Public" isAssociation="no" isIncluded="yes" objectType="StateDef" objectTypeName="State Definition" parentId="5" parentType="WorkflowDef" supportsIdMapping="yes" supportsIdTypes="no" supportsParentId="yes" supportsUserDependencies="no">
                                                      <Dependencies>
                                                         <PSXDeployableObject>
                                                            <PSXDependency autoDep="yes" autoExpand="yes" dependencyId="7" dependencyType="Local" displayName="Age to Archive" isAssociation="no" isIncluded="yes" objectType="TransitionDef" objectTypeName="Transition Definition" parentId="5" parentType="WorkflowDef" supportsIdMapping="yes" supportsIdTypes="no" supportsParentId="yes" supportsUserDependencies="no">
                                                               <Dependencies/>
                                                            </PSXDependency>
                                                            <RequiredClasses/>
                                                         </PSXDeployableObject>
                                                         <PSXDeployableObject>
                                                            <PSXDependency autoDep="yes" autoExpand="yes" dependencyId="8" dependencyType="Local" displayName="Expire" isAssociation="no" isIncluded="yes" objectType="TransitionDef" objectTypeName="Transition Definition" parentId="5" parentType="WorkflowDef" supportsIdMapping="yes" supportsIdTypes="no" supportsParentId="yes" supportsUserDependencies="no">
                                                               <Dependencies/>
                                                            </PSXDependency>
                                                            <RequiredClasses/>
                                                         </PSXDeployableObject>
                                                         <PSXDeployableObject>
                                                            <PSXDependency autoDep="yes" autoExpand="yes" dependencyId="9" dependencyType="Local" displayName="Move to Quick Edit" isAssociation="no" isIncluded="yes" objectType="TransitionDef" objectTypeName="Transition Definition" parentId="5" parentType="WorkflowDef" supportsIdMapping="yes" supportsIdTypes="no" supportsParentId="yes" supportsUserDependencies="no">
                                                               <Dependencies/>
                                                            </PSXDependency>
                                                            <RequiredClasses/>
                                                         </PSXDeployableObject>
                                                         <PSXDeployableObject>
                                                            <PSXDependency autoDep="yes" autoExpand="yes" dependencyId="10" dependencyType="Local" displayName="Reminder Transition" isAssociation="no" isIncluded="yes" objectType="TransitionDef" objectTypeName="Transition Definition" parentId="5" parentType="WorkflowDef" supportsIdMapping="yes" supportsIdTypes="no" supportsParentId="yes" supportsUserDependencies="no">
                                                               <Dependencies/>
                                                            </PSXDependency>
                                                            <RequiredClasses/>
                                                         </PSXDeployableObject>
                                                      </Dependencies>
                                                   </PSXDependency>
                                                   <RequiredClasses/>
                                                </PSXDeployableObject>
                                                <PSXDeployableObject>
                                                   <PSXDependency autoDep="yes" autoExpand="yes" dependencyId="6" dependencyType="Local" displayName="Quick Edit" isAssociation="no" isIncluded="yes" objectType="StateDef" objectTypeName="State Definition" parentId="5" parentType="WorkflowDef" supportsIdMapping="yes" supportsIdTypes="no" supportsParentId="yes" supportsUserDependencies="no">
                                                      <Dependencies>
                              <PSXDeployableObject>
                                                            <PSXDependency autoDep="yes" autoExpand="yes" dependencyId="11" dependencyType="Local" displayName="Return to Public" isAssociation="no" isIncluded="yes" objectType="TransitionDef" objectTypeName="Transition Definition" parentId="5" parentType="WorkflowDef" supportsIdMapping="yes" supportsIdTypes="no" supportsParentId="yes" supportsUserDependencies="no">
                                                               <Dependencies/>
                                                            </PSXDependency>
                                                            <RequiredClasses/>
                                                         </PSXDeployableObject>
                                                      </Dependencies>
                                                   </PSXDependency>
                                                   <RequiredClasses/>
                                                </PSXDeployableObject>
                                                <PSXDeployableObject>
                                                   <PSXDependency autoDep="yes" autoExpand="yes" dependencyId="2" dependencyType="Local" displayName="Review" isAssociation="no" isIncluded="yes" objectType="StateDef" objectTypeName="State Definition" parentId="5" parentType="WorkflowDef" supportsIdMapping="yes" supportsIdTypes="no" supportsParentId="yes" supportsUserDependencies="no">
                                                      <Dependencies>
                                                         <PSXDeployableObject>
                                                            <PSXDependency autoDep="yes" autoExpand="yes" dependencyId="12" dependencyType="Local" displayName="Approve" isAssociation="no" isIncluded="yes" objectType="TransitionDef" objectTypeName="Transition Definition" parentId="5" parentType="WorkflowDef" supportsIdMapping="yes" supportsIdTypes="no" supportsParentId="yes" supportsUserDependencies="no">
                                                               <Dependencies/>
                                                            </PSXDependency>
                                                            <RequiredClasses/>
                                                         </PSXDeployableObject>
                                                         <PSXDeployableObject>
                                                            <PSXDependency autoDep="yes" autoExpand="yes" dependencyId="13" dependencyType="Local" displayName="Rework" isAssociation="no" isIncluded="yes" objectType="TransitionDef" objectTypeName="Transition Definition" parentId="5" parentType="WorkflowDef" supportsIdMapping="yes" supportsIdTypes="no" supportsParentId="yes" supportsUserDependencies="no">
                                                               <Dependencies/>
                                                            </PSXDependency>
                                                            <RequiredClasses/>
                                                         </PSXDeployableObject>
                                                      </Dependencies>
                                                   </PSXDependency>
                                                   <RequiredClasses/>
                                                </PSXDeployableObject>
                                                <PSXDeployableObject>
                                                   <PSXDependency autoDep="yes" autoExpand="yes" dependencyId="3772753221890605128" dependencyType="Local" displayName="x5" isAssociation="no" isIncluded="yes" objectType="AclDef" objectTypeName="Acl Definition" supportsIdMapping="no" supportsIdTypes="no" supportsParentId="no" supportsUserDependencies="no">
                                                      <Dependencies/>
                                                   </PSXDependency>
                                                   <RequiredClasses/>
                                                </PSXDeployableObject>
                                             </Dependencies>
                                          </PSXDependency>
                                          <RequiredClasses/>
                                       </PSXDeployableObject>
                                    </Dependencies>
                                 </PSXDependency>
                                 <Description/>
                              </PSXDeployableElement>
                              <PSXDeployableObject>
                                 <PSXDependency autoDep="no" autoExpand="yes" dependencyId="sys_EditBox" dependencyType="System" displayName="sys_EditBox" isAssociation="yes" isIncluded="no" objectType="Control" objectTypeName="Control" supportsIdMapping="no" supportsIdTypes="no" supportsParentId="no" supportsUserDependencies="yes"/>
                                 <RequiredClasses/>
                              </PSXDeployableObject>
                              <PSXDeployableObject>
                                 <PSXDependency autoDep="no" autoExpand="yes" dependencyId="sys_HiddenInput" dependencyType="System" displayName="sys_HiddenInput" isAssociation="yes" isIncluded="no" objectType="Control" objectTypeName="Control" supportsIdMapping="no" supportsIdTypes="no" supportsParentId="no" supportsUserDependencies="yes"/>
                                 <RequiredClasses/>
                              </PSXDeployableObject>
                              <PSXDeployableObject>
                                 <PSXDependency autoDep="no" autoExpand="yes" dependencyId="sys_ImagePath" dependencyType="System" displayName="sys_ImagePath" isAssociation="yes" isIncluded="no" objectType="Control" objectTypeName="Control" supportsIdMapping="no" supportsIdTypes="no" supportsParentId="no" supportsUserDependencies="yes"/>
                                 <RequiredClasses/>
                              </PSXDeployableObject>
                              <PSXDeployableObject>
                                 <PSXDependency autoDep="no" autoExpand="yes" dependencyId="Java/global/percussion/content/sys_managedItemPathPreProcessor" dependencyType="System" displayName="sys_managedItemPathPreProcessor" isAssociation="yes" isIncluded="no" objectType="Extension" objectTypeName="Extension" supportsIdMapping="no" supportsIdTypes="no" supportsParentId="no" supportsUserDependencies="yes"/>
                                 <RequiredClasses/>
                              </PSXDeployableObject>
                              <PSXDeployableObject>
                                 <PSXDependency autoDep="no" autoExpand="yes" dependencyId="Java/global/percussion/content/sys_manageItemPathOnEdit" dependencyType="System" displayName="sys_manageItemPathOnEdit" isAssociation="yes" isIncluded="no" objectType="Extension" objectTypeName="Extension" supportsIdMapping="no" supportsIdTypes="no" supportsParentId="no" supportsUserDependencies="yes"/>
                                 <RequiredClasses/>
                              </PSXDeployableObject>
                              <PSXDeployableObject>
                                 <PSXDependency autoDep="no" autoExpand="yes" dependencyId="Java/global/percussion/content/sys_manageItemPathOnUpdate" dependencyType="System" displayName="sys_manageItemPathOnUpdate" isAssociation="yes" isIncluded="no" objectType="Extension" objectTypeName="Extension" supportsIdMapping="no" supportsIdTypes="no" supportsParentId="no" supportsUserDependencies="yes"/>
                                 <RequiredClasses/>
                              </PSXDeployableObject>
                              <PSXDeployableObject>
                                 <PSXDependency autoDep="no" autoExpand="yes" dependencyId="Java/global/percussion/content/sys_manageLinksPostProcessor" dependencyType="System" displayName="sys_manageLinksPostProcessor" isAssociation="yes" isIncluded="no" objectType="Extension" objectTypeName="Extension" supportsIdMapping="no" supportsIdTypes="no" supportsParentId="no" supportsUserDependencies="yes"/>
                                 <RequiredClasses/>
                              </PSXDeployableObject>
                              <PSXDeployableObject>
                                 <PSXDependency autoDep="no" autoExpand="yes" dependencyId="sys_PagePath" dependencyType="System" displayName="sys_PagePath" isAssociation="yes" isIncluded="no" objectType="Control" objectTypeName="Control" supportsIdMapping="no" supportsIdTypes="no" supportsParentId="no" supportsUserDependencies="yes"/>
                                 <RequiredClasses/>
                              </PSXDeployableObject>
                              <PSXDeployableObject>
                                 <PSXDependency autoDep="no" autoExpand="yes" dependencyId="Java/global/percussion/content/sys_ValidateRequiredField" dependencyType="System" displayName="sys_ValidateRequiredField" isAssociation="yes" isIncluded="no" objectType="Extension" objectTypeName="Extension" supportsIdMapping="no" supportsIdTypes="no" supportsParentId="no" supportsUserDependencies="yes"/>
                                 <RequiredClasses/>
                              </PSXDeployableObject>
                              <PSXDeployableObject>
                                 <PSXDependency autoDep="no" autoExpand="yes" dependencyId="-8878184686346567599" dependencyType="Local" displayName="temp" isAssociation="no" isIncluded="yes" objectType="AclDef" objectTypeName="Acl Definition" supportsIdMapping="no" supportsIdTypes="no" supportsParentId="no" supportsUserDependencies="no">
                                    <Dependencies>
                                       <PSXDeployableElement>
                                          <PSXDependency autoDep="no" autoExpand="yes" dependencyId="1003" dependencyType="Shared" displayName="Corporate_Investments" isAssociation="yes" isIncluded="no" objectType="Community" objectTypeName="Community" supportsIdMapping="no" supportsIdTypes="no" supportsParentId="no" supportsUserDependencies="no">
                                             <Dependencies>
                                                <PSXDeployableObject>
                                                   <PSXDependency autoDep="yes" autoExpand="yes" dependencyId="1003" dependencyType="Local" displayName="Corporate_Investments" isAssociation="no" isIncluded="yes" objectType="CommunityDef" objectTypeName="Community Definition" supportsIdMapping="yes" supportsIdTypes="no" supportsParentId="no" supportsUserDependencies="no">
                                                      <Dependencies/>
                                                   </PSXDependency>
                                                   <RequiredClasses/>
                                                </PSXDeployableObject>
                                             </Dependencies>
                                          </PSXDependency>
                                          <Description/>
                                       </PSXDeployableElement>
                                       <PSXDeployableElement>
                                          <PSXDependency autoDep="no" autoExpand="yes" dependencyId="1004" dependencyType="Shared" displayName="Corporate_Investments_Admin" isAssociation="yes" isIncluded="no" objectType="Community" objectTypeName="Community" supportsIdMapping="no" supportsIdTypes="no" supportsParentId="no" supportsUserDependencies="no">
                                             <Dependencies>
                                                <PSXDeployableObject>
                                                   <PSXDependency autoDep="yes" autoExpand="yes" dependencyId="1004" dependencyType="Local" displayName="Corporate_Investments_Admin" isAssociation="no" isIncluded="yes" objectType="CommunityDef" objectTypeName="Community Definition" supportsIdMapping="yes" supportsIdTypes="no" supportsParentId="no" supportsUserDependencies="no">
                                                      <Dependencies/>
                                                   </PSXDependency>
                                                   <RequiredClasses/>
                                                </PSXDeployableObject>
                                             </Dependencies>
                                          </PSXDependency>
                                          <Description/>
                                       </PSXDeployableElement>
                                       <PSXDeployableElement>
                                          <PSXDependency autoDep="no" autoExpand="yes" dependencyId="10" dependencyType="Shared" displayName="Default" isAssociation="yes" isIncluded="no" objectType="Community" objectTypeName="Community" supportsIdMapping="no" supportsIdTypes="no" supportsParentId="no" supportsUserDependencies="no">
                                             <Dependencies>
                                                <PSXDeployableObject>
                                                   <PSXDependency autoDep="yes" autoExpand="yes" dependencyId="10" dependencyType="Local" displayName="Default" isAssociation="no" isIncluded="yes" objectType="CommunityDef" objectTypeName="Community Definition" supportsIdMapping="yes" supportsIdTypes="no" supportsParentId="no" supportsUserDependencies="no">
                                                      <Dependencies/>
                                                   </PSXDependency>
                                                   <RequiredClasses/>
                                                </PSXDeployableObject>
                                             </Dependencies>
                                          </PSXDependency>
                                          <Description/>
                                       </PSXDeployableElement>
                                       <PSXDeployableElement>
                                          <PSXDependency autoDep="no" autoExpand="yes" dependencyId="1002" dependencyType="Shared" displayName="Enterprise_Investments" isAssociation="yes" isIncluded="no" objectType="Community" objectTypeName="Community" supportsIdMapping="no" supportsIdTypes="no" supportsParentId="no" supportsUserDependencies="no">
                                             <Dependencies>
                                                <PSXDeployableObject>
                                                   <PSXDependency autoDep="yes" autoExpand="yes" dependencyId="1002" dependencyType="Local" displayName="Enterprise_Investments" isAssociation="no" isIncluded="yes" objectType="CommunityDef" objectTypeName="Community Definition" supportsIdMapping="yes" supportsIdTypes="no" supportsParentId="no" supportsUserDependencies="no">
                                                      <Dependencies/>
                                                   </PSXDependency>
                                                   <RequiredClasses/>
                                                </PSXDeployableObject>
                                             </Dependencies>
                                          </PSXDependency>
                                          <Description/>
                                       </PSXDeployableElement>
                                       <PSXDeployableElement>
                                          <PSXDependency autoDep="no" autoExpand="yes" dependencyId="1001" dependencyType="Shared" displayName="Enterprise_Investments_Admin" isAssociation="yes" isIncluded="no" objectType="Community" objectTypeName="Community" supportsIdMapping="no" supportsIdTypes="no" supportsParentId="no" supportsUserDependencies="no">
                                             <Dependencies>
                                                <PSXDeployableObject>
                                                   <PSXDependency autoDep="yes" autoExpand="yes" dependencyId="1001" dependencyType="Local" displayName="Enterprise_Investments_Admin" isAssociation="no" isIncluded="yes" objectType="CommunityDef" objectTypeName="Community Definition" supportsIdMapping="yes" supportsIdTypes="no" supportsParentId="no" supportsUserDependencies="no">
                                                      <Dependencies/>
                                                   </PSXDependency>
                                                   <RequiredClasses/>
                                                </PSXDeployableObject>
                                             </Dependencies>
                                          </PSXDependency>
                                          <Description/>
                                       </PSXDeployableElement>
                                    </Dependencies>
                                 </PSXDependency>
                                 <RequiredClasses/>
                              </PSXDeployableObject>
                           </Dependencies>
                        </PSXDependency>
                        <RequiredClasses/>
                     </PSXDeployableObject>
                  </Dependencies>
               </PSXDependency>
               <Description/>
            </PSXDeployableElement>
            <PSXDeployableElement>
               <PSXDependency autoDep="no" autoExpand="yes" dependencyId="372" dependencyType="Shared" displayName="percPerson" isAssociation="yes" isIncluded="yes" objectType="ContentEditor" objectTypeName="Content Type" supportsIdMapping="no" supportsIdTypes="no" supportsParentId="no" supportsUserDependencies="no">
                  <Dependencies>
                     <PSXDeployableObject>
                        <PSXDependency autoDep="no" autoExpand="yes" dependencyId="372" dependencyType="Local" displayName="percPerson" isAssociation="no" isIncluded="yes" objectType="ContentType" objectTypeName="Content Type Definition" supportsIdMapping="yes" supportsIdTypes="no" supportsParentId="no" supportsUserDependencies="no">
                           <Dependencies>
                              <PSXDeployableElement>
                                 <PSXDependency autoDep="no" autoExpand="yes" dependencyId="6" dependencyType="Shared" displayName="Default Workflow" isAssociation="yes" isIncluded="no" objectType="Workflow" objectTypeName="Workflow" supportsIdMapping="no" supportsIdTypes="no" supportsParentId="no" supportsUserDependencies="no">
                                    <Dependencies>
                                       <PSXDeployableObject>
                                          <PSXDependency autoDep="yes" autoExpand="yes" dependencyId="6" dependencyType="Local" displayName="Default Workflow" isAssociation="no" isIncluded="yes" objectType="WorkflowDef" objectTypeName="Workflow Definition" supportsIdMapping="yes" supportsIdTypes="no" supportsParentId="no" supportsUserDependencies="no">
                                             <Dependencies>
                                                <PSXDeployableObject>
                                                   <PSXDependency autoDep="yes" autoExpand="yes" dependencyId="7" dependencyType="Local" displayName="Archive" isAssociation="no" isIncluded="yes" objectType="StateDef" objectTypeName="State Definition" parentId="6" parentType="WorkflowDef" supportsIdMapping="yes" supportsIdTypes="no" supportsParentId="yes" supportsUserDependencies="no">
                                                      <Dependencies>
                                                         <PSXDeployableObject>
                                                            <PSXDependency autoDep="yes" autoExpand="yes" dependencyId="1" dependencyType="Local" displayName="Approve" isAssociation="no" isIncluded="yes" objectType="TransitionDef" objectTypeName="Transition Definition" parentId="6" parentType="WorkflowDef" supportsIdMapping="yes" supportsIdTypes="no" supportsParentId="yes" supportsUserDependencies="no">
                                                               <Dependencies/>
                                                            </PSXDependency>
                                                            <RequiredClasses/>
                                                         </PSXDeployableObject>
                                                         <PSXDeployableObject>
                                                            <PSXDependency autoDep="yes" autoExpand="yes" dependencyId="2" dependencyType="Local" displayName="Publish" isAssociation="no" isIncluded="yes" objectType="TransitionDef" objectTypeName="Transition Definition" parentId="6" parentType="WorkflowDef" supportsIdMapping="yes" supportsIdTypes="no" supportsParentId="yes" supportsUserDependencies="no">
                                                               <Dependencies/>
                                                            </PSXDependency>
                                                            <RequiredClasses/>
                                                         </PSXDeployableObject>
                                                         <PSXDeployableObject>
                                                            <PSXDependency autoDep="yes" autoExpand="yes" dependencyId="3" dependencyType="Local" displayName="Resubmit" isAssociation="no" isIncluded="yes" objectType="TransitionDef" objectTypeName="Transition Definition" parentId="6" parentType="WorkflowDef" supportsIdMapping="yes" supportsIdTypes="no" supportsParentId="yes" supportsUserDependencies="no">
                                                               <Dependencies/>
                                                            </PSXDependency>
                                                            <RequiredClasses/>
                                                         </PSXDeployableObject>
                                                      </Dependencies>
                                                   </PSXDependency>
                                                   <RequiredClasses/>
                                                </PSXDeployableObject>
                                                <PSXDeployableObject>
                                                   <PSXDependency autoDep="yes" autoExpand="yes" dependencyId="1" dependencyType="Local" displayName="Draft" isAssociation="no" isIncluded="yes" objectType="StateDef" objectTypeName="State Definition" parentId="6" parentType="WorkflowDef" supportsIdMapping="yes" supportsIdTypes="no" supportsParentId="yes" supportsUserDependencies="no">
                                                      <Dependencies>
                                                         <PSXDeployableObject>
                                                            <PSXDependency autoDep="yes" autoExpand="yes" dependencyId="4" dependencyType="Local" displayName="Approve" isAssociation="no" isIncluded="yes" objectType="TransitionDef" objectTypeName="Transition Definition" parentId="6" parentType="WorkflowDef" supportsIdMapping="yes" supportsIdTypes="no" supportsParentId="yes" supportsUserDependencies="no">
                                                               <Dependencies/>
                                                            </PSXDependency>
                                                            <RequiredClasses/>
                                                         </PSXDeployableObject>
                                                         <PSXDeployableObject>
                                                            <PSXDependency autoDep="yes" autoExpand="yes" dependencyId="5" dependencyType="Local" displayName="Publish" isAssociation="no" isIncluded="yes" objectType="TransitionDef" objectTypeName="Transition Definition" parentId="6" parentType="WorkflowDef" supportsIdMapping="yes" supportsIdTypes="no" supportsParentId="yes" supportsUserDependencies="no">
                                                               <Dependencies/>
                                                            </PSXDependency>
                                                            <RequiredClasses/>
                                                         </PSXDeployableObject>
                                                         <PSXDeployableObject>
                                                            <PSXDependency autoDep="yes" autoExpand="yes" dependencyId="6" dependencyType="Local" displayName="Submit" isAssociation="no" isIncluded="yes" objectType="TransitionDef" objectTypeName="Transition Definition" parentId="6" parentType="WorkflowDef" supportsIdMapping="yes" supportsIdTypes="no" supportsParentId="yes" supportsUserDependencies="no">
                                                               <Dependencies/>
                                                            </PSXDependency>
                                                            <RequiredClasses/>
                                                         </PSXDeployableObject>
                                                      </Dependencies>
                                                   </PSXDependency>
                                                   <RequiredClasses/>
                                                </PSXDeployableObject>
                                                <PSXDeployableObject>
                                                   <PSXDependency autoDep="yes" autoExpand="yes" dependencyId="5" dependencyType="Local" displayName="Live" isAssociation="no" isIncluded="yes" objectType="StateDef" objectTypeName="State Definition" parentId="6" parentType="WorkflowDef" supportsIdMapping="yes" supportsIdTypes="no" supportsParentId="yes" supportsUserDependencies="no">
                                                      <Dependencies>
                                                         <PSXDeployableObject>
                                                            <PSXDependency autoDep="yes" autoExpand="yes" dependencyId="7" dependencyType="Local" displayName="AutoUnPublishItem" isAssociation="no" isIncluded="yes" objectType="TransitionDef" objectTypeName="Transition Definition" parentId="6" parentType="WorkflowDef" supportsIdMapping="yes" supportsIdTypes="no" supportsParentId="yes" supportsUserDependencies="no">
                                                               <Dependencies/>
                                                            </PSXDependency>
                                                            <RequiredClasses/>
                                                         </PSXDeployableObject>
                                                         <PSXDeployableObject>
                                                            <PSXDependency autoDep="yes" autoExpand="yes" dependencyId="8" dependencyType="Local" displayName="Edit" isAssociation="no" isIncluded="yes" objectType="TransitionDef" objectTypeName="Transition Definition" parentId="6" parentType="WorkflowDef" supportsIdMapping="yes" supportsIdTypes="no" supportsParentId="yes" supportsUserDependencies="no">
                                                               <Dependencies/>
                                                            </PSXDependency>
                                                            <RequiredClasses/>
                                                         </PSXDeployableObject>
                                                      </Dependencies>
                                                   </PSXDependency>
                                                   <RequiredClasses/>
                                                </PSXDeployableObject>
                                                <PSXDeployableObject>
                                                   <PSXDependency autoDep="yes" autoExpand="yes" dependencyId="4" dependencyType="Local" displayName="Pending" isAssociation="no" isIncluded="yes" objectType="StateDef" objectTypeName="State Definition" parentId="6" parentType="WorkflowDef" supportsIdMapping="yes" supportsIdTypes="no" supportsParentId="yes" supportsUserDependencies="no">
                                                      <Dependencies>
                                                         <PSXDeployableObject>
                                                            <PSXDependency autoDep="yes" autoExpand="yes" dependencyId="9" dependencyType="Local" displayName="AutoPublishItem" isAssociation="no" isIncluded="yes" objectType="TransitionDef" objectTypeName="Transition Definition" parentId="6" parentType="WorkflowDef" supportsIdMapping="yes" supportsIdTypes="no" supportsParentId="yes" supportsUserDependencies="no">
                                                               <Dependencies/>
                                                            </PSXDependency>
                                                            <RequiredClasses/>
                                                         </PSXDeployableObject>
                                                         <PSXDeployableObject>
                                                            <PSXDependency autoDep="yes" autoExpand="yes" dependencyId="10" dependencyType="Local" displayName="AutoUnPublishItem" isAssociation="no" isIncluded="yes" objectType="TransitionDef" objectTypeName="Transition Definition" parentId="6" parentType="WorkflowDef" supportsIdMapping="yes" supportsIdTypes="no" supportsParentId="yes" supportsUserDependencies="no">
                                                               <Dependencies/>
                                                            </PSXDependency>
                                                            <RequiredClasses/>
                                                         </PSXDeployableObject>
                                                         <PSXDeployableObject>
                                                            <PSXDependency autoDep="yes" autoExpand="yes" dependencyId="11" dependencyType="Local" displayName="Edit" isAssociation="no" isIncluded="yes" objectType="TransitionDef" objectTypeName="Transition Definition" parentId="6" parentType="WorkflowDef" supportsIdMapping="yes" supportsIdTypes="no" supportsParentId="yes" supportsUserDependencies="no">
                                                               <Dependencies/>
                                                            </PSXDependency>
                                                            <RequiredClasses/>
                                                         </PSXDeployableObject>
                                                         <PSXDeployableObject>
                                                            <PSXDependency autoDep="yes" autoExpand="yes" dependencyId="12" dependencyType="Local" displayName="Live" isAssociation="no" isIncluded="yes" objectType="TransitionDef" objectTypeName="Transition Definition" parentId="6" parentType="WorkflowDef" supportsIdMapping="yes" supportsIdTypes="no" supportsParentId="yes" supportsUserDependencies="no">
                                                               <Dependencies/>
                                                            </PSXDependency>
                                                            <RequiredClasses/>
                                                         </PSXDeployableObject>
                                                      </Dependencies>
                                                   </PSXDependency>
                                                   <RequiredClasses/>
                                                </PSXDeployableObject>
                                                <PSXDeployableObject>
                                                   <PSXDependency autoDep="yes" autoExpand="yes" dependencyId="6" dependencyType="Local" displayName="Quick Edit" isAssociation="no" isIncluded="yes" objectType="StateDef" objectTypeName="State Definition" parentId="6" parentType="WorkflowDef" supportsIdMapping="yes" supportsIdTypes="no" supportsParentId="yes" supportsUserDependencies="no">
                                                      <Dependencies>
                                                         <PSXDeployableObject>
                                                            <PSXDependency autoDep="yes" autoExpand="yes" dependencyId="13" dependencyType="Local" displayName="Approve" isAssociation="no" isIncluded="yes" objectType="TransitionDef" objectTypeName="Transition Definition" parentId="6" parentType="WorkflowDef" supportsIdMapping="yes" supportsIdTypes="no" supportsParentId="yes" supportsUserDependencies="no">
                                                               <Dependencies/>
                                                            </PSXDependency>
                                                            <RequiredClasses/>
                                                         </PSXDeployableObject>
                                                         <PSXDeployableObject>
                                                            <PSXDependency autoDep="yes" autoExpand="yes" dependencyId="14" dependencyType="Local" displayName="Archive" isAssociation="no" isIncluded="yes" objectType="TransitionDef" objectTypeName="Transition Definition" parentId="6" parentType="WorkflowDef" supportsIdMapping="yes" supportsIdTypes="no" supportsParentId="yes" supportsUserDependencies="no">
                                                               <Dependencies/>
                                                            </PSXDependency>
                                                            <RequiredClasses/>
                                                         </PSXDeployableObject>
                                                         <PSXDeployableObject>
                                                            <PSXDependency autoDep="yes" autoExpand="yes" dependencyId="15" dependencyType="Local" displayName="Publish" isAssociation="no" isIncluded="yes" objectType="TransitionDef" objectTypeName="Transition Definition" parentId="6" parentType="WorkflowDef" supportsIdMapping="yes" supportsIdTypes="no" supportsParentId="yes" supportsUserDependencies="no">
                                                               <Dependencies/>
                                                            </PSXDependency>
                                                            <RequiredClasses/>
                                                         </PSXDeployableObject>
                                                         <PSXDeployableObject>
                                                            <PSXDependency autoDep="yes" autoExpand="yes" dependencyId="16" dependencyType="Local" displayName="Remove" isAssociation="no" isIncluded="yes" objectType="TransitionDef" objectTypeName="Transition Definition" parentId="6" parentType="WorkflowDef" supportsIdMapping="yes" supportsIdTypes="no" supportsParentId="yes" supportsUserDependencies="no">
                                                               <Dependencies/>
                                                            </PSXDependency>
                                                            <RequiredClasses/>
                                                         </PSXDeployableObject>
                                                         <PSXDeployableObject>
                                                            <PSXDependency autoDep="yes" autoExpand="yes" dependencyId="17" dependencyType="Local" displayName="Resubmit" isAssociation="no" isIncluded="yes" objectType="TransitionDef" objectTypeName="Transition Definition" parentId="6" parentType="WorkflowDef" supportsIdMapping="yes" supportsIdTypes="no" supportsParentId="yes" supportsUserDependencies="no">
                                                               <Dependencies/>
                                                            </PSXDependency>
                                                            <RequiredClasses/>
                                                         </PSXDeployableObject>
                                                      </Dependencies>
                                                   </PSXDependency>
                                                   <RequiredClasses/>
                                                </PSXDeployableObject>
                                                <PSXDeployableObject>
                                                   <PSXDependency autoDep="yes" autoExpand="yes" dependencyId="2" dependencyType="Local" displayName="Review" isAssociation="no" isIncluded="yes" objectType="StateDef" objectTypeName="State Definition" parentId="6" parentType="WorkflowDef" supportsIdMapping="yes" supportsIdTypes="no" supportsParentId="yes" supportsUserDependencies="no">
                                                      <Dependencies>
                                                         <PSXDeployableObject>
                                                            <PSXDependency autoDep="yes" autoExpand="yes" dependencyId="18" dependencyType="Local" displayName="Approve" isAssociation="no" isIncluded="yes" objectType="TransitionDef" objectTypeName="Transition Definition" parentId="6" parentType="WorkflowDef" supportsIdMapping="yes" supportsIdTypes="no" supportsParentId="yes" supportsUserDependencies="no">
                                                               <Dependencies/>
                                                            </PSXDependency>
                                                            <RequiredClasses/>
                                                         </PSXDeployableObject>
                                                         <PSXDeployableObject>
                                                            <PSXDependency autoDep="yes" autoExpand="yes" dependencyId="19" dependencyType="Local" displayName="Publish" isAssociation="no" isIncluded="yes" objectType="TransitionDef" objectTypeName="Transition Definition" parentId="6" parentType="WorkflowDef" supportsIdMapping="yes" supportsIdTypes="no" supportsParentId="yes" supportsUserDependencies="no">
                                                               <Dependencies/>
                                                            </PSXDependency>
                                                            <RequiredClasses/>
                                                         </PSXDeployableObject>
                                                         <PSXDeployableObject>
                                                            <PSXDependency autoDep="yes" autoExpand="yes" dependencyId="20" dependencyType="Local" displayName="Reject" isAssociation="no" isIncluded="yes" objectType="TransitionDef" objectTypeName="Transition Definition" parentId="6" parentType="WorkflowDef" supportsIdMapping="yes" supportsIdTypes="no" supportsParentId="yes" supportsUserDependencies="no">
                                                               <Dependencies/>
                                                            </PSXDependency>
                                                            <RequiredClasses/>
                                                         </PSXDeployableObject>
                                                      </Dependencies>
                                                   </PSXDependency>
                                                   <RequiredClasses/>
                                                </PSXDeployableObject>
                                                <PSXDeployableObject>
                                                   <PSXDependency autoDep="yes" autoExpand="yes" dependencyId="2032955291330412657" dependencyType="Local" displayName="temp" isAssociation="no" isIncluded="yes" objectType="AclDef" objectTypeName="Acl Definition" supportsIdMapping="no" supportsIdTypes="no" supportsParentId="no" supportsUserDependencies="no">
                                                      <Dependencies/>
                                                   </PSXDependency>
                                                   <RequiredClasses/>
                                                </PSXDeployableObject>
                                             </Dependencies>
                                          </PSXDependency>
                                          <RequiredClasses/>
                                       </PSXDeployableObject>
                                    </Dependencies>
                                 </PSXDependency>
                                 <Description/>
                              </PSXDeployableElement>
                              <PSXDeployableElement>
                                 <PSXDependency autoDep="no" autoExpand="yes" dependencyId="7" dependencyType="Shared" displayName="LocalContent" isAssociation="yes" isIncluded="no" objectType="Workflow" objectTypeName="Workflow" supportsIdMapping="no" supportsIdTypes="no" supportsParentId="no" supportsUserDependencies="no">
                                    <Dependencies>
                                       <PSXDeployableObject>
                                          <PSXDependency autoDep="yes" autoExpand="yes" dependencyId="7" dependencyType="Local" displayName="LocalContent" isAssociation="no" isIncluded="yes" objectType="WorkflowDef" objectTypeName="Workflow Definition" supportsIdMapping="yes" supportsIdTypes="no" supportsParentId="no" supportsUserDependencies="no">
                                             <Dependencies>
                                                <PSXDeployableObject>
                                                   <PSXDependency autoDep="yes" autoExpand="yes" dependencyId="1" dependencyType="Local" displayName="Default" isAssociation="no" isIncluded="yes" objectType="StateDef" objectTypeName="State Definition" parentId="7" parentType="WorkflowDef" supportsIdMapping="yes" supportsIdTypes="no" supportsParentId="yes" supportsUserDependencies="no">
                                                      <Dependencies/>
                                                   </PSXDependency>
                                                   <RequiredClasses/>
                                                </PSXDeployableObject>
                                                <PSXDeployableObject>
                                                   <PSXDependency autoDep="yes" autoExpand="yes" dependencyId="-564235209499738001" dependencyType="Local" displayName="temp" isAssociation="no" isIncluded="yes" objectType="AclDef" objectTypeName="Acl Definition" supportsIdMapping="no" supportsIdTypes="no" supportsParentId="no" supportsUserDependencies="no">
                                                      <Dependencies/>
                                                   </PSXDependency>
                                                   <RequiredClasses/>
                                                </PSXDeployableObject>
                                             </Dependencies>
                                          </PSXDependency>
                                          <RequiredClasses/>
                                       </PSXDeployableObject>
                                    </Dependencies>
                                 </PSXDependency>
                                 <Description/>
                              </PSXDeployableElement>
                              <PSXDeployableObject>
                                 <PSXDependency autoDep="no" autoExpand="yes" dependencyId="percAssetFinderControl" dependencyType="Shared" displayName="percAssetFinderControl" isAssociation="no" isIncluded="yes" objectType="Control" objectTypeName="Control" supportsIdMapping="no" supportsIdTypes="no" supportsParentId="no" supportsUserDependencies="yes">
                                    <Dependencies>
                                       <PSXDeployableObject>
                                          <PSXDependency autoDep="no" autoExpand="yes" dependencyId="rx_resources/widgets/AssetFinder/css/AssetFinder.css" dependencyType="Shared" displayName="AssetFinder.css" isAssociation="no" isIncluded="yes" objectType="SupportFile" objectTypeName="Support File" supportsIdMapping="no" supportsIdTypes="no" supportsParentId="no" supportsUserDependencies="no">
                                             <Dependencies>
                                                <PSXDeployableObject>
                                                   <PSXDependency autoDep="no" autoExpand="yes" dependencyId="rx_resources" dependencyType="System" displayName="rx_resources" isAssociation="yes" isIncluded="no" objectType="Application" objectTypeName="Application" supportsIdMapping="no" supportsIdTypes="no" supportsParentId="no" supportsUserDependencies="no"/>
                                                   <RequiredClasses/>
                                                </PSXDeployableObject>
                                             </Dependencies>
                                          </PSXDependency>
                                          <RequiredClasses/>
                                       </PSXDeployableObject>
                                       <PSXDeployableObject>
                                          <PSXDependency autoDep="no" autoExpand="yes" dependencyId="rx_resources/widgets/AssetFinder/js/AssetFinder.js" dependencyType="Shared" displayName="AssetFinder.js" isAssociation="no" isIncluded="yes" objectType="SupportFile" objectTypeName="Support File" supportsIdMapping="no" supportsIdTypes="no" supportsParentId="no" supportsUserDependencies="no">
                                             <Dependencies>
                                                <PSXDeployableObject>
                                                   <PSXDependency autoDep="no" autoExpand="yes" dependencyId="rx_resources" dependencyType="System" displayName="rx_resources" isAssociation="yes" isIncluded="no" objectType="Application" objectTypeName="Application" supportsIdMapping="no" supportsIdTypes="no" supportsParentId="no" supportsUserDependencies="no"/>
                                                   <RequiredClasses/>
                                                </PSXDeployableObject>
                                             </Dependencies>
                                          </PSXDependency>
                                          <RequiredClasses/>
                                       </PSXDeployableObject>
                                       <PSXDeployableObject>
                                          <PSXDependency autoDep="no" autoExpand="yes" dependencyId="cm" dependencyType="System" displayName="cm" isAssociation="yes" isIncluded="no" objectType="Application" objectTypeName="Application" supportsIdMapping="no" supportsIdTypes="no" supportsParentId="no" supportsUserDependencies="no"/>
                                          <RequiredClasses/>
                                       </PSXDeployableObject>
                                       <PSXDeployableObject>
                                          <PSXDependency autoDep="no" autoExpand="yes" dependencyId="rx_resources/stylesheets/controls/percAssetFinderControl.xsl" dependencyType="Shared" displayName="percAssetFinderControl.xsl" isAssociation="no" isIncluded="yes" objectType="SupportFile" objectTypeName="Support File" supportsIdMapping="no" supportsIdTypes="no" supportsParentId="no" supportsUserDependencies="no">
                                             <Dependencies>
                                                <PSXDeployableObject>
                                                   <PSXDependency autoDep="no" autoExpand="yes" dependencyId="rx_resources" dependencyType="System" displayName="rx_resources" isAssociation="yes" isIncluded="no" objectType="Application" objectTypeName="Application" supportsIdMapping="no" supportsIdTypes="no" supportsParentId="no" supportsUserDependencies="no"/>
                                                   <RequiredClasses/>
                                                </PSXDeployableObject>
                                             </Dependencies>
                                          </PSXDependency>
                                          <RequiredClasses/>
                                       </PSXDeployableObject>
                                    </Dependencies>
                                 </PSXDependency>
                                 <RequiredClasses/>
                              </PSXDeployableObject>
                              <PSXDeployableElement>
                                 <PSXDependency autoDep="no" autoExpand="yes" dependencyId="4" dependencyType="Shared" displayName="Simple Workflow" isAssociation="yes" isIncluded="no" objectType="Workflow" objectTypeName="Workflow" supportsIdMapping="no" supportsIdTypes="no" supportsParentId="no" supportsUserDependencies="no">
                                    <Dependencies>
                                       <PSXDeployableObject>
                                          <PSXDependency autoDep="yes" autoExpand="yes" dependencyId="4" dependencyType="Local" displayName="Simple Workflow" isAssociation="no" isIncluded="yes" objectType="WorkflowDef" objectTypeName="Workflow Definition" supportsIdMapping="yes" supportsIdTypes="no" supportsParentId="no" supportsUserDependencies="no">
                                             <Dependencies>
                                                <PSXDeployableObject>
                                                   <PSXDependency autoDep="yes" autoExpand="yes" dependencyId="5" dependencyType="Local" displayName="Archive" isAssociation="no" isIncluded="yes" objectType="StateDef" objectTypeName="State Definition" parentId="4" parentType="WorkflowDef" supportsIdMapping="yes" supportsIdTypes="no" supportsParentId="yes" supportsUserDependencies="no">
                                                      <Dependencies>
                                                         <PSXDeployableObject>
                                                            <PSXDependency autoDep="yes" autoExpand="yes" dependencyId="1" dependencyType="Local" displayName="Republish" isAssociation="no" isIncluded="yes" objectType="TransitionDef" objectTypeName="Transition Definition" parentId="4" parentType="WorkflowDef" supportsIdMapping="yes" supportsIdTypes="no" supportsParentId="yes" supportsUserDependencies="no">
                                                               <Dependencies/>
                                                            </PSXDependency>
                                                            <RequiredClasses/>
                                                         </PSXDeployableObject>
                                                         <PSXDeployableObject>
                                                            <PSXDependency autoDep="yes" autoExpand="yes" dependencyId="2" dependencyType="Local" displayName="Revive" isAssociation="no" isIncluded="yes" objectType="TransitionDef" objectTypeName="Transition Definition" parentId="4" parentType="WorkflowDef" supportsIdMapping="yes" supportsIdTypes="no" supportsParentId="yes" supportsUserDependencies="no">
                                                               <Dependencies/>
                                                            </PSXDependency>
                                                            <RequiredClasses/>
                                                         </PSXDeployableObject>
                                                      </Dependencies>
                                                   </PSXDependency>
                                                   <RequiredClasses/>
                                                </PSXDeployableObject>
                                                <PSXDeployableObject>
                                                   <PSXDependency autoDep="yes" autoExpand="yes" dependencyId="1" dependencyType="Local" displayName="Draft" isAssociation="no" isIncluded="yes" objectType="StateDef" objectTypeName="State Definition" parentId="4" parentType="WorkflowDef" supportsIdMapping="yes" supportsIdTypes="no" supportsParentId="yes" supportsUserDependencies="no">
                                                      <Dependencies>
                                                         <PSXDeployableObject>
                                                            <PSXDependency autoDep="yes" autoExpand="yes" dependencyId="3" dependencyType="Local" displayName="Approve" isAssociation="no" isIncluded="yes" objectType="TransitionDef" objectTypeName="Transition Definition" parentId="4" parentType="WorkflowDef" supportsIdMapping="yes" supportsIdTypes="no" supportsParentId="yes" supportsUserDependencies="no">
                                                               <Dependencies/>
                                                            </PSXDependency>
                                                            <RequiredClasses/>
                                                         </PSXDeployableObject>
                                                         <PSXDeployableObject>
                                                            <PSXDependency autoDep="yes" autoExpand="yes" dependencyId="4" dependencyType="Local" displayName="Direct to Public" isAssociation="no" isIncluded="yes" objectType="TransitionDef" objectTypeName="Transition Definition" parentId="4" parentType="WorkflowDef" supportsIdMapping="yes" supportsIdTypes="no" supportsParentId="yes" supportsUserDependencies="no">
                                                               <Dependencies/>
                                                            </PSXDependency>
                                                            <RequiredClasses/>
                                                         </PSXDeployableObject>
                                                      </Dependencies>
                                                   </PSXDependency>
                                                   <RequiredClasses/>
                                                </PSXDeployableObject>
                                                <PSXDeployableObject>
                                                   <PSXDependency autoDep="yes" autoExpand="yes" dependencyId="2" dependencyType="Local" displayName="Pending" isAssociation="no" isIncluded="yes" objectType="StateDef" objectTypeName="State Definition" parentId="4" parentType="WorkflowDef" supportsIdMapping="yes" supportsIdTypes="no" supportsParentId="yes" supportsUserDependencies="no">
                                                      <Dependencies>
                                                         <PSXDeployableObject>
                                                            <PSXDependency autoDep="yes" autoExpand="yes" dependencyId="5" dependencyType="Local" displayName="Age to Public" isAssociation="no" isIncluded="yes" objectType="TransitionDef" objectTypeName="Transition Definition" parentId="4" parentType="WorkflowDef" supportsIdMapping="yes" supportsIdTypes="no" supportsParentId="yes" supportsUserDependencies="no">
                                                               <Dependencies/>
                                                            </PSXDependency>
                                                            <RequiredClasses/>
                                                         </PSXDeployableObject>
                                                         <PSXDeployableObject>
                                                            <PSXDependency autoDep="yes" autoExpand="yes" dependencyId="6" dependencyType="Local" displayName="Force to Public" isAssociation="no" isIncluded="yes" objectType="TransitionDef" objectTypeName="Transition Definition" parentId="4" parentType="WorkflowDef" supportsIdMapping="yes" supportsIdTypes="no" supportsParentId="yes" supportsUserDependencies="no">
                                                               <Dependencies/>
                                                            </PSXDependency>
                                                            <RequiredClasses/>
                                                         </PSXDeployableObject>
                                                      </Dependencies>
                                                   </PSXDependency>
                                                   <RequiredClasses/>
                                                </PSXDeployableObject>
                                                <PSXDeployableObject>
                                                   <PSXDependency autoDep="yes" autoExpand="yes" dependencyId="3" dependencyType="Local" displayName="Public" isAssociation="no" isIncluded="yes" objectType="StateDef" objectTypeName="State Definition" parentId="4" parentType="WorkflowDef" supportsIdMapping="yes" supportsIdTypes="no" supportsParentId="yes" supportsUserDependencies="no">
                                                      <Dependencies>
                                                         <PSXDeployableObject>
                                                            <PSXDependency autoDep="yes" autoExpand="yes" dependencyId="7" dependencyType="Local" displayName="Age to Archive" isAssociation="no" isIncluded="yes" objectType="TransitionDef" objectTypeName="Transition Definition" parentId="4" parentType="WorkflowDef" supportsIdMapping="yes" supportsIdTypes="no" supportsParentId="yes" supportsUserDependencies="no">
                                                               <Dependencies/>
                                                            </PSXDependency>
                                                            <RequiredClasses/>
                                                         </PSXDeployableObject>
                                                         <PSXDeployableObject>
                                                            <PSXDependency autoDep="yes" autoExpand="yes" dependencyId="8" dependencyType="Local" displayName="Expire" isAssociation="no" isIncluded="yes" objectType="TransitionDef" objectTypeName="Transition Definition" parentId="4" parentType="WorkflowDef" supportsIdMapping="yes" supportsIdTypes="no" supportsParentId="yes" supportsUserDependencies="no">
                                                               <Dependencies/>
                                                            </PSXDependency>
                                                            <RequiredClasses/>
                                                         </PSXDeployableObject>
                                                         <PSXDeployableObject>
                                                            <PSXDependency autoDep="yes" autoExpand="yes" dependencyId="9" dependencyType="Local" displayName="Move to Quick Edit" isAssociation="no" isIncluded="yes" objectType="TransitionDef" objectTypeName="Transition Definition" parentId="4" parentType="WorkflowDef" supportsIdMapping="yes" supportsIdTypes="no" supportsParentId="yes" supportsUserDependencies="no">
                                                               <Dependencies/>
                                                            </PSXDependency>
                                                            <RequiredClasses/>
                                                         </PSXDeployableObject>
                                                         <PSXDeployableObject>
                                                            <PSXDependency autoDep="yes" autoExpand="yes" dependencyId="10" dependencyType="Local" displayName="Reminder Transition" isAssociation="no" isIncluded="yes" objectType="TransitionDef" objectTypeName="Transition Definition" parentId="4" parentType="WorkflowDef" supportsIdMapping="yes" supportsIdTypes="no" supportsParentId="yes" supportsUserDependencies="no">
                                                               <Dependencies/>
                                                            </PSXDependency>
                                                            <RequiredClasses/>
                                                         </PSXDeployableObject>
                                                      </Dependencies>
                                                   </PSXDependency>
                                                   <RequiredClasses/>
                                                </PSXDeployableObject>
                                                <PSXDeployableObject>
                                                   <PSXDependency autoDep="yes" autoExpand="yes" dependencyId="4" dependencyType="Local" displayName="QuickEdit" isAssociation="no" isIncluded="yes" objectType="StateDef" objectTypeName="State Definition" parentId="4" parentType="WorkflowDef" supportsIdMapping="yes" supportsIdTypes="no" supportsParentId="yes" supportsUserDependencies="no">
                                                      <Dependencies>
                                                         <PSXDeployableObject>
                                                            <PSXDependency autoDep="yes" autoExpand="yes" dependencyId="11" dependencyType="Local" displayName="Return to Public" isAssociation="no" isIncluded="yes" objectType="TransitionDef" objectTypeName="Transition Definition" parentId="4" parentType="WorkflowDef" supportsIdMapping="yes" supportsIdTypes="no" supportsParentId="yes" supportsUserDependencies="no">
                                                               <Dependencies/>
                                                            </PSXDependency>
                                                            <RequiredClasses/>
                                                         </PSXDeployableObject>
                                                      </Dependencies>
                                                   </PSXDependency>
                                                   <RequiredClasses/>
                                                </PSXDeployableObject>
                                                <PSXDeployableObject>
                                                   <PSXDependency autoDep="yes" autoExpand="yes" dependencyId="3772753221890605127" dependencyType="Local" displayName="x4" isAssociation="no" isIncluded="yes" objectType="AclDef" objectTypeName="Acl Definition" supportsIdMapping="no" supportsIdTypes="no" supportsParentId="no" supportsUserDependencies="no">
                                                      <Dependencies/>
                                                   </PSXDependency>
                                                   <RequiredClasses/>
                                                </PSXDeployableObject>
                                             </Dependencies>
                                          </PSXDependency>
                                          <RequiredClasses/>
                                       </PSXDeployableObject>
                                    </Dependencies>
                                 </PSXDependency>
                                 <Description/>
                              </PSXDeployableElement>
                              <PSXDeployableElement>
                                 <PSXDependency autoDep="no" autoExpand="yes" dependencyId="5" dependencyType="Shared" displayName="Standard Workflow" isAssociation="yes" isIncluded="no" objectType="Workflow" objectTypeName="Workflow" supportsIdMapping="no" supportsIdTypes="no" supportsParentId="no" supportsUserDependencies="no">
                                    <Dependencies>
                                       <PSXDeployableObject>
                                          <PSXDependency autoDep="yes" autoExpand="yes" dependencyId="5" dependencyType="Local" displayName="Standard Workflow" isAssociation="no" isIncluded="yes" objectType="WorkflowDef" objectTypeName="Workflow Definition" supportsIdMapping="yes" supportsIdTypes="no" supportsParentId="no" supportsUserDependencies="no">
                                             <Dependencies>
                                                <PSXDeployableObject>
                                                   <PSXDependency autoDep="yes" autoExpand="yes" dependencyId="7" dependencyType="Local" displayName="Archive" isAssociation="no" isIncluded="yes" objectType="StateDef" objectTypeName="State Definition" parentId="5" parentType="WorkflowDef" supportsIdMapping="yes" supportsIdTypes="no" supportsParentId="yes" supportsUserDependencies="no">
                                                      <Dependencies>
                                                         <PSXDeployableObject>
                                                            <PSXDependency autoDep="yes" autoExpand="yes" dependencyId="1" dependencyType="Local" displayName="Republish" isAssociation="no" isIncluded="yes" objectType="TransitionDef" objectTypeName="Transition Definition" parentId="5" parentType="WorkflowDef" supportsIdMapping="yes" supportsIdTypes="no" supportsParentId="yes" supportsUserDependencies="no">
                                                               <Dependencies/>
                                                            </PSXDependency>
                                                            <RequiredClasses/>
                                                         </PSXDeployableObject>
                                                         <PSXDeployableObject>
                                                            <PSXDependency autoDep="yes" autoExpand="yes" dependencyId="2" dependencyType="Local" displayName="Revive" isAssociation="no" isIncluded="yes" objectType="TransitionDef" objectTypeName="Transition Definition" parentId="5" parentType="WorkflowDef" supportsIdMapping="yes" supportsIdTypes="no" supportsParentId="yes" supportsUserDependencies="no">
                                                               <Dependencies/>
                                                            </PSXDependency>
                                                            <RequiredClasses/>
                                                         </PSXDeployableObject>
                                                      </Dependencies>
                                                   </PSXDependency>
                                                   <RequiredClasses/>
                                                </PSXDeployableObject>
                                                <PSXDeployableObject>
                                                   <PSXDependency autoDep="yes" autoExpand="yes" dependencyId="1" dependencyType="Local" displayName="Draft" isAssociation="no" isIncluded="yes" objectType="StateDef" objectTypeName="State Definition" parentId="5" parentType="WorkflowDef" supportsIdMapping="yes" supportsIdTypes="no" supportsParentId="yes" supportsUserDependencies="no">
                                                      <Dependencies>
                                                         <PSXDeployableObject>
                                                            <PSXDependency autoDep="yes" autoExpand="yes" dependencyId="3" dependencyType="Local" displayName="Direct to Public" isAssociation="no" isIncluded="yes" objectType="TransitionDef" objectTypeName="Transition Definition" parentId="5" parentType="WorkflowDef" supportsIdMapping="yes" supportsIdTypes="no" supportsParentId="yes" supportsUserDependencies="no">
                                                               <Dependencies/>
                                                            </PSXDependency>
                                                            <RequiredClasses/>
                                                         </PSXDeployableObject>
                                                         <PSXDeployableObject>
                                                            <PSXDependency autoDep="yes" autoExpand="yes" dependencyId="4" dependencyType="Local" displayName="Submit" isAssociation="no" isIncluded="yes" objectType="TransitionDef" objectTypeName="Transition Definition" parentId="5" parentType="WorkflowDef" supportsIdMapping="yes" supportsIdTypes="no" supportsParentId="yes" supportsUserDependencies="no">
                                                               <Dependencies/>
                                                            </PSXDependency>
                                                            <RequiredClasses/>
                                                         </PSXDeployableObject>
                                                      </Dependencies>
                                                   </PSXDependency>
                                                   <RequiredClasses/>
                                                </PSXDeployableObject>
                              <PSXDeployableObject>
                                                   <PSXDependency autoDep="yes" autoExpand="yes" dependencyId="4" dependencyType="Local" displayName="Pending" isAssociation="no" isIncluded="yes" objectType="StateDef" objectTypeName="State Definition" parentId="5" parentType="WorkflowDef" supportsIdMapping="yes" supportsIdTypes="no" supportsParentId="yes" supportsUserDependencies="no">
                                                      <Dependencies>
                                                         <PSXDeployableObject>
                                                            <PSXDependency autoDep="yes" autoExpand="yes" dependencyId="5" dependencyType="Local" displayName="Age to Public" isAssociation="no" isIncluded="yes" objectType="TransitionDef" objectTypeName="Transition Definition" parentId="5" parentType="WorkflowDef" supportsIdMapping="yes" supportsIdTypes="no" supportsParentId="yes" supportsUserDependencies="no">
                                                               <Dependencies/>
                                                            </PSXDependency>
                                                            <RequiredClasses/>
                                                         </PSXDeployableObject>
                                                         <PSXDeployableObject>
                                                            <PSXDependency autoDep="yes" autoExpand="yes" dependencyId="6" dependencyType="Local" displayName="Force to Public" isAssociation="no" isIncluded="yes" objectType="TransitionDef" objectTypeName="Transition Definition" parentId="5" parentType="WorkflowDef" supportsIdMapping="yes" supportsIdTypes="no" supportsParentId="yes" supportsUserDependencies="no">
                                                               <Dependencies/>
                                                            </PSXDependency>
                                                            <RequiredClasses/>
                                                         </PSXDeployableObject>
                                                      </Dependencies>
                                                   </PSXDependency>
                                                   <RequiredClasses/>
                                                </PSXDeployableObject>
                                                <PSXDeployableObject>
                                                   <PSXDependency autoDep="yes" autoExpand="yes" dependencyId="5" dependencyType="Local" displayName="Public" isAssociation="no" isIncluded="yes" objectType="StateDef" objectTypeName="State Definition" parentId="5" parentType="WorkflowDef" supportsIdMapping="yes" supportsIdTypes="no" supportsParentId="yes" supportsUserDependencies="no">
                                                      <Dependencies>
                                                         <PSXDeployableObject>
                                                            <PSXDependency autoDep="yes" autoExpand="yes" dependencyId="7" dependencyType="Local" displayName="Age to Archive" isAssociation="no" isIncluded="yes" objectType="TransitionDef" objectTypeName="Transition Definition" parentId="5" parentType="WorkflowDef" supportsIdMapping="yes" supportsIdTypes="no" supportsParentId="yes" supportsUserDependencies="no">
                                                               <Dependencies/>
                                                            </PSXDependency>
                                                            <RequiredClasses/>
                                                         </PSXDeployableObject>
                                                         <PSXDeployableObject>
                                                            <PSXDependency autoDep="yes" autoExpand="yes" dependencyId="8" dependencyType="Local" displayName="Expire" isAssociation="no" isIncluded="yes" objectType="TransitionDef" objectTypeName="Transition Definition" parentId="5" parentType="WorkflowDef" supportsIdMapping="yes" supportsIdTypes="no" supportsParentId="yes" supportsUserDependencies="no">
                                                               <Dependencies/>
                                                            </PSXDependency>
                                                            <RequiredClasses/>
                                                         </PSXDeployableObject>
                                                         <PSXDeployableObject>
                                                            <PSXDependency autoDep="yes" autoExpand="yes" dependencyId="9" dependencyType="Local" displayName="Move to Quick Edit" isAssociation="no" isIncluded="yes" objectType="TransitionDef" objectTypeName="Transition Definition" parentId="5" parentType="WorkflowDef" supportsIdMapping="yes" supportsIdTypes="no" supportsParentId="yes" supportsUserDependencies="no">
                                                               <Dependencies/>
                                                            </PSXDependency>
                                                            <RequiredClasses/>
                                                         </PSXDeployableObject>
                                                         <PSXDeployableObject>
                                                            <PSXDependency autoDep="yes" autoExpand="yes" dependencyId="10" dependencyType="Local" displayName="Reminder Transition" isAssociation="no" isIncluded="yes" objectType="TransitionDef" objectTypeName="Transition Definition" parentId="5" parentType="WorkflowDef" supportsIdMapping="yes" supportsIdTypes="no" supportsParentId="yes" supportsUserDependencies="no">
                                                               <Dependencies/>
                                                            </PSXDependency>
                                                            <RequiredClasses/>
                                                         </PSXDeployableObject>
                                                      </Dependencies>
                                                   </PSXDependency>
                                                   <RequiredClasses/>
                                                </PSXDeployableObject>
                                                <PSXDeployableObject>
                                                   <PSXDependency autoDep="yes" autoExpand="yes" dependencyId="6" dependencyType="Local" displayName="Quick Edit" isAssociation="no" isIncluded="yes" objectType="StateDef" objectTypeName="State Definition" parentId="5" parentType="WorkflowDef" supportsIdMapping="yes" supportsIdTypes="no" supportsParentId="yes" supportsUserDependencies="no">
                                                      <Dependencies>
                                                         <PSXDeployableObject>
                                                            <PSXDependency autoDep="yes" autoExpand="yes" dependencyId="11" dependencyType="Local" displayName="Return to Public" isAssociation="no" isIncluded="yes" objectType="TransitionDef" objectTypeName="Transition Definition" parentId="5" parentType="WorkflowDef" supportsIdMapping="yes" supportsIdTypes="no" supportsParentId="yes" supportsUserDependencies="no">
                                                               <Dependencies/>
                                                            </PSXDependency>
                                                            <RequiredClasses/>
                                                         </PSXDeployableObject>
                                                      </Dependencies>
                                                   </PSXDependency>
                                                   <RequiredClasses/>
                                                </PSXDeployableObject>
                                                <PSXDeployableObject>
                                                   <PSXDependency autoDep="yes" autoExpand="yes" dependencyId="2" dependencyType="Local" displayName="Review" isAssociation="no" isIncluded="yes" objectType="StateDef" objectTypeName="State Definition" parentId="5" parentType="WorkflowDef" supportsIdMapping="yes" supportsIdTypes="no" supportsParentId="yes" supportsUserDependencies="no">
                                                      <Dependencies>
                                                         <PSXDeployableObject>
                                                            <PSXDependency autoDep="yes" autoExpand="yes" dependencyId="12" dependencyType="Local" displayName="Approve" isAssociation="no" isIncluded="yes" objectType="TransitionDef" objectTypeName="Transition Definition" parentId="5" parentType="WorkflowDef" supportsIdMapping="yes" supportsIdTypes="no" supportsParentId="yes" supportsUserDependencies="no">
                                                               <Dependencies/>
                                                            </PSXDependency>
                                                            <RequiredClasses/>
                                                         </PSXDeployableObject>
                                                         <PSXDeployableObject>
                                                            <PSXDependency autoDep="yes" autoExpand="yes" dependencyId="13" dependencyType="Local" displayName="Rework" isAssociation="no" isIncluded="yes" objectType="TransitionDef" objectTypeName="Transition Definition" parentId="5" parentType="WorkflowDef" supportsIdMapping="yes" supportsIdTypes="no" supportsParentId="yes" supportsUserDependencies="no">
                                                               <Dependencies/>
                                                            </PSXDependency>
                                                            <RequiredClasses/>
                                                         </PSXDeployableObject>
                                                      </Dependencies>
                                                   </PSXDependency>
                                                   <RequiredClasses/>
                                                </PSXDeployableObject>
                                                <PSXDeployableObject>
                                                   <PSXDependency autoDep="yes" autoExpand="yes" dependencyId="3772753221890605128" dependencyType="Local" displayName="x5" isAssociation="no" isIncluded="yes" objectType="AclDef" objectTypeName="Acl Definition" supportsIdMapping="no" supportsIdTypes="no" supportsParentId="no" supportsUserDependencies="no">
                                                      <Dependencies/>
                                                   </PSXDependency>
                                                   <RequiredClasses/>
                                                </PSXDeployableObject>
                                             </Dependencies>
                                          </PSXDependency>
                                          <RequiredClasses/>
                                       </PSXDeployableObject>
                                    </Dependencies>
                                 </PSXDependency>
                                 <Description/>
                              </PSXDeployableElement>
                              <PSXDeployableObject>
                                 <PSXDependency autoDep="no" autoExpand="yes" dependencyId="Java/global/percussion/content/sys_cleanReservedHtmlClasses" dependencyType="System" displayName="sys_cleanReservedHtmlClasses" isAssociation="yes" isIncluded="no" objectType="Extension" objectTypeName="Extension" supportsIdMapping="no" supportsIdTypes="no" supportsParentId="no" supportsUserDependencies="yes"/>
                                 <RequiredClasses/>
                              </PSXDeployableObject>
                              <PSXDeployableObject>
                                 <PSXDependency autoDep="no" autoExpand="yes" dependencyId="sys_EditBox" dependencyType="System" displayName="sys_EditBox" isAssociation="yes" isIncluded="no" objectType="Control" objectTypeName="Control" supportsIdMapping="no" supportsIdTypes="no" supportsParentId="no" supportsUserDependencies="yes"/>
                                 <RequiredClasses/>
                              </PSXDeployableObject>
                              <PSXDeployableObject>
                                 <PSXDependency autoDep="no" autoExpand="yes" dependencyId="sys_HiddenInput" dependencyType="System" displayName="sys_HiddenInput" isAssociation="yes" isIncluded="no" objectType="Control" objectTypeName="Control" supportsIdMapping="no" supportsIdTypes="no" supportsParentId="no" supportsUserDependencies="yes"/>
                                 <RequiredClasses/>
                              </PSXDeployableObject>
                              <PSXDeployableObject>
                                 <PSXDependency autoDep="no" autoExpand="yes" dependencyId="sys_ImagePath" dependencyType="System" displayName="sys_ImagePath" isAssociation="yes" isIncluded="no" objectType="Control" objectTypeName="Control" supportsIdMapping="no" supportsIdTypes="no" supportsParentId="no" supportsUserDependencies="yes"/>
                                 <RequiredClasses/>
                              </PSXDeployableObject>
                              <PSXDeployableObject>
                                 <PSXDependency autoDep="no" autoExpand="yes" dependencyId="Java/global/percussion/content/sys_managedItemPathPreProcessor" dependencyType="System" displayName="sys_managedItemPathPreProcessor" isAssociation="yes" isIncluded="no" objectType="Extension" objectTypeName="Extension" supportsIdMapping="no" supportsIdTypes="no" supportsParentId="no" supportsUserDependencies="yes"/>
                                 <RequiredClasses/>
                              </PSXDeployableObject>
                              <PSXDeployableObject>
                                 <PSXDependency autoDep="no" autoExpand="yes" dependencyId="Java/global/percussion/content/sys_manageItemPathOnEdit" dependencyType="System" displayName="sys_manageItemPathOnEdit" isAssociation="yes" isIncluded="no" objectType="Extension" objectTypeName="Extension" supportsIdMapping="no" supportsIdTypes="no" supportsParentId="no" supportsUserDependencies="yes"/>
                                 <RequiredClasses/>
                              </PSXDeployableObject>
                              <PSXDeployableObject>
                                 <PSXDependency autoDep="no" autoExpand="yes" dependencyId="Java/global/percussion/content/sys_manageItemPathOnUpdate" dependencyType="System" displayName="sys_manageItemPathOnUpdate" isAssociation="yes" isIncluded="no" objectType="Extension" objectTypeName="Extension" supportsIdMapping="no" supportsIdTypes="no" supportsParentId="no" supportsUserDependencies="yes"/>
                                 <RequiredClasses/>
                              </PSXDeployableObject>
                              <PSXDeployableObject>
                                 <PSXDependency autoDep="no" autoExpand="yes" dependencyId="Java/global/percussion/content/sys_manageLinksConverter" dependencyType="System" displayName="sys_manageLinksConverter" isAssociation="yes" isIncluded="no" objectType="Extension" objectTypeName="Extension" supportsIdMapping="no" supportsIdTypes="no" supportsParentId="no" supportsUserDependencies="yes"/>
                                 <RequiredClasses/>
                              </PSXDeployableObject>
                              <PSXDeployableObject>
                                 <PSXDependency autoDep="no" autoExpand="yes" dependencyId="Java/global/percussion/content/sys_manageLinksPostProcessor" dependencyType="System" displayName="sys_manageLinksPostProcessor" isAssociation="yes" isIncluded="no" objectType="Extension" objectTypeName="Extension" supportsIdMapping="no" supportsIdTypes="no" supportsParentId="no" supportsUserDependencies="yes"/>
                                 <RequiredClasses/>
                              </PSXDeployableObject>
                              <PSXDeployableObject>
                                 <PSXDependency autoDep="no" autoExpand="yes" dependencyId="sys_PagePath" dependencyType="System" displayName="sys_PagePath" isAssociation="yes" isIncluded="no" objectType="Control" objectTypeName="Control" supportsIdMapping="no" supportsIdTypes="no" supportsParentId="no" supportsUserDependencies="yes"/>
                                 <RequiredClasses/>
                              </PSXDeployableObject>
                              <PSXDeployableObject>
                                 <PSXDependency autoDep="no" autoExpand="yes" dependencyId="sys_tinymce" dependencyType="System" displayName="sys_tinymce" isAssociation="yes" isIncluded="no" objectType="Control" objectTypeName="Control" supportsIdMapping="no" supportsIdTypes="no" supportsParentId="no" supportsUserDependencies="yes"/>
                                 <RequiredClasses/>
                              </PSXDeployableObject>
                              <PSXDeployableObject>
                                 <PSXDependency autoDep="no" autoExpand="yes" dependencyId="Java/global/percussion/content/sys_ValidateRequiredField" dependencyType="System" displayName="sys_ValidateRequiredField" isAssociation="yes" isIncluded="no" objectType="Extension" objectTypeName="Extension" supportsIdMapping="no" supportsIdTypes="no" supportsParentId="no" supportsUserDependencies="yes"/>
                                 <RequiredClasses/>
                              </PSXDeployableObject>
                              <PSXDeployableObject>
                                 <PSXDependency autoDep="no" autoExpand="yes" dependencyId="Java/global/percussion/content/sys_ValidateStringPattern" dependencyType="System" displayName="sys_ValidateStringPattern" isAssociation="yes" isIncluded="no" objectType="Extension" objectTypeName="Extension" supportsIdMapping="no" supportsIdTypes="no" supportsParentId="no" supportsUserDependencies="yes"/>
                                 <RequiredClasses/>
                              </PSXDeployableObject>
                              <PSXDeployableObject>
                                 <PSXDependency autoDep="no" autoExpand="yes" dependencyId="Java/global/percussion/xmldom/sys_xdTextCleanup" dependencyType="System" displayName="sys_xdTextCleanup" isAssociation="yes" isIncluded="no" objectType="Extension" objectTypeName="Extension" supportsIdMapping="no" supportsIdTypes="no" supportsParentId="no" supportsUserDependencies="yes"/>
                                 <RequiredClasses/>
                              </PSXDeployableObject>
                              <PSXDeployableObject>
                                 <PSXDependency autoDep="no" autoExpand="yes" dependencyId="-8878184686346567609" dependencyType="Local" displayName="temp" isAssociation="no" isIncluded="yes" objectType="AclDef" objectTypeName="Acl Definition" supportsIdMapping="no" supportsIdTypes="no" supportsParentId="no" supportsUserDependencies="no">
                                    <Dependencies>
                                       <PSXDeployableElement>
                                          <PSXDependency autoDep="no" autoExpand="yes" dependencyId="1003" dependencyType="Shared" displayName="Corporate_Investments" isAssociation="yes" isIncluded="no" objectType="Community" objectTypeName="Community" supportsIdMapping="no" supportsIdTypes="no" supportsParentId="no" supportsUserDependencies="no">
                                             <Dependencies>
                                                <PSXDeployableObject>
                                                   <PSXDependency autoDep="yes" autoExpand="yes" dependencyId="1003" dependencyType="Local" displayName="Corporate_Investments" isAssociation="no" isIncluded="yes" objectType="CommunityDef" objectTypeName="Community Definition" supportsIdMapping="yes" supportsIdTypes="no" supportsParentId="no" supportsUserDependencies="no">
                                                      <Dependencies/>
                                                   </PSXDependency>
                                                   <RequiredClasses/>
                                                </PSXDeployableObject>
                                             </Dependencies>
                                          </PSXDependency>
                                          <Description/>
                                       </PSXDeployableElement>
                                       <PSXDeployableElement>
                                          <PSXDependency autoDep="no" autoExpand="yes" dependencyId="1004" dependencyType="Shared" displayName="Corporate_Investments_Admin" isAssociation="yes" isIncluded="no" objectType="Community" objectTypeName="Community" supportsIdMapping="no" supportsIdTypes="no" supportsParentId="no" supportsUserDependencies="no">
                                             <Dependencies>
                                                <PSXDeployableObject>
                                                   <PSXDependency autoDep="yes" autoExpand="yes" dependencyId="1004" dependencyType="Local" displayName="Corporate_Investments_Admin" isAssociation="no" isIncluded="yes" objectType="CommunityDef" objectTypeName="Community Definition" supportsIdMapping="yes" supportsIdTypes="no" supportsParentId="no" supportsUserDependencies="no">
                                                      <Dependencies/>
                                                   </PSXDependency>
                                                   <RequiredClasses/>
                                                </PSXDeployableObject>
                                             </Dependencies>
                                          </PSXDependency>
                                          <Description/>
                                       </PSXDeployableElement>
                                       <PSXDeployableElement>
                                          <PSXDependency autoDep="no" autoExpand="yes" dependencyId="10" dependencyType="Shared" displayName="Default" isAssociation="yes" isIncluded="no" objectType="Community" objectTypeName="Community" supportsIdMapping="no" supportsIdTypes="no" supportsParentId="no" supportsUserDependencies="no">
                                             <Dependencies>
                                                <PSXDeployableObject>
                                                   <PSXDependency autoDep="yes" autoExpand="yes" dependencyId="10" dependencyType="Local" displayName="Default" isAssociation="no" isIncluded="yes" objectType="CommunityDef" objectTypeName="Community Definition" supportsIdMapping="yes" supportsIdTypes="no" supportsParentId="no" supportsUserDependencies="no">
                                                      <Dependencies/>
                                                   </PSXDependency>
                                                   <RequiredClasses/>
                                                </PSXDeployableObject>
                                             </Dependencies>
                                          </PSXDependency>
                                          <Description/>
                                       </PSXDeployableElement>
                                       <PSXDeployableElement>
                                          <PSXDependency autoDep="no" autoExpand="yes" dependencyId="1002" dependencyType="Shared" displayName="Enterprise_Investments" isAssociation="yes" isIncluded="no" objectType="Community" objectTypeName="Community" supportsIdMapping="no" supportsIdTypes="no" supportsParentId="no" supportsUserDependencies="no">
                                             <Dependencies>
                                                <PSXDeployableObject>
                                                   <PSXDependency autoDep="yes" autoExpand="yes" dependencyId="1002" dependencyType="Local" displayName="Enterprise_Investments" isAssociation="no" isIncluded="yes" objectType="CommunityDef" objectTypeName="Community Definition" supportsIdMapping="yes" supportsIdTypes="no" supportsParentId="no" supportsUserDependencies="no">
                                                      <Dependencies/>
                                                   </PSXDependency>
                                                   <RequiredClasses/>
                                                </PSXDeployableObject>
                                             </Dependencies>
                                          </PSXDependency>
                                          <Description/>
                                       </PSXDeployableElement>
                                       <PSXDeployableElement>
                                          <PSXDependency autoDep="no" autoExpand="yes" dependencyId="1001" dependencyType="Shared" displayName="Enterprise_Investments_Admin" isAssociation="yes" isIncluded="no" objectType="Community" objectTypeName="Community" supportsIdMapping="no" supportsIdTypes="no" supportsParentId="no" supportsUserDependencies="no">
                                             <Dependencies>
                                                <PSXDeployableObject>
                                                   <PSXDependency autoDep="yes" autoExpand="yes" dependencyId="1001" dependencyType="Local" displayName="Enterprise_Investments_Admin" isAssociation="no" isIncluded="yes" objectType="CommunityDef" objectTypeName="Community Definition" supportsIdMapping="yes" supportsIdTypes="no" supportsParentId="no" supportsUserDependencies="no">
                                                      <Dependencies/>
                                                   </PSXDependency>
                                                   <RequiredClasses/>
                                                </PSXDeployableObject>
                                             </Dependencies>
                                          </PSXDependency>
                                          <Description/>
                                       </PSXDeployableElement>
                                    </Dependencies>
                                 </PSXDependency>
                                 <RequiredClasses/>
                              </PSXDeployableObject>
                           </Dependencies>
                        </PSXDependency>
                        <RequiredClasses/>
                     </PSXDeployableObject>
                  </Dependencies>
               </PSXDependency>
               <Description/>
            </PSXDeployableElement>
            <PSXDeployableElement>
               <PSXDependency autoDep="no" autoExpand="yes" dependencyId="sys_UserDependency" dependencyType="Shared" displayName="User Dependency" isAssociation="yes" isIncluded="yes" objectType="Custom" objectTypeName="Custom" supportsIdMapping="no" supportsIdTypes="no" supportsParentId="no" supportsUserDependencies="yes">
                  <Dependencies>
                     <PSXUserDependency parentId="sys_UserDependency" parentKey="Custom-sys_UserDependency" parentType="Custom" path="rx_resources/widgets/AssetFinder/css/AssetFinder.css">
                        <PSXDeployableObject>
                           <PSXDependency autoDep="no" autoExpand="yes" dependencyId="rx_resources/widgets/AssetFinder/css/AssetFinder.css" dependencyType="User" displayName="AssetFinder.css" isAssociation="no" isIncluded="yes" objectType="sys_UserDependency" objectTypeName="User Dependency" supportsIdMapping="no" supportsIdTypes="no" supportsParentId="no" supportsUserDependencies="no">
                              <Dependencies/>
                           </PSXDependency>
                           <RequiredClasses/>
                        </PSXDeployableObject>
                     </PSXUserDependency>
                     <PSXUserDependency parentId="sys_UserDependency" parentKey="Custom-sys_UserDependency" parentType="Custom" path="rx_resources/widgets/AssetFinder/js/AssetFinder.js">
                        <PSXDeployableObject>
                           <PSXDependency autoDep="no" autoExpand="yes" dependencyId="rx_resources/widgets/AssetFinder/js/AssetFinder.js" dependencyType="User" displayName="AssetFinder.js" isAssociation="no" isIncluded="yes" objectType="sys_UserDependency" objectTypeName="User Dependency" supportsIdMapping="no" supportsIdTypes="no" supportsParentId="no" supportsUserDependencies="no">
                              <Dependencies/>
                           </PSXDependency>
                           <RequiredClasses/>
                        </PSXDeployableObject>
                     </PSXUserDependency>
                     <PSXUserDependency parentId="sys_UserDependency" parentKey="Custom-sys_UserDependency" parentType="Custom" path="rx_resources/widgets/percDirectory/css/directoryDropdown.css">
                        <PSXDeployableObject>
                           <PSXDependency autoDep="no" autoExpand="yes" dependencyId="rx_resources/widgets/percDirectory/css/directoryDropdown.css" dependencyType="User" displayName="directoryDropdown.css" isAssociation="no" isIncluded="yes" objectType="sys_UserDependency" objectTypeName="User Dependency" supportsIdMapping="no" supportsIdTypes="no" supportsParentId="no" supportsUserDependencies="no">
                              <Dependencies/>
                           </PSXDependency>
                           <RequiredClasses/>
                        </PSXDeployableObject>
                     </PSXUserDependency>
                     <PSXUserDependency parentId="sys_UserDependency" parentKey="Custom-sys_UserDependency" parentType="Custom" path="rx_resources/widgets/percDirectory/js/directoryDropdown.js">
                        <PSXDeployableObject>
                           <PSXDependency autoDep="no" autoExpand="yes" dependencyId="rx_resources/widgets/percDirectory/js/directoryDropdown.js" dependencyType="User" displayName="directoryDropdown.js" isAssociation="no" isIncluded="yes" objectType="sys_UserDependency" objectTypeName="User Dependency" supportsIdMapping="no" supportsIdTypes="no" supportsParentId="no" supportsUserDependencies="no">
                              <Dependencies/>
                           </PSXDependency>
                           <RequiredClasses/>
                        </PSXDeployableObject>
                     </PSXUserDependency>
                     <PSXUserDependency parentId="sys_UserDependency" parentKey="Custom-sys_UserDependency" parentType="Custom" path="rx_resources/stylesheets/controls/directoryWidgetDropDownControl.xsl">
                        <PSXDeployableObject>
                           <PSXDependency autoDep="no" autoExpand="yes" dependencyId="rx_resources/stylesheets/controls/directoryWidgetDropDownControl.xsl" dependencyType="User" displayName="directoryWidgetDropDownControl.xsl" isAssociation="no" isIncluded="yes" objectType="sys_UserDependency" objectTypeName="User Dependency" supportsIdMapping="no" supportsIdTypes="no" supportsParentId="no" supportsUserDependencies="no">
                              <Dependencies/>
                           </PSXDependency>
                           <RequiredClasses/>
                        </PSXDeployableObject>
                     </PSXUserDependency>
                     <PSXUserDependency parentId="sys_UserDependency" parentKey="Custom-sys_UserDependency" parentType="Custom" path="web_resources/widgets/directory/js/list.min.js">
                        <PSXDeployableObject>
                           <PSXDependency autoDep="no" autoExpand="yes" dependencyId="web_resources/widgets/directory/js/list.min.js" dependencyType="User" displayName="list.min.js" isAssociation="no" isIncluded="yes" objectType="sys_UserDependency" objectTypeName="User Dependency" supportsIdMapping="no" supportsIdTypes="no" supportsParentId="no" supportsUserDependencies="no">
                              <Dependencies/>
                           </PSXDependency>
                           <RequiredClasses/>
                        </PSXDeployableObject>
                     </PSXUserDependency>
                     <PSXUserDependency parentId="sys_UserDependency" parentKey="Custom-sys_UserDependency" parentType="Custom" path="web_resources/widgets/directory/js/lodash.min.js">
                        <PSXDeployableObject>
                           <PSXDependency autoDep="no" autoExpand="yes" dependencyId="web_resources/widgets/directory/js/lodash.min.js" dependencyType="User" displayName="lodash.min.js" isAssociation="no" isIncluded="yes" objectType="sys_UserDependency" objectTypeName="User Dependency" supportsIdMapping="no" supportsIdTypes="no" supportsParentId="no" supportsUserDependencies="no">
                              <Dependencies/>
                           </PSXDependency>
                           <RequiredClasses/>
                        </PSXDeployableObject>
                     </PSXUserDependency>
                     <PSXUserDependency parentId="sys_UserDependency" parentKey="Custom-sys_UserDependency" parentType="Custom" path="web_resources/widgets/directory/css/perc-directory.css">
                        <PSXDeployableObject>
                           <PSXDependency autoDep="no" autoExpand="yes" dependencyId="web_resources/widgets/directory/css/perc-directory.css" dependencyType="User" displayName="perc-directory.css" isAssociation="no" isIncluded="yes" objectType="sys_UserDependency" objectTypeName="User Dependency" supportsIdMapping="no" supportsIdTypes="no" supportsParentId="no" supportsUserDependencies="no">
                              <Dependencies/>
                           </PSXDependency>
                           <RequiredClasses/>
                        </PSXDeployableObject>
                     </PSXUserDependency>
                     <PSXUserDependency parentId="sys_UserDependency" parentKey="Custom-sys_UserDependency" parentType="Custom" path="web_resources/widgets/directory/js/perc-directory.js">
                        <PSXDeployableObject>
                           <PSXDependency autoDep="no" autoExpand="yes" dependencyId="web_resources/widgets/directory/js/perc-directory.js" dependencyType="User" displayName="perc-directory.js" isAssociation="no" isIncluded="yes" objectType="sys_UserDependency" objectTypeName="User Dependency" supportsIdMapping="no" supportsIdTypes="no" supportsParentId="no" supportsUserDependencies="no">
                              <Dependencies/>
                           </PSXDependency>
                           <RequiredClasses/>
                        </PSXDeployableObject>
                     </PSXUserDependency>
                     <PSXUserDependency parentId="sys_UserDependency" parentKey="Custom-sys_UserDependency" parentType="Custom" path="rx_resources/stylesheets/controls/percAssetFinderControl.xsl">
                        <PSXDeployableObject>
                           <PSXDependency autoDep="no" autoExpand="yes" dependencyId="rx_resources/stylesheets/controls/percAssetFinderControl.xsl" dependencyType="User" displayName="percAssetFinderControl.xsl" isAssociation="no" isIncluded="yes" objectType="sys_UserDependency" objectTypeName="User Dependency" supportsIdMapping="no" supportsIdTypes="no" supportsParentId="no" supportsUserDependencies="no">
                              <Dependencies/>
                           </PSXDependency>
                           <RequiredClasses/>
                        </PSXDeployableObject>
                     </PSXUserDependency>
                     <PSXUserDependency parentId="sys_UserDependency" parentKey="Custom-sys_UserDependency" parentType="Custom" path="rx_resources/widgets/percDepartment/css/percDepartment.css">
                        <PSXDeployableObject>
                           <PSXDependency autoDep="no" autoExpand="yes" dependencyId="rx_resources/widgets/percDepartment/css/percDepartment.css" dependencyType="User" displayName="percDepartment.css" isAssociation="no" isIncluded="yes" objectType="sys_UserDependency" objectTypeName="User Dependency" supportsIdMapping="no" supportsIdTypes="no" supportsParentId="no" supportsUserDependencies="no">
                              <Dependencies/>
                           </PSXDependency>
                           <RequiredClasses/>
                        </PSXDeployableObject>
                     </PSXUserDependency>
                     <PSXUserDependency parentId="sys_UserDependency" parentKey="Custom-sys_UserDependency" parentType="Custom" path="rx_resources/widgets/percDepartment/js/percDepartment.js">
                        <PSXDeployableObject>
                           <PSXDependency autoDep="no" autoExpand="yes" dependencyId="rx_resources/widgets/percDepartment/js/percDepartment.js" dependencyType="User" displayName="percDepartment.js" isAssociation="no" isIncluded="yes" objectType="sys_UserDependency" objectTypeName="User Dependency" supportsIdMapping="no" supportsIdTypes="no" supportsParentId="no" supportsUserDependencies="no">
                              <Dependencies/>
                           </PSXDependency>
                           <RequiredClasses/>
                        </PSXDeployableObject>
                     </PSXUserDependency>
                     <PSXUserDependency parentId="sys_UserDependency" parentKey="Custom-sys_UserDependency" parentType="Custom" path="rxconfig/Resources/percDepartment.xml">
                        <PSXDeployableObject>
                           <PSXDependency autoDep="no" autoExpand="yes" dependencyId="rxconfig/Resources/percDepartment.xml" dependencyType="User" displayName="percDepartment.xml" isAssociation="no" isIncluded="yes" objectType="sys_UserDependency" objectTypeName="User Dependency" supportsIdMapping="no" supportsIdTypes="no" supportsParentId="no" supportsUserDependencies="no">
                              <Dependencies/>
                           </PSXDependency>
                           <RequiredClasses/>
                        </PSXDeployableObject>
                     </PSXUserDependency>
                     <PSXUserDependency parentId="sys_UserDependency" parentKey="Custom-sys_UserDependency" parentType="Custom" path="rxconfig/Widgets/percDepartment.xml">
                        <PSXDeployableObject>
                           <PSXDependency autoDep="no" autoExpand="yes" dependencyId="rxconfig/Widgets/percDepartment.xml" dependencyType="User" displayName="percDepartment.xml" isAssociation="no" isIncluded="yes" objectType="sys_UserDependency" objectTypeName="User Dependency" supportsIdMapping="no" supportsIdTypes="no" supportsParentId="no" supportsUserDependencies="no">
                              <Dependencies/>
                           </PSXDependency>
                           <RequiredClasses/>
                        </PSXDeployableObject>
                     </PSXUserDependency>
                     <PSXUserDependency parentId="sys_UserDependency" parentKey="Custom-sys_UserDependency" parentType="Custom" path="rx_resources/widgets/percDepartment/images/percDepartmentIcon.png">
                        <PSXDeployableObject>
                           <PSXDependency autoDep="no" autoExpand="yes" dependencyId="rx_resources/widgets/percDepartment/images/percDepartmentIcon.png" dependencyType="User" displayName="percDepartmentIcon.png" isAssociation="no" isIncluded="yes" objectType="sys_UserDependency" objectTypeName="User Dependency" supportsIdMapping="no" supportsIdTypes="no" supportsParentId="no" supportsUserDependencies="no">
                              <Dependencies/>
                           </PSXDependency>
                           <RequiredClasses/>
                        </PSXDeployableObject>
                     </PSXUserDependency>
                     <PSXUserDependency parentId="sys_UserDependency" parentKey="Custom-sys_UserDependency" parentType="Custom" path="rx_resources/widgets/percDepartment/images/percDepartmentPlaceholder.png">
                        <PSXDeployableObject>
                           <PSXDependency autoDep="no" autoExpand="yes" dependencyId="rx_resources/widgets/percDepartment/images/percDepartmentPlaceholder.png" dependencyType="User" displayName="percDepartmentPlaceholder.png" isAssociation="no" isIncluded="yes" objectType="sys_UserDependency" objectTypeName="User Dependency" supportsIdMapping="no" supportsIdTypes="no" supportsParentId="no" supportsUserDependencies="no">
                              <Dependencies/>
                           </PSXDependency>
                           <RequiredClasses/>
                        </PSXDeployableObject>
                     </PSXUserDependency>
                     <PSXUserDependency parentId="sys_UserDependency" parentKey="Custom-sys_UserDependency" parentType="Custom" path="rx_resources/widgets/percDirectory/css/percDirectory.css">
                        <PSXDeployableObject>
                           <PSXDependency autoDep="no" autoExpand="yes" dependencyId="rx_resources/widgets/percDirectory/css/percDirectory.css" dependencyType="User" displayName="percDirectory.css" isAssociation="no" isIncluded="yes" objectType="sys_UserDependency" objectTypeName="User Dependency" supportsIdMapping="no" supportsIdTypes="no" supportsParentId="no" supportsUserDependencies="no">
                              <Dependencies/>
                           </PSXDependency>
                           <RequiredClasses/>
                        </PSXDeployableObject>
                     </PSXUserDependency>
                     <PSXUserDependency parentId="sys_UserDependency" parentKey="Custom-sys_UserDependency" parentType="Custom" path="rx_resources/widgets/percDirectory/js/percDirectory.js">
                        <PSXDeployableObject>
                           <PSXDependency autoDep="no" autoExpand="yes" dependencyId="rx_resources/widgets/percDirectory/js/percDirectory.js" dependencyType="User" displayName="percDirectory.js" isAssociation="no" isIncluded="yes" objectType="sys_UserDependency" objectTypeName="User Dependency" supportsIdMapping="no" supportsIdTypes="no" supportsParentId="no" supportsUserDependencies="no">
                              <Dependencies/>
                           </PSXDependency>
                           <RequiredClasses/>
                        </PSXDeployableObject>
                     </PSXUserDependency>
                     <PSXUserDependency parentId="sys_UserDependency" parentKey="Custom-sys_UserDependency" parentType="Custom" path="rxconfig/Resources/percDirectory.xml">
                        <PSXDeployableObject>
                           <PSXDependency autoDep="no" autoExpand="yes" dependencyId="rxconfig/Resources/percDirectory.xml" dependencyType="User" displayName="percDirectory.xml" isAssociation="no" isIncluded="yes" objectType="sys_UserDependency" objectTypeName="User Dependency" supportsIdMapping="no" supportsIdTypes="no" supportsParentId="no" supportsUserDependencies="no">
                              <Dependencies/>
                           </PSXDependency>
                           <RequiredClasses/>
                        </PSXDeployableObject>
                     </PSXUserDependency>
                     <PSXUserDependency parentId="sys_UserDependency" parentKey="Custom-sys_UserDependency" parentType="Custom" path="rxconfig/Widgets/percDirectory.xml">
                        <PSXDeployableObject>
                           <PSXDependency autoDep="no" autoExpand="yes" dependencyId="rxconfig/Widgets/percDirectory.xml" dependencyType="User" displayName="percDirectory.xml" isAssociation="no" isIncluded="yes" objectType="sys_UserDependency" objectTypeName="User Dependency" supportsIdMapping="no" supportsIdTypes="no" supportsParentId="no" supportsUserDependencies="no">
                              <Dependencies/>
                           </PSXDependency>
                           <RequiredClasses/>
                        </PSXDeployableObject>
                     </PSXUserDependency>
                     <PSXUserDependency parentId="sys_UserDependency" parentKey="Custom-sys_UserDependency" parentType="Custom" path="rx_resources/widgets/percDirectory/images/percDirectoryIcon.png">
                        <PSXDeployableObject>
                           <PSXDependency autoDep="no" autoExpand="yes" dependencyId="rx_resources/widgets/percDirectory/images/percDirectoryIcon.png" dependencyType="User" displayName="percDirectoryIcon.png" isAssociation="no" isIncluded="yes" objectType="sys_UserDependency" objectTypeName="User Dependency" supportsIdMapping="no" supportsIdTypes="no" supportsParentId="no" supportsUserDependencies="no">
                              <Dependencies/>
                           </PSXDependency>
                           <RequiredClasses/>
                        </PSXDeployableObject>
                     </PSXUserDependency>
                     <PSXUserDependency parentId="sys_UserDependency" parentKey="Custom-sys_UserDependency" parentType="Custom" path="rx_resources/widgets/percDirectory/images/percDirectoryPlaceholder.png">
                        <PSXDeployableObject>
                           <PSXDependency autoDep="no" autoExpand="yes" dependencyId="rx_resources/widgets/percDirectory/images/percDirectoryPlaceholder.png" dependencyType="User" displayName="percDirectoryPlaceholder.png" isAssociation="no" isIncluded="yes" objectType="sys_UserDependency" objectTypeName="User Dependency" supportsIdMapping="no" supportsIdTypes="no" supportsParentId="no" supportsUserDependencies="no">
                              <Dependencies/>
                           </PSXDependency>
                           <RequiredClasses/>
                        </PSXDeployableObject>
                     </PSXUserDependency>
                     <PSXUserDependency parentId="sys_UserDependency" parentKey="Custom-sys_UserDependency" parentType="Custom" path="rx_resources/widgets/percOrganization/css/percOrganization.css">
                        <PSXDeployableObject>
                           <PSXDependency autoDep="no" autoExpand="yes" dependencyId="rx_resources/widgets/percOrganization/css/percOrganization.css" dependencyType="User" displayName="percOrganization.css" isAssociation="no" isIncluded="yes" objectType="sys_UserDependency" objectTypeName="User Dependency" supportsIdMapping="no" supportsIdTypes="no" supportsParentId="no" supportsUserDependencies="no">
                              <Dependencies/>
                           </PSXDependency>
                           <RequiredClasses/>
                        </PSXDeployableObject>
                     </PSXUserDependency>
                     <PSXUserDependency parentId="sys_UserDependency" parentKey="Custom-sys_UserDependency" parentType="Custom" path="rx_resources/widgets/percOrganization/js/percOrganization.js">
                        <PSXDeployableObject>
                           <PSXDependency autoDep="no" autoExpand="yes" dependencyId="rx_resources/widgets/percOrganization/js/percOrganization.js" dependencyType="User" displayName="percOrganization.js" isAssociation="no" isIncluded="yes" objectType="sys_UserDependency" objectTypeName="User Dependency" supportsIdMapping="no" supportsIdTypes="no" supportsParentId="no" supportsUserDependencies="no">
                              <Dependencies/>
                           </PSXDependency>
                           <RequiredClasses/>
                        </PSXDeployableObject>
                     </PSXUserDependency>
                     <PSXUserDependency parentId="sys_UserDependency" parentKey="Custom-sys_UserDependency" parentType="Custom" path="rxconfig/Resources/percOrganization.xml">
                        <PSXDeployableObject>
                           <PSXDependency autoDep="no" autoExpand="yes" dependencyId="rxconfig/Resources/percOrganization.xml" dependencyType="User" displayName="percOrganization.xml" isAssociation="no" isIncluded="yes" objectType="sys_UserDependency" objectTypeName="User Dependency" supportsIdMapping="no" supportsIdTypes="no" supportsParentId="no" supportsUserDependencies="no">
                              <Dependencies/>
                           </PSXDependency>
                           <RequiredClasses/>
                        </PSXDeployableObject>
                     </PSXUserDependency>
                     <PSXUserDependency parentId="sys_UserDependency" parentKey="Custom-sys_UserDependency" parentType="Custom" path="rxconfig/Widgets/percOrganization.xml">
                        <PSXDeployableObject>
                           <PSXDependency autoDep="no" autoExpand="yes" dependencyId="rxconfig/Widgets/percOrganization.xml" dependencyType="User" displayName="percOrganization.xml" isAssociation="no" isIncluded="yes" objectType="sys_UserDependency" objectTypeName="User Dependency" supportsIdMapping="no" supportsIdTypes="no" supportsParentId="no" supportsUserDependencies="no">
                              <Dependencies/>
                           </PSXDependency>
                           <RequiredClasses/>
                        </PSXDeployableObject>
                     </PSXUserDependency>
                     <PSXUserDependency parentId="sys_UserDependency" parentKey="Custom-sys_UserDependency" parentType="Custom" path="rx_resources/widgets/percOrganization/images/percOrganizationIcon.png">
                        <PSXDeployableObject>
                           <PSXDependency autoDep="no" autoExpand="yes" dependencyId="rx_resources/widgets/percOrganization/images/percOrganizationIcon.png" dependencyType="User" displayName="percOrganizationIcon.png" isAssociation="no" isIncluded="yes" objectType="sys_UserDependency" objectTypeName="User Dependency" supportsIdMapping="no" supportsIdTypes="no" supportsParentId="no" supportsUserDependencies="no">
                              <Dependencies/>
                           </PSXDependency>
                           <RequiredClasses/>
                        </PSXDeployableObject>
                     </PSXUserDependency>
                     <PSXUserDependency parentId="sys_UserDependency" parentKey="Custom-sys_UserDependency" parentType="Custom" path="rx_resources/widgets/percOrganization/images/percOrganizationPlaceholder.png">
                        <PSXDeployableObject>
                           <PSXDependency autoDep="no" autoExpand="yes" dependencyId="rx_resources/widgets/percOrganization/images/percOrganizationPlaceholder.png" dependencyType="User" displayName="percOrganizationPlaceholder.png" isAssociation="no" isIncluded="yes" objectType="sys_UserDependency" objectTypeName="User Dependency" supportsIdMapping="no" supportsIdTypes="no" supportsParentId="no" supportsUserDependencies="no">
                              <Dependencies/>
                           </PSXDependency>
                           <RequiredClasses/>
                        </PSXDeployableObject>
                     </PSXUserDependency>
                     <PSXUserDependency parentId="sys_UserDependency" parentKey="Custom-sys_UserDependency" parentType="Custom" path="rx_resources/widgets/percPerson/css/percPerson.css">
                        <PSXDeployableObject>
                           <PSXDependency autoDep="no" autoExpand="yes" dependencyId="rx_resources/widgets/percPerson/css/percPerson.css" dependencyType="User" displayName="percPerson.css" isAssociation="no" isIncluded="yes" objectType="sys_UserDependency" objectTypeName="User Dependency" supportsIdMapping="no" supportsIdTypes="no" supportsParentId="no" supportsUserDependencies="no">
                              <Dependencies/>
                           </PSXDependency>
                           <RequiredClasses/>
                        </PSXDeployableObject>
                     </PSXUserDependency>
                     <PSXUserDependency parentId="sys_UserDependency" parentKey="Custom-sys_UserDependency" parentType="Custom" path="rx_resources/widgets/percPerson/js/percPerson.js">
                        <PSXDeployableObject>
                           <PSXDependency autoDep="no" autoExpand="yes" dependencyId="rx_resources/widgets/percPerson/js/percPerson.js" dependencyType="User" displayName="percPerson.js" isAssociation="no" isIncluded="yes" objectType="sys_UserDependency" objectTypeName="User Dependency" supportsIdMapping="no" supportsIdTypes="no" supportsParentId="no" supportsUserDependencies="no">
                              <Dependencies/>
                           </PSXDependency>
                           <RequiredClasses/>
                        </PSXDeployableObject>
                     </PSXUserDependency>
                     <PSXUserDependency parentId="sys_UserDependency" parentKey="Custom-sys_UserDependency" parentType="Custom" path="rxconfig/Resources/percPerson.xml">
                        <PSXDeployableObject>
                           <PSXDependency autoDep="no" autoExpand="yes" dependencyId="rxconfig/Resources/percPerson.xml" dependencyType="User" displayName="percPerson.xml" isAssociation="no" isIncluded="yes" objectType="sys_UserDependency" objectTypeName="User Dependency" supportsIdMapping="no" supportsIdTypes="no" supportsParentId="no" supportsUserDependencies="no">
                              <Dependencies/>
                           </PSXDependency>
                           <RequiredClasses/>
                        </PSXDeployableObject>
                     </PSXUserDependency>
                     <PSXUserDependency parentId="sys_UserDependency" parentKey="Custom-sys_UserDependency" parentType="Custom" path="rxconfig/Widgets/percPerson.xml">
                        <PSXDeployableObject>
                           <PSXDependency autoDep="no" autoExpand="yes" dependencyId="rxconfig/Widgets/percPerson.xml" dependencyType="User" displayName="percPerson.xml" isAssociation="no" isIncluded="yes" objectType="sys_UserDependency" objectTypeName="User Dependency" supportsIdMapping="no" supportsIdTypes="no" supportsParentId="no" supportsUserDependencies="no">
                              <Dependencies/>
                           </PSXDependency>
                           <RequiredClasses/>
                        </PSXDeployableObject>
                     </PSXUserDependency>
                     <PSXUserDependency parentId="sys_UserDependency" parentKey="Custom-sys_UserDependency" parentType="Custom" path="rx_resources/widgets/percPerson/images/percPersonIcon.png">
                        <PSXDeployableObject>
                           <PSXDependency autoDep="no" autoExpand="yes" dependencyId="rx_resources/widgets/percPerson/images/percPersonIcon.png" dependencyType="User" displayName="percPersonIcon.png" isAssociation="no" isIncluded="yes" objectType="sys_UserDependency" objectTypeName="User Dependency" supportsIdMapping="no" supportsIdTypes="no" supportsParentId="no" supportsUserDependencies="no">
                              <Dependencies/>
                           </PSXDependency>
                           <RequiredClasses/>
                        </PSXDeployableObject>
                     </PSXUserDependency>
                     <PSXUserDependency parentId="sys_UserDependency" parentKey="Custom-sys_UserDependency" parentType="Custom" path="rx_resources/widgets/percPerson/images/percPersonPlaceholder.png">
                        <PSXDeployableObject>
                           <PSXDependency autoDep="no" autoExpand="yes" dependencyId="rx_resources/widgets/percPerson/images/percPersonPlaceholder.png" dependencyType="User" displayName="percPersonPlaceholder.png" isAssociation="no" isIncluded="yes" objectType="sys_UserDependency" objectTypeName="User Dependency" supportsIdMapping="no" supportsIdTypes="no" supportsParentId="no" supportsUserDependencies="no">
                              <Dependencies/>
                           </PSXDependency>
                           <RequiredClasses/>
                        </PSXDeployableObject>
                     </PSXUserDependency>
                     <PSXUserDependency parentId="sys_UserDependency" parentKey="Custom-sys_UserDependency" parentType="Custom" path="web_resources/widgets/directory/img/person-directory-placeholder-min.png">
                        <PSXDeployableObject>
                           <PSXDependency autoDep="no" autoExpand="yes" dependencyId="web_resources/widgets/directory/img/person-directory-placeholder-min.png" dependencyType="User" displayName="person-directory-placeholder-min.png" isAssociation="no" isIncluded="yes" objectType="sys_UserDependency" objectTypeName="User Dependency" supportsIdMapping="no" supportsIdTypes="no" supportsParentId="no" supportsUserDependencies="no">
                              <Dependencies/>
                           </PSXDependency>
                           <RequiredClasses/>
                        </PSXDeployableObject>
                     </PSXUserDependency>
                  </Dependencies>
               </PSXDependency>
               <Description/>
            </PSXDeployableElement>
         </Packages>
         <ModifiedPackages/>
         <MissingPackages/>
      </PSXExportDescriptor>
      <DbmsInfoMap>
         <DbmsInfoMapping PkgKey="ContentEditor-372"/>
         <DbmsInfoMapping PkgKey="ContentEditor-370"/>
         <DbmsInfoMapping PkgKey="Custom-sys_UserDependency"/>
         <DbmsInfoMapping PkgKey="ContentEditor-366"/>
         <DbmsInfoMapping PkgKey="Custom-Application-percDirectorySupport"/>
         <DbmsInfoMapping PkgKey="ContentEditor-368"/>
      </DbmsInfoMap>
   </PSXArchiveDetail>
</PSXArchiveInfo><|MERGE_RESOLUTION|>--- conflicted
+++ resolved
@@ -16,11 +16,7 @@
             <Description>This package contains structured content widgets: Person, Department and Organization that are used with the included Directory widget to display a paginated list of people belonging to a selected organization and enable users to search through the list.</Description>
             <Publisher name="Percussion Software Inc." url="Percussion Software Inc."/>
             <CmsVersion max="9.0.0" min="5.3.15"/>
-<<<<<<< HEAD
-            <Version>2.0.5</Version>
-=======
             <Version>2.0.10</Version>
->>>>>>> e6609e7b
             <ImplConfigFile/>
             <LocalConfigFile/>
             <PKGDependencies>
