/*
 *     Percussion CMS
 *     Copyright (C) 1999-2020 Percussion Software, Inc.
 *
 *     This program is free software: you can redistribute it and/or modify
 *     it under the terms of the GNU Affero General Public License as published by the Free Software Foundation, either version 3 of the License, or (at your option) any later version.
 *
 *     This program is distributed in the hope that it will be useful,
 *     but WITHOUT ANY WARRANTY; without even the implied warranty of
 *     MERCHANTABILITY or FITNESS FOR A PARTICULAR PURPOSE.  See the
 *     GNU Affero General Public License for more details.
 *
 *     Mailing Address:
 *
 *      Percussion Software, Inc.
 *      PO Box 767
 *      Burlington, MA 01803, USA
 *      +01-781-438-9900
 *      support@percussion.com
 *      https://www.percusssion.com
 *
 *     You should have received a copy of the GNU Affero General Public License along with this program.  If not, see <https://www.gnu.org/licenses/>
 */
package com.percussion.rx.publisher.jsf.nodes;

import static org.apache.commons.lang.StringUtils.isBlank;

import com.percussion.cms.PSCmsException;
import com.percussion.design.objectstore.PSLocator;
import com.percussion.rx.jsf.PSCategoryNodeBase;
import com.percussion.rx.jsf.PSEditableNodeContainer;
import com.percussion.rx.jsf.PSNavigation;
import com.percussion.rx.jsf.PSNodeBase;
import com.percussion.rx.publisher.jsf.beans.PSDesignNavigation;
import com.percussion.rx.ui.jsf.beans.PSHelpTopicMapping;
import com.percussion.server.PSServer;
import com.percussion.server.webservices.PSServerFolderProcessor;
import com.percussion.services.assembly.IPSAssemblyService;
import com.percussion.services.assembly.IPSAssemblyTemplate;
import com.percussion.services.assembly.PSAssemblyException;
import com.percussion.services.assembly.PSAssemblyServiceLocator;
import com.percussion.services.catalog.PSTypeEnum;
import com.percussion.services.error.PSNotFoundException;
import com.percussion.services.guidmgr.IPSGuidManager;
import com.percussion.services.guidmgr.PSGuidManagerLocator;
import com.percussion.services.guidmgr.data.PSGuid;
import com.percussion.services.publisher.IPSEdition;
import com.percussion.services.publisher.IPSEditionContentList;
import com.percussion.services.publisher.IPSEditionTaskDef;
import com.percussion.services.publisher.IPSPublisherService;
import com.percussion.services.publisher.PSPublisherServiceLocator;
import com.percussion.services.sitemgr.IPSPublishingContext;
import com.percussion.services.sitemgr.IPSSite;
import com.percussion.services.sitemgr.IPSSiteManager;
import com.percussion.services.sitemgr.PSSiteManagerException;
import com.percussion.services.sitemgr.PSSiteManagerLocator;
import com.percussion.services.sitemgr.data.PSSite;
import com.percussion.services.sitemgr.data.PSSiteProperty;
import com.percussion.services.utils.jsf.validators.PSPathExists;
import com.percussion.utils.guid.IPSGuid;

import java.io.File;
import java.net.MalformedURLException;
import java.util.ArrayList;
import java.util.Arrays;
import java.util.Collections;
import java.util.Comparator;
import java.util.HashMap;
import java.util.HashSet;
import java.util.List;
import java.util.Map;
import java.util.Set;

import javax.faces.application.FacesMessage;
import javax.faces.component.EditableValueHolder;
import javax.faces.component.UIComponent;
import javax.faces.context.FacesContext;
import javax.faces.model.SelectItem;

import org.apache.commons.lang.StringUtils;
import org.apache.logging.log4j.LogManager;
import org.apache.logging.log4j.Logger;

/**
 * Implements the needed facade for editing a site design element. Note that
 * while most methods simply echo existing methods on the site objects, one or
 * two need to do more. There are also methods that query other information from
 * the server in order to present choice lists and such.
 * <p>
 * The save and cancel methods are assuming that modifications made through this
 * node implementation have kept the site object valid. Validators should be
 * used to enable JSF to aid in this endeavor.
 * 
 * @author dougrand
 */
public class PSSiteNode extends PSDesignNode
{
   /**
    * The class log.
    */
   private  static final Logger log = LogManager.getLogger(PSSiteNode.class);
   
   /**
    * Simple static tuple to hold site properties for viewing and editing.
    */
   public class SiteProperty
   {
      /**
       * The property id. It is the database id (UUID), not the GUID.
       */
      private Long mi_id;

      /**
       * The property name.
       */
      private String mi_name;

      /**
       * The property value, may be <code>null</code>.
       */
      private String mi_value;

      /**
       * The property context id. It is the database id (UUID), not the GUID.
       */
      private IPSGuid mi_contextId;
      
      /**
       * The display name for the context.
       */
      private String mi_contextName;

      /**
       * The property is selected.
       */
      private boolean mi_selected = false;

      /**
       * The site name.
       */
      private String mi_siteName;

      /**
       * The site id. It is the database id (UUID), not the GUID.
       */
      private int mi_siteId;

      /**
       * Default constructor.
       */
      private SiteProperty()
      {
      }
      
      /**
       * Constructs an instance of this class.
       * 
       * @param propId the id of the property, assumed not <code>null</code>.
       * @param propName the property name, assumed not <code>null</code> or
       * empty.
       * @param propValue the property name, assumed not <code>null</code> or
       * empty.
       * @param contextID the context ID, assumed not <code>null</code>.
       * @param contextName the context name, assumed not <code>null</code> or
       * empty.
       * @param siteName the site name, assumed not <code>null</code> or
       * empty.
       * @param siteId the site id, assumed not <code>null</code>
       */
      private SiteProperty(Long propId, String propName, String propValue,
            IPSGuid contextID, String contextName, String siteName,
            IPSGuid siteId)
      {
         mi_id = propId;
         mi_name = propName;
         mi_value = propValue;
         mi_contextId = contextID;
         mi_contextName = contextName;
         mi_siteName = siteName;
         mi_siteId = siteId.getUUID();
      }

      /**
       * Copy name, value and context to the current editing variable.
       */
      public void copy()
      {
         SiteProperty p = getCurrContextVariable();
         p.mi_name = mi_name;
         p.mi_value = mi_value;
         p.mi_contextName = mi_contextName;
      }
      
      /**
       * @return the name and id of this site node.
       * @see PSDesignNode#getNameWithId(String, long)
       */
      public String getNameWithId()
      {
         return PSDesignNode.getNameWithId(mi_name, mi_id);
      }

      /**
       * @return the guid of the property.
       */
      public IPSGuid getPropGuid()
      {
         return new PSGuid(PSTypeEnum.SITE_PROPERTY, mi_id);
      }
      
      /**
       * Sets the property id.
       * 
       * @param id property id, assumed not <code>null</code>.
       */
      public void setId(Long id)
      {
         mi_id = id;
      }
      
      /**
       * @return the name and id of the context, never <code>null</code>.
       */
      public String getContextNameWithId()
      {
         return PSDesignNode.getNameWithId(mi_contextName, mi_contextId
               .getUUID());
      }

      /**
       * @return the name and id of the site, never <code>null</code>.
       * @see PSDesignNode#getNameWithId(String, long)
       */
      public String getSiteNameWithId()
      {
         return PSDesignNode.getNameWithId(mi_siteName, mi_siteId);
      }

      /**
       * @return the name.
       */
      public String getName()
      {
         return mi_name;
      }

      /**
       * @param name the name to set
       */
      public void setName(String name)
      {
         mi_name = name;
      }

      /**
       * @return the value
       */
      public String getValue()
      {
         return mi_value;
      }

      /**
       * @param value the value to set
       */
      public void setValue(String value)
      {
         mi_value = value;
      }

      /**
       * @return the context id
       */
      public IPSGuid getContextId()
      {
         return mi_contextId;
      }

      /**
       * @param context the context to set
       */
      public void setContextId(IPSGuid context)
      {
         mi_contextId = context;
      }

      /**
       * @return the selected
       */
      public boolean getSelected()
      {
         return mi_selected;
      }

      /**
       * @param selected the selected to set 
       */
      public void setSelected(boolean selected)
      {
         mi_selected = selected;
      }

      /**
       * @return the contextName
       */
      public String getContextName()
      {
         return mi_contextName;
      }

      /**
       * @param contextName the contextName to set
       */
      public void setContextName(String contextName)
      {
         mi_contextName = contextName;
         IPSSiteManager smgr = PSSiteManagerLocator.getSiteManager();
         try {
            IPSPublishingContext cxt = smgr.loadContext(contextName);
            mi_contextId = cxt.getGUID();
         } catch (PSNotFoundException e) {
            log.error(e.getMessage());
            log.debug(e.getMessage(),e);
         }
      }
      
      /**
       * @return the site name, may be <code>null</code> or empty.
       */
      public String getSiteName()
      {
         return mi_siteName;
      }
      
      /**
       * Sets the site name.
       * 
       * @param siteName the site name, assumed not <code>null</code> or empty.
       */
      public void setSiteName(String siteName)
      {
         mi_siteName = siteName;
      }
      
      /**
       * Sets the site id.
       * 
       * @param siteid the site id, assume not <code>null</code>.
       */
      public void setSiteId(IPSGuid siteid)
      {
         mi_siteId = siteid.getUUID();
      }
      
      /**
       * Get the actual help file name for the Add Context Variable page.
       * 
       * @return  the help file name, never <code>null</code> or empty.
       */
      public String getHelpFile()
      {
         return PSHelpTopicMapping.getFileName( "AddContextVariable" );
      }
   }

   /**
    * @return the folder processor, never <code>null</code>.
    */
   PSServerFolderProcessor getFolderSrv()
   {
      if (m_folderProcessor == null)
      {
         m_folderProcessor = PSServerFolderProcessor.getInstance();
      }
      return m_folderProcessor;
   }
   
   /**
    * @return the instance of the backing bean for the Root Browser, never
    *    <code>null</code> and must be called after {@link #browsePath()}.
    */
   public PSSiteRootBrowser getRootBrowser()
   {
      return m_rootBrowser;
   }
   
   /**
    * Navigates to the Site Root Path browser with the {@link #getRootPath()}
    * as the initial parent folder.
    * 
    * @return the outcome of the path browser page. It may be <code>null</code>
    *    if an error occurs.
    */
   public String browsePath()
   {
      String path = getFolderRootPath();
      if (isBlank(path))
         path = PSPathExists.VALID_ROOT;

      int folderId = getIdByPath(path);
      
      m_rootBrowser = new PSSiteRootBrowser(this);
      IPSGuidManager mgr = PSGuidManagerLocator.getGuidMgr();
      return m_rootBrowser.gotoFolder(mgr.makeGuid(new PSLocator(folderId)));
   }

   /**
    * The same as {@link PSServerFolderProcessor#getIdByPath(String)}, 
    * except this does not throw exception.
    */
   int getIdByPath(String path)
   {
      try
      {
         return getFolderSrv().getIdByPath(path);
      }
      catch (Exception e)
      {
         e.printStackTrace();
         log.error("Failed to get folder id from path: " + path
               + ", due to error: " + e.getMessage());
         return -1;
      }
   }

   /**
    * The place holder for the Site Root Path browser. It is always reset by
    * {@link #browsePath()}.
    */
   private PSSiteRootBrowser m_rootBrowser = null;
   
   /**
    * The folder processor, initialized by {@link #getFolderSrv()}.
    */
   private PSServerFolderProcessor m_folderProcessor = null;
   
   /**
    * The site, loaded when this node is edited, cleared on cancel or save.
    */
   IPSSite m_site = null;

   /**
    * Sites have child category nodes with special catalogers for editions and
    * content lists. This collection holds those category nodes.
    */
<<<<<<< HEAD
    protected final List<PSCategoryNodeBase> m_children =
=======
   final protected List<PSCategoryNodeBase> m_children =
>>>>>>> 61d50278
         new ArrayList<>();

   /**
    * The current index into the collection. <code>-1</code> indicates that no
    * element is currently selected.
    */
   protected int m_index = -1;

   /**
    * A representation of the properties in the site. These are copied to and
    * from the actual site properties on load and save. Unlike the actual site
    * properties, this list has representatives of all possible site properties
    * as defined by the cross product of the available in use site property
    * names for any site, plus the defined contexts.
    */
   private List<SiteProperty> m_siteproperties = null;

   /**
    * The name of a context variable to add to the site or remove from all
    * sites. This is set from the add variable jsp and the remove action. It is
    * reset in the completion actions for that page.
    */

   /**
    * The Context Variable to add to the site or remove from this (or all) site.
    * This is set from the add variable jsp and the remove action. It is
    * reset in the completion actions for that page.
    */
   private SiteProperty m_currCxtVariable = null;
   /**
    * Ctor.
    * 
    * @param site the site, never <code>null</code>.
    */
   public PSSiteNode(IPSSite site) {
      super(site.getName(), site.getGUID());
      calculateProperties(site);
      m_site = site;
   }

   /**
    * Calculate the properties for this node. Called by the ctor and the save
    * methods.
    * 
    * @param site the site, assumed never <code>null</code>.
    */
   private void calculateProperties(IPSSite site)
   {
      if (site.getFolderRoot() != null)
      {
         getProperties().put("rootpath", site.getFolderRoot());
      }
      if (site.getBaseUrl() != null)
      {
         getProperties().put("baseurl", site.getBaseUrl());
      }
      if (site.getRoot() != null)
      {
         getProperties().put("pubpath", site.getRoot());
      }
   }

   /**
    * This method is called by all accessors for the site properties. It makes
    * sure the site is loaded before accessing data.
    */
   private void assureLoaded()
   {
      if (m_site == null)
      {
         IPSSiteManager smgr = PSSiteManagerLocator.getSiteManager();
         try {
            m_site = smgr.loadSiteModifiable(getGUID());
         } catch (PSNotFoundException e) {
            log.error(e.getMessage());
            log.debug(e.getMessage(),e);
         }
      }
   }

   /*
    *  (non-Javadoc)
    * @see com.percussion.rx.jsf.PSNodeBase#performOnTreeNode()
    */
   @Override
   public String performOnTreeNode() throws PSNotFoundException {
      super.setNavigatorToCurrentNode();
      // reset Item GUID to void frozen other tree nodes.
      getModel().getNavigator().setCurrentItemGuid(null);

      // if the current node is "visible" (one of the filtered node), 
      // then select this node and un-select other nodes if there is any
      PSSiteContainerNode sites = (PSSiteContainerNode) getParent();
      boolean isVisible = false;
      PSNodeBase selectedNode = null;
      for (PSNodeBase node : sites.getFilteredNodes())
      {
         if (node == this)
            isVisible = true;
         if (node.getSelectedRow())
            selectedNode = node;
      }
      if (isVisible)
      {
         if (selectedNode != null)
            selectedNode.setSelectedRow(false);
         setSelectedRow(true);
      }
      return PSSiteContainerNode.PUB_DESIGN_SITE_VIEWS;
   }
   
   /**
    * Facade method on the site object. Facade methods translate from internal
    * to external representations, and perform any needed server site validation
    * that cannot be handled by JSF.
    * 
    * @return the site's name, never <code>null</code> or empty.
    */
   public String getName()
   {
      assureLoaded();
      return m_site.getName();
   }

   /**
    * Facade method on the site object. See getter for details.
    * 
    * @param name new site name, never <code>null</code> or empty.
    */
   public void setName(String name)
   {
      if (isBlank(name))
      {
         throw new IllegalArgumentException("name may not be null or empty");
      }
      m_site.setName(name);
   }

   /**
    * Facade method on the site object. Facade methods translate from internal
    * to external representations, and perform any needed server site validation
    * that cannot be handled by JSF.
    * 
    * @return the site's description, may be <code>null</code> or empty.
    */
   public String getDescription()
   {
      assureLoaded();
      return m_site.getDescription();
   }

   /**
    * Facade method on the site object. See getter for details.
    * 
    * @param description new site description, may be <code>null</code> or
    *            empty.
    */
   public void setDescription(String description)
   {
      m_site.setDescription(description);
   }

   /**
    * Facade method on the site object. Facade methods translate from internal
    * to external representations, and perform any needed server site validation
    * that cannot be handled by JSF.
    * 
    * @return the site's folderRootPath, may be <code>null</code> or empty.
    */
   public String getFolderRootPath()
   {
      assureLoaded();
      
      // avoid to return null; otherwise causing MyFace crash
      return m_site.getFolderRoot() == null ? "" : m_site.getFolderRoot();
   }

   /**
    * Facade method on the site object. See getter for details.
    * 
    * @param folderRootPath new site folderRootPath, may be <code>null</code>
    *            or empty.
    */
   public void setFolderRootPath(String folderRootPath)
   {
      m_site.setFolderRoot(folderRootPath);
   }

   /**
    * Facade method on the site object. Facade methods translate from internal
    * to external representations, and perform any needed server site validation
    * that cannot be handled by JSF.
    * 
    * @return the site's globalTemplate, may be <code>null</code> or empty.
    */
   public String getGlobalTemplate()
   {
      assureLoaded();
      return m_site.getGlobalTemplate();
   }

   /**
    * Facade method on the site object. See getter for details.
    * 
    * @param globalTemplate new site globalTemplate, may be <code>null</code>
    *            or empty.
    */
   public void setGlobalTemplate(String globalTemplate)
   {
      m_site.setGlobalTemplate(globalTemplate);
   }

   /**
    * Get the available global templates.
    * 
    * @return the global templates, never <code>null</code>.
    * The first element has an empty string label, and indicates no selection. 
    * @throws MalformedURLException
    * @throws PSCmsException
    * @throws PSAssemblyException
    */
   @SuppressWarnings({ "unchecked", "unused" })
   public SelectItem[] getGlobalTemplates() throws MalformedURLException,
         PSCmsException, PSAssemblyException
   {
      final List<SelectItem> selectItems = new ArrayList<>();
      addGlobalTemplates(selectItems);
      add57GlobalTemplates(selectItems);
      sortByLabel(selectItems);
      return selectItems.toArray(new SelectItem[0]);
   }

   /**
    * Loads all the global templates, creates for them select items and adds
    * them to the provided list.
    * @param selectItems the select items to add to.
    * Assumed not <code>null</code>.
    * @throws PSAssemblyException on failure to load the global templates.
    */
   private void addGlobalTemplates(final List<SelectItem> selectItems)
         throws PSAssemblyException
   {
      final IPSAssemblyService asm =
            PSAssemblyServiceLocator.getAssemblyService();
      final Set<IPSAssemblyTemplate> globals = new HashSet<>(
            asm.findAllGlobalTemplates());
      for (IPSAssemblyTemplate t : globals)
      {
         selectItems.add(new SelectItem(t.getName(), t.getLabel()));
      }
   }

   /**
    * Loads all the legacy 5.7 global templates,
    * creates for them select items and adds them to the provided list.
    * @param selectItems the select items to add to.
    * Assumed not <code>null</code>.
    * @throws PSAssemblyException on failure to load the global templates.
    */
   private void add57GlobalTemplates(final List<SelectItem> selectItems)
         throws PSAssemblyException
   {
      final IPSAssemblyService asm =
            PSAssemblyServiceLocator.getAssemblyService();
      final Set<String> legacyGlobals = asm.findAll57GlobalTemplates();
      for (final String name : legacyGlobals)
      {
         selectItems.add(new SelectItem(name, name));
      }
   }

   /**
    * Sorts the provided list of select items by label.
    * @param selectItems the items to sort. Assumed not <code>null</code>.
    */
   private void sortByLabel(List<SelectItem> selectItems)
   {
      Collections.sort(selectItems, new Comparator<SelectItem>()
      {
         public int compare(SelectItem i1, SelectItem i2)
         {
            return i1.getLabel().compareToIgnoreCase(i2.getLabel());
         }
      });
   }

   /**
    * Gets all context names.
    * 
    * @return list of context names, never null, may be empty.
    */
   public List<SelectItem> getContexts() throws PSNotFoundException {
      return getSelectionFromContainer(PSContextContainerNode.NODE_TITLE);
   }

   /**
    * Facade method on the site object. Facade methods translate from internal
    * to external representations, and perform any needed server site validation
    * that cannot be handled by JSF.
    * 
    * @return the site's base URL, may be <code>null</code> or empty.
    */
   public String getBaseUrl()
   {
      assureLoaded();
      return m_site.getBaseUrl();
   }

   /**
    * Setter for home URL.
    * 
    * @param baseUrl the new base URL, may be <code>null</code> or empty
    */
   public void setBaseUrl(String baseUrl)
   {
      m_site.setBaseUrl(baseUrl);
   }

   /**
    * Facade method on the site object. Facade methods translate from internal
    * to external representations, and perform any needed server site validation
    * that cannot be handled by JSF.
    * 
    * @return the site's root path, may be <code>null</code> or empty.
    */
   public String getRootPath()
   {
      assureLoaded();
      return m_site.getRoot();
   }
   
   /**
    * Setter for rootPath.
    * 
    * @param rootPath the new rootPath, may be <code>null</code> or empty
    */
   public void setRootPath(String rootPath)
   {
      m_site.setRoot(rootPath);
   }

   /**
    * Gets the unpublished flags.
    * @return the flags, never <code>null</code> or empty.
    * @see IPSSite#getUnpublishFlags()
    */
   public String getUnpublishedFlags()
   {
      assureLoaded();
      return m_site.getUnpublishFlags();
   }

   /**
    * Sets the unpublished flags.
    * @param flags the new flags, never <code>null</code> or empty.
    * @see #getUnpublishedFlags()
    */
   public void setUnpublishedFlags(String flags)
   {
      if (isBlank(flags))
         throw new IllegalArgumentException("flgas may not be null or empty.");
      
      m_site.setUnpublishFlags(flags);
   }


   /**
    * Facade method on the site object. Facade methods translate from internal
    * to external representations, and perform any needed server site validation
    * that cannot be handled by JSF.
    * 
    * @return the site's nav theme, may be <code>null</code> or empty.
    */
   public String getNavTheme()
   {
      assureLoaded();
      return m_site.getNavTheme();
   }

   /**
    * Setter for navTheme.
    * 
    * @param navTheme the new navTheme, may be <code>null</code> or empty
    */
   public void setNavTheme(String navTheme)
   {
      m_site.setNavTheme(navTheme);
   }

   /**
    * Facade method on the site object. Facade methods translate from internal
    * to external representations, and perform any needed server site validation
    * that cannot be handled by JSF.
    * 
    * @return the site's FTP server, may be <code>null</code> or empty.
    */
   public String getFtpServer()
   {
      assureLoaded();
      return m_site.getIpAddress();
   }

   /**
    * Setter for ftpServer.
    * 
    * @param ftpServer the new ftpServer, may be <code>null</code> or empty
    */
   public void setFtpServer(String ftpServer)
   {
      m_site.setIpAddress(ftpServer);
   }

   /**
    * Facade method on the site object. Facade methods translate from internal
    * to external representations, and perform any needed server site validation
    * that cannot be handled by JSF.
    * 
    * @return the site's FTP port, may be <code>null</code> or empty.
    */
   public String getFtpPort()
   {
      assureLoaded();
      if (m_site.getPort() != null)
         return Integer.toString(m_site.getPort());
      else
         return "";
   }

   /**
    * Setter for ftpPort.
    * 
    * @param ftpPort the new ftpPort, may be <code>null</code> or empty
    */
   public void setFtpPort(String ftpPort)
   {
      if (StringUtils.isNotBlank(ftpPort))
         m_site.setPort(Integer.parseInt(ftpPort));
      else
         m_site.setPort(null);
   }

   public void setPrivateKey(String keyFileName)
   {
      m_site.setPrivateKey(keyFileName);
   }
   
   public String getPrivateKey()
   {
      return m_site.getPrivateKey();
   }

   public SelectItem[] getPrivateKeys()
   {
      final List<SelectItem> selectItems = new ArrayList<>();
      selectItems.add(new SelectItem());
      
      File folder = new File(PSServer.getBaseConfigDir(), "ssh-keys");
      File[] files = folder.listFiles();
      if (files == null || files.length == 0)
         return selectItems.toArray(new SelectItem[0]);
     
      List<File> filesList = Arrays.asList(files);
      Collections.sort(filesList);
      for (File f : filesList)
      {
         SelectItem item = new SelectItem(f.getName(), f.getName());
         selectItems.add(item);
      }
      
      return selectItems.toArray(new SelectItem[0]);
   }
 
   /**
    * Facade method on the site object. Facade methods translate from internal
    * to external representations, and perform any needed server site validation
    * that cannot be handled by JSF.
    * 
    * @return the site's ftpUser, may be <code>null</code> or empty.
    */
   public String getFtpUser()
   {
      assureLoaded();
      return m_site.getUserId();
   }

   /**
    * Setter for ftpUser.
    * 
    * @param ftpUser the new ftpUser, may be <code>null</code> or empty
    */
   public void setFtpUser(String ftpUser)
   {
      m_site.setUserId(ftpUser);
   }

   /**
    * Facade method on the site object. Facade methods translate from internal
    * to external representations, and perform any needed server site validation
    * that cannot be handled by JSF.
    * 
    * @return the site's ftpPassword, may be <code>null</code> or empty.
    */
   public String getFtpPassword()
   {
      assureLoaded();
      return m_site.getPassword();
   }

   /**
    * Setter for ftpPassword.
    * 
    * @param ftpPassword the new ftpPassword, may be <code>null</code> or
    *            empty
    */
   public void setFtpPassword(String ftpPassword)
   {
      m_site.setPassword(ftpPassword);
   }

   /**
    * Facade method on the site object. Facade methods translate from internal
    * to external representations, and perform any needed server site validation
    * that cannot be handled by JSF.
    * 
    * @return the site's allowedNamespaces, may be <code>null</code> or empty.
    */
   public String getAllowedNamespaces()
   {
      assureLoaded();
      return m_site.getAllowedNamespaces();
   }

   /**
    * Setter for allowedNamespaces.
    * 
    * @param allowedNamespaces the new allowedNamespaces, may be
    *            <code>null</code> or empty
    */
   public void setAllowedNamespaces(String allowedNamespaces)
   {
      m_site.setAllowedNamespaces(allowedNamespaces);
   }

   /**
    * Gets the properties from all sites.
    * 
    * @return the properties, never <code>null</code>, but may be empty.
    */
   public List<SiteProperty> getAllSiteProperties()
   {
      IPSSiteManager siteManager =
         PSSiteManagerLocator.getSiteManager();

      List<SiteProperty> rval = new ArrayList<>();
      Map<Integer, String> nameMap = siteManager.getContextNameMap();
      for (final IPSSite site : siteManager.findAllSites())
      {
         SiteProperty sp;
         PSSite s = (PSSite) site;
         if (s.getGUID().equals(m_site.getGUID()))
            s = (PSSite) m_site;
         for (PSSiteProperty p : s.getProperties())
         {
            String ctxName = nameMap.get(p.getContextId().getUUID());
            sp = new SiteProperty(p.getPropertyId(), p.getName(), p
                  .getValue(), p.getContextId(), ctxName, site.getName(),
                  site.getGUID());
            rval.add(sp);
         }
      }
      return rval;
   }
   /**
    * Get the site properties.
    * 
    * @return site properties, may be empty, but not <code>null</code>
    */
   public List<SiteProperty> getSiteProperties()
   {
      assureLoaded();
      if (m_siteproperties == null)
      {
         m_siteproperties = new ArrayList<>();
         
         PSSite s = (PSSite) m_site;
         SiteProperty sp;
         IPSSiteManager siteManager = PSSiteManagerLocator.getSiteManager();
         Map<Integer, String> nameMap = siteManager.getContextNameMap();
         for (PSSiteProperty p : s.getProperties())
         {
            String ctxName = nameMap.get(p.getContextId().getUUID());
            sp = new SiteProperty(p.getPropertyId(), p.getName(),
                  p.getValue(), p.getContextId(), ctxName, s.getName(), s
                        .getGUID());
            m_siteproperties.add(sp);
         }
         if (m_siteproperties.size() > 0)
         {
            m_siteproperties.get(0).setSelected(true);
         }
      }
      return m_siteproperties;
   }

   /**
    * Set the new site properties from the ui.
    * 
    * @param properties the properties, never <code>null</code>
    */
   public void setSiteProperties(List<SiteProperty> properties)
   {
      if (properties == null)
      {
         throw new IllegalArgumentException("properties may not be null");
      }
      IPSSiteManager smgr = PSSiteManagerLocator.getSiteManager();
      List<IPSPublishingContext> contexts=new ArrayList<>();

      try {
        contexts = smgr.findAllContexts();
      } catch (PSNotFoundException e) {
         log.error(e.getMessage());
         log.debug(e.getMessage(),e);
      }
      final Map<IPSGuid, IPSPublishingContext> cmap =
            new HashMap<>();
      for (IPSPublishingContext c : contexts)
      {
         cmap.put(c.getGUID(), c);
      }
      for (SiteProperty p : properties)
      {
         if (StringUtils.isBlank(p.getValue()))
         {
            m_site.removeProperty(p.getName(), p.getContextId());
         }
         else
         {
            m_site.setProperty(p.getName(), p.getContextId(), p.getValue());
         }
      }
   }

   /**
    * Cancel the editor and navigate back to the list view.
    * 
    * @return the outcome
    */
   @Override
   public String cancel()
   {
      m_site = null;
      m_siteproperties = null;
      return gotoParentNode();
   }

   /**
    * Save the site and navigate back to the list view.
    * 
    * @return the outcome
    * @throws PSSiteManagerException
    */
   public String save()
   {
      if (m_site == null)
      {
         throw new IllegalStateException("Cannot save site before loading");
      }
      IPSSiteManager smgr = PSSiteManagerLocator.getSiteManager();
      List<IPSPublishingContext> contexts=null;

      try {
         contexts = smgr.findAllContexts();
      } catch (PSNotFoundException e) {
       log.error(e.getMessage());
       log.debug(e.getMessage(),e);
      }
      final Map<IPSGuid, IPSPublishingContext> idToContext =
            new HashMap<>();
      for (IPSPublishingContext cx : contexts)
      {
         idToContext.put(cx.getGUID(), cx);
      }
      PSSite site = (PSSite) m_site;
      for (SiteProperty prop : m_siteproperties)
      {
         IPSPublishingContext ctx = idToContext.get(prop.getContextId());
         if (ctx == null || StringUtils.isBlank(prop.getValue()))
            site.removeProperty(prop.getPropGuid());
         else
            site.setProperty(prop.getName(), ctx.getGUID(), prop.getValue());
      }
      smgr.saveSite(m_site);
      calculateProperties(m_site);
      setTitle(m_site.getName());

      try {
         // Make sure cancel gets the current object
         m_site = smgr.loadSiteModifiable(m_site.getGUID());
      } catch (PSNotFoundException e) {
         log.error(e.getMessage());
         log.debug(e.getMessage(),e);
      }
      return cancel();
   }

   @Override
   public boolean isContainer()
   {
      return true;
   }

   @Override
   public boolean isContainerEmpty()
   {
      return false;
   }

   /**
    * Add a node to this site.
    * 
    * @param node the node to add, never <code>null</code>.
    */
   public void addNode(PSCategoryNodeBase node)
   {
      if (node == null)
      {
         throw new IllegalArgumentException("node may not be null");
      }
      m_children.add(node);
      node.setParent(this);
      getModel().addNode(node);
   }

   @Override
   public List<? extends PSNodeBase> getChildren()
   {
      if (m_children.size() == 0)
      {
         assureLoaded();
         PSEditionContainerNode editions = new PSEditionContainerNode(
               "Editions", m_site);
         // Immediately unload
         m_site = null;
         editions.setKey("Editions-" + getGUID().longValue());
         addNode(editions);
         IPSPublisherService psvc = PSPublisherServiceLocator
               .getPublisherService();
         IPSSiteManager smgr = PSSiteManagerLocator.getSiteManager();
         try
         {
            List<IPSEdition> elist = psvc.findAllEditionsBySite(getGUID());
            Collections.sort(elist, new Comparator<IPSEdition>() {
               public int compare(IPSEdition o1, IPSEdition o2)
               {
                  return o1.getDisplayTitle().compareToIgnoreCase(
                        o2.getDisplayTitle());
               }});
            for (IPSEdition e : elist)
            {
               PSEditionNode enode = new PSEditionNode(e);
               editions.addNode(enode);
            }

            IPSSite site = smgr.loadUnmodifiableSite(getGUID());
            PSContentListViewNode contentlists = new PSContentListViewNode(
                  "Content Lists", PSContentListViewNode.Type.SITE, site,
                  "ContentLists-" + getGUID().longValue());
            addNode(contentlists);
         }
         catch (PSNotFoundException e)
         {
            // Just skip quietly, the site may not exist
         }
      }
      return m_children;
   }

   @Override
   public boolean getEnabled()
   {
      PSNavigation nav = getModel().getNavigator();
      if (nav instanceof PSDesignNavigation)
      {
         return nav.getCurrentItemGuid() == null;
      }
      else
      {
         return true;
      }
   }

   @Override
   public String toString(int indendation)
   {
      StringBuilder b = new StringBuilder();
      for (int i = 0; i < indendation; i++)
      {
         b.append(' ');
      }
      b.append(super.toString());
      b.append('\n');
      if (m_children != null)
      {
         for (PSNodeBase node : m_children)
         {
            b.append(node.toString(indendation + 2));
            b.append('\n');
         }
      }
      return b.toString();
   }

   @Override
   public int getRowCount()
   {
      if (m_children == null)
         return -1;
      else
         return m_children.size();
   }

   @Override
   public Object getRowData()
   {
      return getRowData(m_index);
   }

   @Override
   public Object getRowData(int i)
   {
      if (isRowAvailable(i))
         return m_children.get(i);
      else
         return null;
   }

   @Override
   public int getRowIndex()
   {
      return m_index;
   }

   @Override
   public Object getRowKey()
   {
      PSNodeBase node = (PSNodeBase) getRowData();
      if (node != null)
         return node.getKey();
      else
         return null;
   }

   @Override
   public boolean isRowAvailable()
   {
      return isRowAvailable(m_index);
   }

   @Override
   public boolean isRowAvailable(int index)
   {
      if (m_children != null)
         return index >= 0 && index < m_children.size()
               && m_children.get(index) != null;
      else
         return false;
   }

   @Override
   public void setRowIndex(int i)
   {
      m_index = i;
   }

   @Override
   public void setRowKey(Object key)
   {
      if (key == null)
      {
         throw new IllegalArgumentException("key may not be null");
      }

      if (m_children == null)
         return;
      String comparekey = key.toString();
      int current = m_index;
      for (m_index = 0; m_index < m_children.size(); m_index++)
      {
         if (isRowAvailable())
         {
            if (comparekey.equals(getRowKey()))
            {
               return;
            }
         }
      }

      // Revert if not found
      m_index = current;
   }

   /**
    * @return the name of the css class to use when rendering this node's link
    *         in the navigation tree.
    */
   @Override
   public String getNavLinkClass()
   {
      return "treenode";
   }

   @Override
   public String delete()
   {
      IPSSiteManager smgr = PSSiteManagerLocator.getSiteManager();
      IPSPublisherService psvc = PSPublisherServiceLocator
            .getPublisherService();

      assureLoaded();
      PSSite site = (PSSite) m_site;
      if (site.getVersion() != null)
      {
         List<IPSEdition> editions = psvc.findAllEditionsBySite(site.getGUID());
         for (IPSEdition edition : editions)
         {
            List<IPSEditionTaskDef> tasks = psvc
                  .loadEditionTasks(edition.getGUID());
            for (IPSEditionTaskDef task : tasks)
            {
               psvc.deleteEditionTask(task);
            }
            List<IPSEditionContentList> eclists = psvc
                  .loadEditionContentLists(edition.getGUID());
            for (IPSEditionContentList list : eclists)
            {
               psvc.deleteEditionContentList(list);
            }
            psvc.deleteEdition(edition);
         }
         smgr.deleteSite(m_site);
      }
      super.remove();
      return navigateToList();
   }

   /**
    * Copy the site.
    * 
    * @return the outcome, may be <code>null</code> if no node is selected
    */
   @Override
   public String copy() throws PSNotFoundException {
      assureLoaded();
      IPSSite site = getSite();
      if (site != null)
      {
         final IPSSiteManager smgr = PSSiteManagerLocator.getSiteManager();
         IPSSite copy = smgr.createSite();
         copy.copy(site);
         String name = getContainer().getUniqueName(site.getName(), true);
         copy.setName(name);
         return handleNewSite(getContainer(), new PSSiteNode(copy));
      }
      return null;
   }

   /**
    * Handle the details of adding a new site.
    * 
    * @param containerNode the parent container, assumed never
    *            <code>null</code>,
    * @param node the new site object, assumed never <code>null</code>.
    * 
    * @return the outcome, <code>null</code> if there's an error
    */
   public String handleNewSite(PSEditableNodeContainer containerNode,
         PSSiteNode node)
   {
      final IPSSiteManager smgr = PSSiteManagerLocator.getSiteManager();
      smgr.saveSite(node.getSite());
      return node.editNewNode(containerNode, node);
   }

   /**
    * Action to add a new context variable. This navigates to a simple page that
    * allows the user to define the name of the new variable.
    * 
    * @return the outcome, never <code>null</code> or empty.
    */
   public String addContextVariable() throws PSNotFoundException {
      m_currCxtVariable = new SiteProperty();
      m_currCxtVariable.setName("Enter_name");
      m_currCxtVariable.setValue("Enter value");
      List<SelectItem> contexts = getContexts();
      if (contexts.size() > 0)
         m_currCxtVariable.setContextName(contexts.get(0).getLabel());
      
      m_validatedCtxtVarName = null;
      
      return "add-context-variable";
   }

   /**
    * @return the bean used to store field values. Never <code>null</code>.
    */
   public SiteProperty getCurrContextVariable()
   {
      if (m_currCxtVariable == null)
         throw new IllegalStateException("m_currCxtVariable must not be null.");
      
      return m_currCxtVariable;
   }

   /**
    * This is used to record the context variable name, then to be used
    * in {@link #validateContextName(FacesContext, UIComponent, Object)}. 
    */
   private String m_validatedCtxtVarName = null;

   /**
    * This is a "fake" validator. It is used to record the context variable
    * name, which will be used in 
    * {@link #validateContextName(FacesContext, UIComponent, Object)} 
    * to validate the both context and variable names together.
    */
   public void validateContextVariableName(
         @SuppressWarnings("unused") FacesContext context,
         @SuppressWarnings("unused") UIComponent component, 
         Object value)
   {
      m_validatedCtxtVarName = (String) value;
   }
   
   /**
    * Validates the newly added context variable name 
    * {@link #m_validatedCtxtVarName} in conjuction with the context name.
    * This is to make sure the pair of context variable name and context name 
    * does not exist in the current site.
    */
   public void validateContextName(FacesContext context,
         UIComponent component, Object value)
   {
      if (m_validatedCtxtVarName == null)
         throw new IllegalStateException("m_validatedCtxtVarName must "+
               "not be null. Must call validateContextVariableName() first.");
      
      final String contextName = (String) value;
      if (StringUtils.isNotBlank(m_validatedCtxtVarName))
      {
         for (SiteProperty p : m_siteproperties)
         {
            if (p.getName().equalsIgnoreCase(m_validatedCtxtVarName)
                  && p.getContextName().equalsIgnoreCase(contextName))
            {
               ((EditableValueHolder) component).setValid(false);
               final String s = "Context variable '" + m_validatedCtxtVarName
                      + "' is already defined in this context";
               context.addMessage(component.getClientId(context),
                      new FacesMessage(FacesMessage.SEVERITY_ERROR, s, s));
               return;
            }
         }
      }
   }


   /**
    * Add a new site property, which will appear for all sites.
    * 
    * @return the outcome, never <code>null</code> or empty.
    */
   public String addContextVariableCompletion()
   {
      if (StringUtils.isNotBlank(m_currCxtVariable.getName()) &&
          StringUtils.isNotBlank(m_currCxtVariable.getValue()))
      {
         IPSSiteManager smgr = PSSiteManagerLocator.getSiteManager();
         
         IPSPublishingContext cxt = null;
         try
         {
            cxt = smgr.loadContext(m_currCxtVariable.getContextName());
         }
         catch (PSNotFoundException e)
         {
            log.error("Failure to find context", e);
            return null;
         }
         PSSiteProperty p = m_site.setProperty(m_currCxtVariable.getName(),
               cxt.getGUID(), m_currCxtVariable.getValue());
         
         // looking for the context and variable name pairs
         SiteProperty found = null;
         for (SiteProperty sp : m_siteproperties)
         {
            if (sp.getName().equalsIgnoreCase(m_currCxtVariable.getName()) &&
                  sp.getContextName().equalsIgnoreCase(
                        m_currCxtVariable.getContextName()))
            {
               found = sp;
               break;
            }
         }
         if (found == null)
         {
            // if cannot find, add the new one
            m_currCxtVariable.setSelected(true);
            m_currCxtVariable.setId(p.getPropertyId());
            m_currCxtVariable.setContextId(cxt.getGUID());
            m_currCxtVariable.setSiteId(m_site.getGUID());
            m_currCxtVariable.setSiteName(m_site.getName());

            m_siteproperties.add(m_currCxtVariable);
         }
         else
         {
            // set the value if found an existing one.
            found.setValue(m_currCxtVariable.getValue());
         }
         
         m_currCxtVariable = null;
      }
      return DONE_OUTCOME;
   }

   /**
    * Action to remove a selected context variable. Navigates to the removal
    * confirmation page.
    * @return the outcome
    */
   public String removeContextVariable()
   {
      boolean found = false;
      for(SiteProperty p : m_siteproperties)
      {
         if (p.getSelected())
         {
            found = true;
            m_currCxtVariable = p;
            break;
         }
      }
      if (found)
      {
         removeContextVariableCompletion();
         return null;
      }
      else
      {
         return PSNavigation.NONE_SELECT_WARNING;
      }
   }
   
   /**
    * Action to remove the selected context variable from all sites.
    * 
    * @return outcome, never <code>null</code> or empty.
    */
   public String removeContextVariableCompletion()
   {
      PSSite site = (PSSite) m_site;
      site.removeProperty(m_currCxtVariable.getPropGuid());
      m_siteproperties.remove(m_currCxtVariable);
      
      m_currCxtVariable = null;
      
      return DONE_OUTCOME;
   }
   
   /**
    * Cancel the add or remove variable.
    * @return the outcome, never <code>null</code> or empty.
    */
   public String cancelVariableAction()
   {
      m_currCxtVariable = null;
      return DONE_OUTCOME;
   }

   @Override
   public String navigateToList()
   {
      return PSSiteContainerNode.PUB_DESIGN_SITE_VIEWS;
   }

   /**
    * @return site held by this node, may be <code>null</code>.
    */
   public IPSSite getSite()
   {
      return m_site;
   }

   @Override
   public String getHelpTopic()
   {
      return "SiteEditor";
   }

   /**
    * The action result indicating that it completed successfully. 
    */
   private static final String DONE_OUTCOME = "done";
}<|MERGE_RESOLUTION|>--- conflicted
+++ resolved
@@ -443,11 +443,7 @@
     * Sites have child category nodes with special catalogers for editions and
     * content lists. This collection holds those category nodes.
     */
-<<<<<<< HEAD
     protected final List<PSCategoryNodeBase> m_children =
-=======
-   final protected List<PSCategoryNodeBase> m_children =
->>>>>>> 61d50278
          new ArrayList<>();
 
    /**
