--- conflicted
+++ resolved
@@ -272,14 +272,8 @@
    /**
     * @return all available sites, never <code>null</code>, but may be empty.
     */
-<<<<<<< HEAD
    public SelectItem[] getSites() throws PSNotFoundException {
-      List<SelectItem> siteList = new ArrayList<SelectItem>();
-=======
-   public SelectItem[] getSites()
-   {
       List<SelectItem> siteList = new ArrayList<>();
->>>>>>> 61d50278
 
       for (PSSiteNode s : getAllSites())
       {
