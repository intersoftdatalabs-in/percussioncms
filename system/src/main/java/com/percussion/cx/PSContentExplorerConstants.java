/*
 * Copyright 1999-2023 Percussion Software, Inc.
 *
 * Licensed under the Apache License, Version 2.0 (the "License");
 * you may not use this file except in compliance with the License.
 * You may obtain a copy of the License at
 *
 *     http://www.apache.org/licenses/LICENSE-2.0
 *
 * Unless required by applicable law or agreed to in writing, software
 * distributed under the License is distributed on an "AS IS" BASIS,
 * WITHOUT WARRANTIES OR CONDITIONS OF ANY KIND, either express or implied.
 *
 * See the License for the specific language governing permissions and
 * limitations under the License.
 */

package com.percussion.cx;

import java.util.HashMap;
import java.util.Map;

@SuppressWarnings("ALL")
public class PSContentExplorerConstants
{

   /**
    * Applets width.
    */
   public static final int APPLET_WIDTH = 960;
   /**
    * Applets height.
    */
   public static final int APPLET_HEIGHT = 700;
   public static final String POPUP_TITLE = "POPUP_TITLE";
   /* The parameter that defines a url to get navigational tree xml for 'CX' or
    * 'IA' views. If this is not supplied for 'CX' view, loads the xml as
    * defined by the file <code>CE_NAV_XML</code>, for IA view raises an
    * exception.
    */
   public static final String PARAM_NAV_URL = "NAV_URL";
   /**
    * The suffix to use with icon constants to put or get expanded version of an
    * icon. The constant used for an icon of any node is the node type. See
    * PSNode for more information on nodes.
    */
   public static final String EXP_SUFFIX = "_EXPAND";
   /**
    * The parameter to define the applet is in debug mode or not. The allowed
    * values are 'TRUE' or 'FALSE'. The default is 'FALSE'.
    */
   public static final String PARAM_DEBUG = "DEBUG";
   /**
    * The name of the parameter that gives the
    * RestrictSearchFieldsToUserCommunity property value in server.properties.
    */
   public static final String PARAM_RESTRICTSEARCHFIELDSTOUSERCOMMUNITY = "RestrictSearchFieldsToUserCommunity";
   /**
    * The name of the parameter that gives the
    * <code>CacheSearchableFields</code> property value in server.proerpties.
    * <p>
    * The possible values are:
    * <TABLE BORDER="1">
    * <TR>
    * <TH>Property Value</TH>
    * <TH>Description</TH>
    * </TR>
    * <TR>
    * <TD>CachePerJVM</TD>
    * <TD>The catalogged searchable fields will be cached per JVM. All applet
    * instances will share the same cache, hence the cache will not be reloaded
    * when the applets that are started from within "Content tab" and Active
    * Assembly page. This is the default behavior if the property does not exist
    * in the server.properties.</TD>
    * </TR>
    * <TR>
    * <TD>CachePerApplet</TD>
    * <TD>The catalogged searchable fields will be cached per applet instance.</TD>
    * </TR>
    * <TR>
    * <TD>None</TD>
    * <TD>Do not cache the searchable fields.</TD>
    * </TR>
    * </TABLE>
    */
   public static final String PARAM_CACHE_SEARCHABLE_FIELDS = "CacheSearchableFieldsInApplet";
   /**
    * The name of the parameter that indicate whether the managed navigation is
    * used or not. The value of the parameter is <code>yes</code> if the managed
    * navigation is used by the server; otherwise the managed navigation is not
    * used.
    */
   public static final String PARAM_IS_MANAGEDNAV_USED = "isManagedNavUsed";
   /**
    * The name of the parameter that indicate whether to use the session keeper
    * functionality. This makes the appet ping the server to keep the session
    * alive while the applet is running. If the new session warning and logout
    * functionality this may not be wanted as it may be required for this
    * functionality to log out the user
    */
   public static final String PARAM_USE_SESSION_KEEPER = "useSessionKeeper";
   /**
    * The parameter that defines the view that this instance of the applet
    * should represent. The value must be one of the <code>
    * PSUiMode.TYPE_VIEW_xxx</code> values. If this parameter is not suppled, it
    * assumes 'CX' view.
    */
   public static final String PARAM_VIEW = "VIEW";
   /**
    * The parameter that defines a url to get menu xml. If this is not supplied
    * it assumes defaults for each view.
    */
   public static final String PARAM_MENU_URL = "MENU_URL";
   /**
    * The parameter that defines a url to get all possible relations an item can
    * have. If not supplied uses
    */
   public static final String PARAM_RS_URL = "RELATIONS_URL";
   /**
    * The parameter that defines the relationship to be selected by default in
    * 'DT' view when the applet is loaded.
    */
   public static final String PARAM_INITIAL_RS = "INITIAL_RS";
   /**
    * The parameter that defines a url to get ancestors of an item for a
    * particular relationship.
    */
   public static final String PARAM_ANC_URL = "ANCESTOR_URL";
   /**
    * The parameter that defines a url to get descendants of an item for a
    * particular relationship.
    */
   public static final String PARAM_DESC_URL = "DESCENDANT_URL";
   /**
    * The parameter that defines a url to get options.
    */
   public static final String PARAM_OPTIONS_URL = "OPTIONS_URL";
   /**
    * The parameter that defines a url to get options.
    */
<<<<<<< HEAD
   public static final String OPTIONS_URL = "../sys_cxSupport/options.xml";
=======
   public static final String OPTIONS_URL = "sys_cxSupport/options.xml";
>>>>>>> 33425473
   /**
    * The parameter that defines the 'CONTENTID' of the item
    */
   public static final String PARAM_CONTENTID = "CONTENTID";
   /**
    * The parameter that defines the 'REVISIONID' of the item.
    */
   public static final String PARAM_REVISIONID = "REVISIONID";
   /**
    * The parameter that defines the 'TITLE' of the item.
    */
   public static final String PARAM_ITEM_TITLE = "TITLE";
   /**
    * The parameter that defines the 'TITLE' of the item.
    */
   public static final String PARAM_USE_AJAX_SWING = "USE_AJAX_SWING";
   /**
    * RELATIONSHIP_NAME property that is set based on user selection made in the
    * dropdown box of the dependency viewer window, defaults to empty string.
    */
   public static final String PARAM_RELATIONSHIP_NAME = "RELATIONSHIP_NAME";
   /**
    * The parameter that provides the path to select by default when the applet
    * is loaded.
    */
   public static final String PARAM_CX_PATH = "sys_cxpath";
   /**
    * The default file to load the menu xml for 'CE' view if the <code>
    * PARAM_MENU_URL</code> is not supplied.
    */
   static final String CX_MENU_XML = "ContentExplorerMenu.xml";
   /**
    * The default file to load the menu xml for 'IA' view if the <code>
    * PARAM_MENU_URL</code> is not supplied.
    */
   static final String IA_MENU_XML = "ItemAssemblyMenu.xml";
   /**
    * The default file to load the menu xml for 'DT' view if the <code>
    * PARAM_MENU_URL</code> is not supplied.
    */
   static final String DT_MENU_XML = "DependencyTreeMenu.xml";
   /**
    * The default file to load the navigational xml for 'CX' view if the <code>
    * PARAM_NAV_URL</code> is not supplied.
    */
   static final String CX_NAV_XML = "ContentExplorer.xml";
   /**
    * The default file to load the relations for 'DT' view if the <code>
    * PARAM_RS_URL</code> is not supplied.
    */
   static final String RELATIONS_XML = "Relations.xml";
   /**
    * The default file to load the options from if the <code>PARAM_OPTIONS_URL
    * </code> is not supplied.
    */
   static final String OPTIONS_XML = "ContentExplorerOptions.xml";
   /**
    * The constant used as key to store the display options in UIManager
    * defaults.
    */
   public static final String DISPLAY_OPTIONS = "DisplayOptions";
   /**
    * The parameter which defines the helpset url to be used to display help for
    * this application using JavaHelp viewer.
    */
   public static final String PARAM_HELPSET = "helpset_file";
   /**
    * The constant for the parameter that specifies if selective view refresh is
    * enabled. Value is "yes" if enabled, "no" if not.
    */
   public static final String PARAM_SELECTIVE_VIEW_REFRESH = "sys_useSelectiveViewRefresh";
   /**
    * The constant for the parameter to define the default selection path for CX
    * or IA view. This path represents internal names of nodes.
    */
   public static final String PARAM_CXINTERNALPATH = "sys_cxinternalpath";
   /**
    * The constant for the parameter to define the default selection path for CX
    * or IA view. This path represents display names of nodes.
    */
   static final String PARAM_CXDISPLAYPATH = "sys_cxdisplaypath";
   /**
    * The application resource used to retreive the list of folders with the
    * publish flag set
    */
   static final String APP_RESOURCE_FLAGGED_FOLDERS = "/sys_psxObjectSupport/getAllFolderPublishFlags.xml";
   /**
    * The constant for the parameter that specifies if an external search engine
    * is available. Value is "yes" if available, "no" if not.
    */
   public static final String PARAM_SEARCH_ENGINE_AVAILABLE = "sys_isSearchEngineAvailable";
   /**
    * The prefix for path variable macro.
    */
   static final String PATH_PREFIX = "$";
   /**
    * The following represents different variable names for known paths
    * correspondingly.
    */
   public static final String PARAM_INBOX_CONST = "INBOX";
   public static final String PARAM_OUTBOX_CONST = "OUTBOX";
   public static final String PARAM_RECENT_CONST = "RECENT";
   public static final String PARAM_NEWSEARCH_CONST = "NEWSEARCH";
   /**
    * The following represents the paths of specific nodes in navigation tree of
    * content explorer view.
    */
   public static final String PATH_MYCONTENT = "//Views//MyContent/";
   public static final String PARAM_PATH_INBOX = PATH_MYCONTENT + "Inbox";
   public static final String PARAM_PATH_OUTBOX = PATH_MYCONTENT + "Outbox";
   public static final String PARAM_PATH_RECENT = PATH_MYCONTENT + "Recent";
   public static final String PARAM_PATH_NEWSEARCH = "//SearchResults/NewSearch";
   public static final String PARAM_PATH_FOLDERS = "//Folders";
   // Default path is set to New Search
   public static final String PARAM_PATH_DEFAULT = PARAM_PATH_RECENT;
   // Indicates if splash screen should be shown
   public static final String PARAM_SHOW_SPLASH = "SHOW_SPLASH";
   /**
    * The path to the parent item in 'IA' view.
    */
   static final String PARAM_PATH_PARENT_ITEM = "//Parent";
   /**
    * The constant to identify a component as heading.
    */
   public static final String HEADING_COMP_NAME = "Heading";
   /**
    * static constants used for saving and restoring options
    */
   static final String EXPANDED_OPTION = "Expanded";
   static final String DISPLAY_FORMAT_OPTION = "DisplayFormat";
   static final String COlUMN_WIDTHS_OPTION = "ColumnWidths";
   static final String SELECTED_PATH_OPTION = "SelectedPath";
   static final String DIVIDER_LOCATION_OPTION = "DividerLocation";
   /**
    * XML Element representing a folder publish flag
    */
   static final String ELEM_PUBLISH_FLAG = "PublishFlag";
   /**
    * XML Attribute representing a folderid
    */
   static final String ATTR_FOLDERID = "folderid";
   /**
    * XML Attribute representing a value
    */
   static final String ATTR_VALUE = "value";
   public static final int CONTENT_EXPLORER = 1;
   public static final int INNER_APPLET= 2;
   // String constant for "yes"
   static final String CONST_YES = "yes";
   /**
    * The default name for the Workflow action menu.
    */
   static final String ACTION_WORKFLOW = "Workflow";
   /**
    * The default url for the Workflow action menu.
    */
   public static final String WORKFLOW_MENU_ACTION_URL = "/sys_cxSupport/wfactionset.xml";
   /**
    * String constant for the action parameter name "sys_command"
    */
   static final String ACTION_PARAM_SYS_COMAND = "sys_command";
   /**
    * String constant for the default value for action property value for
    * ACTION_PROPERTY_TARGET
    */
   static final String ACTION_TARGET_DEFAULT = "_new";
   /**
    * String constant for the default value for action property value for
    * ACTION_PROPERTY_TARGET_STYLE
    */
   public static final String ACTION_TARGET_STYLE_DEFAULT = "";
   /**
    * String constant for the default value for action property value for
    * ACTION_PROPERTY_LAUNCHES_WINDOW
    */
   public static final String ACTION_LAUNCHES_WINDOW_DEFAULT = CONST_YES;
   /**
    * Integer constant for the maximum likely length of the url that can be
    * passed to ShowWindow function.
    */
   public static final int MAX_SHOWWINDOW_URL_LENGTH = 256;
   /**
    * Integer constant for the maximum likely length for url in get method on
    * most of the browsers.
    */
   public static final int MAX_GET_URL_LENGTH = 2048;
   /**
    * Name of html paramter to save the server action urlin to session.
    */
   public static final String SYS_SERVERACTIONURL = "sys_serveractionurl";
   /**
    * Contstant for the name of resource to save the server action url. This
    * resource has a pre-exit which sets a session variable called
    * SYS_SERVERACTIONURL with the value from the htmlparameter
    * SYS_SERVERACTIONURL.
    */
   public static final String SAVE_SERVERACTIONURL = "/sys_cxSupport/saveserveractionurl.html";
   /**
    * Default Actions for various types of nodes. These are invoked on mouse
    * double click. The default actions are assigned in the order of priority so
    * that first action that is found in the possible actions for the mode and
    * selection is executed. For example, for a content item, we need to specify
    * two default actions "Edit" and "View" so that if user cannot edit he may
    * be able to view.
    */
   protected  static final Map<String, String[]> ms_NodeDefaultActionMap = new HashMap<>();

}<|MERGE_RESOLUTION|>--- conflicted
+++ resolved
@@ -138,11 +138,7 @@
    /**
     * The parameter that defines a url to get options.
     */
-<<<<<<< HEAD
-   public static final String OPTIONS_URL = "../sys_cxSupport/options.xml";
-=======
    public static final String OPTIONS_URL = "sys_cxSupport/options.xml";
->>>>>>> 33425473
    /**
     * The parameter that defines the 'CONTENTID' of the item
     */
