/*
 * Copyright 1999-2023 Percussion Software, Inc.
 *
 * Licensed under the Apache License, Version 2.0 (the "License");
 * you may not use this file except in compliance with the License.
 * You may obtain a copy of the License at
 *
 *     http://www.apache.org/licenses/LICENSE-2.0
 *
 * Unless required by applicable law or agreed to in writing, software
 * distributed under the License is distributed on an "AS IS" BASIS,
 * WITHOUT WARRANTIES OR CONDITIONS OF ANY KIND, either express or implied.
 *
 * See the License for the specific language governing permissions and
 * limitations under the License.
 */
package com.percussion.cms.objectstore.server;

import com.percussion.cms.IPSConstants;
import com.percussion.cms.PSCmsException;
import com.percussion.cms.PSInlineLinkField;
import com.percussion.cms.objectstore.IPSFieldValue;
import com.percussion.cms.objectstore.PSItemChild;
import com.percussion.cms.objectstore.PSItemChildEntry;
import com.percussion.cms.objectstore.PSItemDefinition;
import com.percussion.cms.objectstore.PSItemField;
import com.percussion.cms.objectstore.PSTextValue;
import com.percussion.design.objectstore.PSComponent;
import com.percussion.design.objectstore.PSContentEditorPipe;
import com.percussion.design.objectstore.PSField;
import com.percussion.design.objectstore.PSFieldSet;
import com.percussion.design.objectstore.PSLocator;
import com.percussion.error.PSException;
import com.percussion.error.PSExceptionUtils;
import com.percussion.html.PSHtmlUtils;
import com.percussion.server.PSRequest;
import com.percussion.server.webservices.PSWebServicesRequestHandler;
import com.percussion.util.IPSHtmlParameters;
import com.percussion.xml.PSNodePrinter;
import org.apache.logging.log4j.LogManager;
import org.apache.logging.log4j.Logger;
import org.w3c.dom.Document;

import java.io.IOException;
import java.io.StringWriter;
import java.nio.charset.StandardCharsets;
import java.util.ArrayList;
import java.util.Iterator;
import java.util.List;
import java.util.Map;

/**
 * This processor fixes up inline links for newly created or updated
 * relationships.
 */
public class PSInlineLinkProcessor
{
   private static final Logger logger = LogManager.getLogger(IPSConstants.ASSEMBLY_LOG);
   /**
    * Force users to use the static methods.
    */
   private PSInlineLinkProcessor()
   {
   }

   /**
    * Convenience method that calls {@link #processInlineLinkItem(PSRequest,
    * PSLocator, Map, int) processInlineLinkItem(request, item,
    * relationships, request.getSecurityToken().getCommunityId())}.
    */
   public static void processInlineLinkItem(PSRequest request,
                                            PSLocator item, Map relationships) throws PSException
   {
      //convenience methods don't need to validate contract
      processInlineLinkItem(request, item, relationships,
              request.getSecurityToken().getCommunityId());
   }

   /**
    * Convenience method that calls {@link #processInlineLinkItem(PSRequest, PSLocator, Map, int)}
    */
   public static void processInlineLinkItem(PSRequest request,
                                            PSLocator item, Map relationships, int communityId) throws PSException
   {
      //convenience methods don't need to validate contract
      processInlineLinkItem(request, item, relationships, communityId, true,
              true);
   }

   /**
    * Processes the supplied items inline links.
    *
    * @param request the request for this process, never <code>null</code>.
    * @param item the locator of the item to be processed, never
    *   <code>null</code>.
    * @param relationships a map that maps the old relationship id as
    *    <code>Integer</code> to the new relationship as
    *    <code>PSRelationship</code>), not <code>null</code>, may be empty.
    * @param communityId the community id for which to process the item, -1
    *    to allow all communities.
    * @param bCheckout this flag specifies whether to check-out the item before
    *    processing inline links.
    * @param checkin this flag specifies whether to check-in the item after
    *    the inline links were processed.
    * @throws PSException for any error.
    */
   public static void processInlineLinkItem(PSRequest request,
                                            PSLocator item, Map relationships, int communityId, boolean bCheckout,
                                            boolean checkin)
           throws PSException
   {
      if (request == null)
         throw new IllegalArgumentException("request cannot be null");

      if (item == null)
         throw new IllegalArgumentException("item cannot be null");

      if (relationships == null)
         throw new IllegalArgumentException("relationships cannot be null");

      if (relationships.size() == 0)
         return;

      PSItemDefinition itemDef = PSItemDefManager.getInstance().getItemDef(
              item, -1);

      // do nothing if there is no inline link fields
      List<PSInlineLinkField> inlinelinkFields = getInlineLinkFields(itemDef);
      if (inlinelinkFields.isEmpty())
         return;
      logger.debug("Processing inline Link for : {} ", item.getId() );
      processInlineLinkItem(request, item, itemDef, relationships,
              inlinelinkFields.iterator(), communityId, bCheckout, checkin);
   }

   /**
    * Get a list of inline link fields from the given item definition.
    *
    * @param itemDef the item definition, assumed not <code>null</code>.
    * @return a list over zero or more <code>PSInlineLinkField</code> objects,
    *    never <code>null</code>, may be empty.
    */
   private static List<PSInlineLinkField> getInlineLinkFields(PSItemDefinition itemDef)
   {
      PSContentEditorPipe pipe =
              (PSContentEditorPipe) itemDef.getContentEditor().getPipe();
      PSFieldSet fieldSet = pipe.getMapper().getFieldSet();

      return getInlineLinkFields(fieldSet, null);
   }

   /**
    * Get a list of inline link fields from the given field set.
    *
    * @param fieldSet the field set from which to get all inline link fileds,
    *    assumed not <code>null</code>.
    * @param inlineFields the list for collecting the inline links, may be
    *    <code>null</code> in which case a new list is created.
    * @return a list over zero or more <code>PSInlineLinkField</code> objects,
    *    never <code>null</code>, may be empty.
    */
   private static List<PSInlineLinkField> getInlineLinkFields(PSFieldSet fieldSet,
                                           List<PSInlineLinkField> inlineFields)
   {
      if (inlineFields == null)
         inlineFields = new ArrayList<>();

      Iterator<PSComponent> fields = fieldSet.getAll();
      while (fields.hasNext())
      {
         PSComponent testFieldSet = fields.next();
         if (testFieldSet instanceof PSFieldSet)
         {
            getInlineLinkFields((PSFieldSet) testFieldSet,
                    inlineFields);
         }
         else
         {
            PSField field = (PSField) testFieldSet;
            if (field.mayHaveInlineLinks())
               inlineFields.add(new PSInlineLinkField(field));
         }
      }

      return inlineFields;
   }

   /**
    * Process the specified items inline link fields.
    *
    * @param request the request for this process, assumed not
    *    <code>null</code>.
    * @param locator the locator of the item to be processed, assumed not
    *    <code>null</code>.
    * @param itemDef the item definition of the processed item, assumed
    *    not <code>null</code>.
    * @param relationshipMap the map that maps the old relationship id as
    * <code>Integer</code> to the new relationship as
    * <code>PSRelationship</code>, assumed not <code>null</code>, may be empty.
    * @param fields the list of inline link fields, assumed it is one or more
    *    <code>PSInlineLinkField</code> objects.
    * @param communityId the community id for which to process the item, -1
    *    to allow all communities.
    * @param checkin this flag specifies whether the item is checked in after
    *    inline links have been processed or not.
    * @throws PSException for any error.
    */
   private static void processInlineLinkItem(PSRequest request,
                                             PSLocator locator, PSItemDefinition itemDef, Map relationshipMap,
                                             Iterator<PSInlineLinkField> fields, int communityId, boolean bCheckout, boolean checkin)
           throws PSException
   {
      PSWebServicesRequestHandler ws =
              PSWebServicesRequestHandler.getInstance();

      try
      {
         request.setParameter(IPSHtmlParameters.SYS_CONTENTID,
                 Integer.toString(locator.getId()));
         request.setParameter(IPSHtmlParameters.SYS_REVISION,
                 Integer.toString(locator.getRevision()));
         if (bCheckout)
         {
            request.setParameter(IPSHtmlParameters.SYS_CHECKOUT_SAME_REVISION,
                    IPSConstants.BOOLEAN_TRUE);
            ws.executeCheckInOut(request, IPSConstants.TRIGGER_CHECKOUT);
         }

         PSServerItem item = new PSServerItem(itemDef);
         item.load(locator, request, false, communityId);

         // process all inline link fields
         while (fields.hasNext())
         {
            PSInlineLinkField field = fields.next();
            String name = field.getField().getSubmitName();
            PSItemField itemField = item.getFieldByName(name);
            if (itemField == null)
            {
               Iterator<PSItemChild> childItems = item.getAllChildren();
               while (childItems.hasNext())
               {
                  PSItemChild itemChild = childItems.next();
                  Iterator<PSItemChildEntry> entries = itemChild.getAllEntries();
                  while (entries.hasNext())
                  {
                     PSItemChildEntry entry = entries.next();
                     PSItemField childField = entry.getFieldByName(name);
                     if (childField != null)
                     {
                        processInlineLinkField(childField, relationshipMap);
                        entry.setAction(PSItemChildEntry.CHILD_ACTION_UPDATE);
                     }
                  }
               }
            }
            else
               processInlineLinkField(itemField, relationshipMap);
         }

         /*
<<<<<<< HEAD
          * Indicate that the following update is for inline link data update 
=======
          * Indicate that the following update is for inline link data update
>>>>>>> 4feb8f09
          * and therefore inline links don't need to be processed again.
          */
         try
         {
            request.setParameter(IPSHtmlParameters.SYS_INLINELINK_DATA_UPDATE,
                    "yes");
            item.save(request, -1);
         }
         finally
         {
            request.removeParameter(
                    IPSHtmlParameters.SYS_INLINELINK_DATA_UPDATE);
         }
      }
      finally
      {
         if (bCheckout)
            request.removeParameter(IPSHtmlParameters.SYS_CHECKOUT_SAME_REVISION);
         if (checkin)
            ws.executeCheckInOut(request, IPSConstants.TRIGGER_CHECKIN);
      }
   }

   /**
    * Process the given inline link field.
    *
    * @param itemField the inline link field to be processed, assumed not
    *    <code>null</code>.
    * @param relationshipMap the map that maps the old relationship id as
    * <code>Integer</code> to the new relationship as
    * <code>PSRelationship</code>, assumed not <code>null</code>, may be empty.
    * @throws PSCmsException if an error occurs.
    */
   private static void processInlineLinkField(PSItemField itemField,
                                              Map relationshipMap) throws PSCmsException
   {
      IPSFieldValue fieldValue = itemField.getValue();
      if (!(fieldValue instanceof PSTextValue))
         return;


      String text = ((PSTextValue) fieldValue).getValueAsString();
      if (text.trim().length() == 0)
         return;

      try
      {
         org.jsoup.nodes.Document jDoc = PSHtmlUtils.createHTMLDocument(text,
                 StandardCharsets.UTF_8,
                 false,
                 null);

         //Just get the body contents
         jDoc.html(jDoc.body().html());

         // assume the text is a valid XML document, already tidied
         Document fieldDoc = PSHtmlUtils.getW3cDomDocument(jDoc);

         PSInlineLinkField.modifyField(fieldDoc.getDocumentElement(),
                 relationshipMap);

         StringWriter swriter = new StringWriter();
         PSNodePrinter np = new PSNodePrinter(swriter);
         try
         {
            np.printNode(fieldDoc.getDocumentElement());
         }
         catch (IOException e1)
         {

            logger.warn("IOException occurred while writing the inline link field {} ERROR: {}.",itemField.getName(),
                    PSExceptionUtils.getMessageForLog(e1));
         }
         text = swriter.toString();
      }
      catch (Exception e)
      {
         logger.error("Error happened while parsing Field : {}, the inline link field value ERROR: {}.",itemField.getName(),
                 PSExceptionUtils.getMessageForLog(e));
      }
      itemField.addValue(new PSTextValue(text));
   }
}<|MERGE_RESOLUTION|>--- conflicted
+++ resolved
@@ -259,11 +259,7 @@
          }
 
          /*
-<<<<<<< HEAD
-          * Indicate that the following update is for inline link data update 
-=======
           * Indicate that the following update is for inline link data update
->>>>>>> 4feb8f09
           * and therefore inline links don't need to be processed again.
           */
          try
