--- conflicted
+++ resolved
@@ -171,15 +171,9 @@
 
     echo "setting up pid folder /var/run/${SERVICE_NAME} setting ownership to  user=${RX_USER} group=${RX_GROUP}"
 
-<<<<<<< HEAD
-    mkdir -p ${JETTY_RUN}/${SERVICE_NAME}
-    chown -R "${RX_USER}:${RX_GROUP}" "/var/run/rxjetty/${SERVICE_NAME}"
-    chown -R "${RX_USER}:${RX_GROUP}" "${JETTY_RUN}/${SERVICE_NAME}"
-=======
     mkdir -p ${JETTY_RUN}
     chown -R "${RX_USER}:${RX_GROUP}" "/var/run/rxjetty/${SERVICE_NAME}"
     chown -R "${RX_USER}:${RX_GROUP}" "${JETTY_RUN}"
->>>>>>> 7939146e
     chmod -R ugo+rw /var/run/rxjetty/${SERVICE_NAME}
 
     echo "copying startup script ${JETTY_DEFAULTS}/bin/jetty.sh /etc/init.d/${SERVICE_NAME}"
