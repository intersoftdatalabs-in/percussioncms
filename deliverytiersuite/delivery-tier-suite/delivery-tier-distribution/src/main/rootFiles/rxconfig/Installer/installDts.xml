<!--
  ~     Percussion CMS
  ~     Copyright (C) Percussion Software, Inc.  1999-2020
  ~
  ~     This program is free software: you can redistribute it and/or modify
  ~     it under the terms of the GNU General Public License as published by
  ~     the Free Software Foundation, either version 3 of the License, or
  ~     (at your option) any later version.
  ~
  ~     This program is distributed in the hope that it will be useful,
  ~     but WITHOUT ANY WARRANTY; without even the implied warranty of
  ~     MERCHANTABILITY or FITNESS FOR A PARTICULAR PURPOSE.  See the
  ~     GNU General Public License for more details.
  ~
  ~      Mailing Address:
  ~
  ~      Percussion Software, Inc.
  ~      PO Box 767
  ~      Burlington, MA 01803, USA
  ~      +01-781-438-9900
  ~      support@percussion.com
  ~      https://www.percusssion.com
  ~
  ~     You should have received a copy of the GNU General Public License
  ~     along with this program.  If not, see <https://www.gnu.org/licenses/>.
  -->

<project name="install" default="install" >

    <property name="temp.install.dir" value="C:\DevEnv\Installs\dev"/>
    <property name="temp.install.src" location="..\.."/>
    <property name="temp.install.dts" value="true"/> <!-- This is set from PSDeliveryTierInstall installanywhere action -->
    <property name="dts.servertype" value="Production"/> <!-- This is set from PSDeliveryTierInstall install anywhere action -->
    <property name="temp.dts.zip.location" location="${install.dir}/rxconfig/Installer/optional/delivery-tier-distribution.jar"/>
    <property name="temp.perc.version" value="${project.parent.version}"/>
    <property name="temp.perc.java.home" value="${install.dir}/JRE" />
<<<<<<< HEAD
    <property name="perc.dts.backup" value="${install.dir}/PreInstall/Backups" />
=======
    <property name="temp.perc.dts.backup" value="${install.dir}/PreInstall/Backups" />
>>>>>>> 8a03819e

    <echo>Setting up TaskDefs</echo>
    <path id="ant.deps">
        <fileset dir="${basedir}">
            <include name="perc-ant-${temp.perc.version}.jar" />
        </fileset>
        <fileset dir="${temp.install.src}/Deployment/Server/perc-lib" erroronmissingdir="false">
            <include name="**/*.jar" />
        </fileset>
        <fileset dir="${temp.install.src}/Deployment/Server/common/lib" erroronmissingdir="false">
            <include name="**/*.jar" />
        </fileset>
    </path>

    <classloader classpathref="ant.deps" parentfirst="false" name="ant.loader.ant.deps"/>
    <taskdef resource="com/percussion/ant/antlib.xml" classpathref="ant.deps" loaderref="ant.loader.ant.deps"/>
    <taskdef resource="net/sf/antcontrib/antlib.xml" classpathref="ant.deps" loaderref="ant.loader.ant.deps"/>
    <taskdef name="PSExecDTSSQLStmt" classname="com.percussion.ant.install.PSExecDTSSqlStmt" classpathref="ant.deps"/>
    <taskdef name="PSExecStagingDTSSQLStmt" classname="com.percussion.ant.install.PSExecStagingDTSSqlStmt" classpathref="ant.deps"/>


    <condition property="isWindows" else="false">
        <os family="windows" />
    </condition>

    <condition property="isLinux" else="false">
        <os family="unix" />
    </condition>

    <condition property="isMac" else="false">
        <os family="mac"/>
    </condition>

    <!-- If we see either of these files - it is an upgrade -->
    <condition property="prod.dts.upgrade" value="true" else="false">
        <available file="${install.dir}/Deployment/Server/conf/server.xml" type="file"/>
    </condition>

    <condition property="stage.dts.upgrade" value="true" else="false">
        <available file="${install.dir}/Staging/Deployment/Server/conf/server.xml" type="file"/>
    </condition>


    <!-- Text files to fix up line endings -->
    <patternset id="text.files">
        <include name="**/*.txt"/>
        <include name="**/*.sh"/>
        <include name="**/*.bat"/>
        <include name="**/*.xml"/>
        <include name="**/*.xsl"/>
        <include name="**/*.md"/>
    </patternset>

    <target name="install">
        <echo>Initializing Log...</echo>
        <mkdir dir="${install.dir}/rxconfig/Installer"/>
        <touch file="${install.dir}/rxconfig/Installer/dts-install.log" />
        <record name="${install.dir}/rxconfig/Installer/dts-install.log" loglevel="verbose"/>
        <echo>Property configuration..</echo>
        <echoproperties />

        <if>
            <isset property="${isMac}" />
            <then>
                <echo>Skipping setting executable permissions on osx</echo>
            </then>
            <else>
                <if>
                    <isset property="isLinux" />
                    <then>
                        <echo>Setting executable Permissions</echo>
                        <chmod perm="o+x" failifexecutionfails="false" failonerror="false" includes="**/*.sh" dir="${install.dir}"/>
                    </then>
                </if>
            </else>
        </if>

        <if>
            <available file="${install.dir}/Patch" type="dir" />
            <then>
                <echo>Removing any old patches...</echo>
                <ant antfile="removeDTSPatches.xml" target="removeDTSPatches" inheritAll="true" inheritRefs="true" />
            </then>
        </if>

        <if>
            <or>
                <istrue value="${prod.dts.upgrade}"/>
                <istrue value="${install.prod.dts}"/>
            </or>
            <then>
                <echo>Installing prod dts </echo>
                <install-dts type="Production" upgrade="${prod.dts.upgrade}"/>
            </then>
        </if>

        <if>
<<<<<<< HEAD
             <isfalse value="${install.prod.dts}"/>
            <then>
                <echo>Installing stage dts </echo>
                <install-dts type="Staging" upgrade="${stage.dts.upgrade}"/>
            </then>
        </if>

        <if>
            <and>
                <istrue value="${install.prod.dts}"/>
                <istrue value="${istage.dts.upgrade}"/>
            </and>
=======
            <or>
                <istrue value="${stage.dts.upgrade}"/>
                <isfalse value="${install.prod.dts}"/>
            </or>
>>>>>>> 8a03819e
            <then>
                <echo>Installing stage dts </echo>
                <install-dts type="Staging" upgrade="${stage.dts.upgrade}"/>
            </then>
        </if>

        <copy file="${temp.install.src}/Version.properties" tofile="${install.dir}/Version.properties" overwrite="true" failonerror="false" force="true"/>

        <if>
            <available file="${install.dir}" type="dir"/>
            <then>
                <echo>Fixing line endings in ${install.dir}...</echo>
                <fixcrlf srcdir="${install.dir}"  preservelastmodified="true">
                    <patternset refid="text.files"/>
                </fixcrlf>
            </then>
        </if>


        <echo>Fixing executable file permissions...</echo>
        <chmod failonerror="false" verbose="true" perm="ugo+rx">
            <fileset dir="${install.dir}">
                <include name="**/*.sh"/>
                <include name="**/*.bin"/>
            </fileset>
        </chmod>

        <if>
            <istrue value="${install.prod.dts}"/>
            <then>
                <delete file="${install.dir}/Deployment/Server/conf/logging.properties" failonerror="false" verbose="true" quiet="false"/>
                <delete dir="${install.dir}/Deployment/Server/webapps/manager" failonerror="false" verbose="true" quiet="false"/>
                <delete dir="${install.dir}/Deployment/Server/webapps/host-manager" failonerror="false" verbose="true" quiet="false"/>
                <delete dir="${install.dir}/Deployment/Server/WEB-INF" failonerror="false"/>
            </then>
            <else>
                <delete file="${install.dir}/Staging/Deployment/Server/conf/logging.properties" failonerror="false" verbose="true" quiet="false"/>
                <delete dir="${install.dir}/Staging/Deployment/Server/webapps/manager" failonerror="false" verbose="true" quiet="false"/>
                <delete dir="${install.dir}/Staging/Deployment/Server/webapps/host-manager" failonerror="false" verbose="true" quiet="false"/>
                <!-- TODO: Figure out why this directory is being generated in 1st place and remove this step -->
                <delete dir="${install.dir}/Staging/Deployment/Server/WEB-INF" failonerror="false"/>
            </else>
        </if>
    </target>

    <target name="updateDTSTableSchema">
        <echo>Dropping Metadata Tables.......</echo>
        <PSExecDTSSQLStmt rootDir="${install.dir}" printExceptionStackTrace="true" qualifyTableNames=""
                          qualifyViewNames="" sql="DROP TABLE IF EXISTS PERC_PAGE_METADATA_PROPERTIES"/>
        <PSExecDTSSQLStmt rootDir="${install.dir}" printExceptionStackTrace="true" qualifyTableNames=""
                          qualifyViewNames="" sql="DROP TABLE IF EXISTS PERC_PAGE_METADATA"/>
    </target>


    <target name="updateStagingDTSTableSchema">
        <echo>Dropping Staging Metadata Tables.......</echo>
        <PSExecStagingDTSSQLStmt rootDir="${install.dir}" printExceptionStackTrace="true" qualifyTableNames=""
                                 qualifyViewNames="" sql="DROP TABLE IF EXISTS PERC_PAGE_METADATA_PROPERTIES"/>
        <PSExecStagingDTSSQLStmt rootDir="${install.dir}" printExceptionStackTrace="true" qualifyTableNames=""
                                 qualifyViewNames="" sql="DROP TABLE IF EXISTS PERC_PAGE_METADATA"/>

    </target>
    <macrodef name="install-dts">
        <attribute name="type" default="Production"/>
        <attribute name="upgrade" default="false" />
        <sequential>
            <echo>DTS Type= @{type}</echo>
            <echo>DTS Upgrade= @{upgrade}</echo>
            <echo>Install Dir= ${install.dir}</echo>
            <local name="serviceFileName"/>
            <local name="serviceFileNameLinux"/>

            <condition property="serviceFileName" value="DTSStagingService.bat" else="DTSProductionService.bat">
                <or>
                    <equals arg1="@{type}" arg2="Staging"/>
                    <equals arg1="stage.dts.upgrade" arg2="true"/>
                </or>
            </condition>
            <condition property="serviceFileNameLinux" value="DTSStagingService.sh" else="DTSProductionService.sh">
                <or>
                    <equals arg1="@{type}" arg2="Staging"/>
                    <equals arg1="stage.dts.upgrade" arg2="true"/>
                </or>
            </condition>

            <local name="staging.dir"/>

            <condition property="staging.dir" value="/Staging" else="">
                <and>
                    <equals arg1="@{type}" arg2="Staging" />
<<<<<<< HEAD
=======
                    <equals arg1="@{upgrade}" arg2="true" />
>>>>>>> 8a03819e
                </and>
            </condition>

            <echo>Staging Dir: ${staging.dir}</echo>

            <delete dir="${install.dir}${staging.dir}/Deployment/Server/log4j2/lib" verbose="true" failonerror="false" quiet="true" />
            <mkdir dir="${install.dir}${staging.dir}/Deployment/Server/log4j2/lib"/>

            <copy verbose="true" todir="${install.dir}${staging.dir}/Deployment/Server/log4j2/lib">
                <fileset dir="${temp.install.src}/Deployment/Server/common/lib">
                    <include name="log4j*.jar"/>
                    <include name="commons-logging*.jar"/>
                    <include name="slf4j*.jar"/>
                    <include name="disrupter*.jar"/>
                </fileset>
            </copy>

            <if>
                <and>
                    <available file="${install.dir}${staging.dir}/Deployment/Server/conf/server.xml"/>
                    <not>
                        <available file="${install.dir}${staging.dir}/Deployment/Server/conf/server.xml.5.3"/>
                    </not>
                    <equals arg1="@{upgrade}" arg2="true"/>
                </and>
                <then>
                    <echo>RENAMING SERVER XML to 5.3..</echo>
                    <copy file="${install.dir}${staging.dir}/Deployment/Server/conf/server.xml" tofile="${install.dir}${staging.dir}/Deployment/Server/conf/server.xml.5.3" overwrite="false" />
                </then>
            </if>

            <copy verbose="true" todir="${install.dir}${staging.dir}/Deployment/Server/conf">
                <fileset dir="${temp.install.src}/Deployment/Server/conf/">
                    <include name="server.xml"/>
                </fileset>
            </copy>

            <delete failonerror="false" file="${install.dir}${staging.dir}/Deployment/Server/conf/Catalina/localhost/perc-caching.xml"/>
            <delete failonerror="false" file="${install.dir}${staging.dir}/Deployment/Server/conf/Catalina/localhost/perc-comments-services.xml"/>
            <delete failonerror="false" file="${install.dir}${staging.dir}/Deployment/Server/conf/Catalina/localhost/perc-form-processor.xml"/>
            <delete failonerror="false" file="${install.dir}${staging.dir}/Deployment/Server/conf/Catalina/localhost/perc-membership-services.xml"/>
            <delete failonerror="false" file="${install.dir}${staging.dir}/Deployment/Server/conf/Catalina/localhost/perc-metadata-services.xml"/>
            <delete failonerror="false" file="${install.dir}${staging.dir}/Deployment/Server/conf/Catalina/localhost/perc-polls-services.xml"/>
            <delete failonerror="false" file="${install.dir}${staging.dir}/Deployment/Server/conf/Catalina/localhost/feeds.xml"/>

            <if>
                <isfalse value="@{upgrade}"/>
                <then>


                    <copy todir="${install.dir}${staging.dir}" verbose="true">
                        <fileset dir="${temp.install.src}">
                            <include name="Deployment/**" />
                        </fileset>
                    </copy>


                    <copy todir="${install.dir}${staging.dir}/" verbose="true">
                        <fileset dir="${temp.install.src}">
                            <include name="*" />
                            <exclude name="*.bat" if="${isLinux}"/>
                            <exclude name="*.sh" if="${isWindows}"/>
                            <exclude name="JRE/"/>
                            <exclude name="linux-x64-jre/" />
                            <exclude name="windows-x64-jre/"/>
                            <exclude name="rxconfig/"/>
                            <exclude name="tomcat9.exe"/>
                            <exclude name="tomcat9w.exe"/>
                            <exclude name="DTSProductionService.bat"/>
                            <exclude name="DTSStagingService.bat"/>
                            <exclude name="DTSProductionService.sh"/>
                            <exclude name="DTSStagingService.sh"/>
                        </fileset>
                    </copy>

                    <copy todir="${install.dir}${staging.dir}/Deployment/Server">
                        <fileset dir="${temp.install.src}">
                            <include name="${serviceFileName}" if="${isWindows}"/>
                            <include name="${serviceFileNameLinux}" if="${isLinux}"/>
                        </fileset>
                    </copy>

                    <copy todir="${install.dir}${staging.dir}/Deployment/Server/bin">
                        <fileset dir="${temp.install.src}">
                            <include name="tomcat9.exe" if="${isWindows}"/>
                            <include name="tomcat9w.exe" if="${isWindows}"/>
                        </fileset>
                    </copy>
                    <if>
                        <and>
                            <equals arg1="@{type}" arg2="Staging"/>
                            <available file="${install.dir}${staging.dir}/Deployment/Server/conf/server.xml" type="file"/>
                            <available file="${install.dir}${staging.dir}/Deployment/Server/conf/perc/perc-catalina.properties" type="file"/>
                            <not>
                                <istrue value="@{upgrade}"/>
                            </not>
                        </and>
                        <then>
                            <propertyfile file="${install.dir}${staging.dir}/Deployment/Server/conf/perc/perc-catalina.properties">
                                <entry key="http.port" value="9970"/>
                                <entry key="https.port" value="9443"/>
                                <entry key="shutdown.port" value="9971"/>
                            </propertyfile>
                        </then>
                    </if>
                </then>
                <else>
                    <echo>DTS Already installed - preparing for upgrade...</echo>

                    <mkdir dir="${perc.dts.backup}" />

                    <tstamp>
                        <format property="backup.dirname" pattern="yyyyMMdd-HHmmss"  locale="en,US" />
                    </tstamp>
                    <local name="new.backup.dir"/>
                    <property name="new.backup.dir" value="${perc.dts.backup}/${backup.dirname}" />

                    <echo>Backing up existing DTS to ${new.backup.dir} ...</echo>

                    <copy todir="${new.backup.dir}${staging.dir}" preservelastmodified="true" overwrite="true" force="true" verbose="true">
                        <fileset dir="${install.dir}${staging.dir}/Deployment" />
                    </copy>

                    <copy todir="${new.backup.dir}/JRE" preservelastmodified="true" overwrite="true" force="true" verbose="true" failonerror="false">
                        <fileset dir="${install.dir}/JRE" includes="**/*" followsymlinks="true"/>
                    </copy>

                    <!-- Remove previous versions to avoid having to deal with individual files -->
                    <echo>Removing previous DTS version files...</echo>
                    <delete quiet="false" verbose="true" failonerror="true" dir="${install.dir}${staging.dir}/Deployment/Server/webapps"/>
                    <delete quiet="false" verbose="true" failonerror="true" dir="${install.dir}${staging.dir}/Deployment/Server/lib"/>
                    <delete quiet="false" verbose="true" failonerror="true" dir="${install.dir}${staging.dir}/Deployment/Server/bin"/>
                    <delete quiet="false" verbose="true" failonerror="true" dir="${install.dir}${staging.dir}/Deployment/Server/common"/>
                    <delete quiet="false" verbose="true" failonerror="true" dir="${install.dir}${staging.dir}/Deployment/Server/shared"/>
                    <delete quiet="false" verbose="true" failonerror="true" dir="${install.dir}${staging.dir}/Deployment/Server/work"/>
                    <delete quiet="false" verbose="true" failonerror="true" dir="${install.dir}${staging.dir}/Deployment/Server/temp"/>
                    <mkdir dir="${install.dir}${staging.dir}/Deployment/Server/work" />
                    <mkdir dir="${install.dir}${staging.dir}/Deployment/Server/temp" />

                    <echo>Installing new DTS files...</echo>
                    <copy todir="${install.dir}${staging.dir}/" failonerror="true" verbose="true" overwrite="true" force="true">
                        <fileset dir="${temp.install.src}">
                            <include name="Deployment/**" />
                            <exclude name="Deployment/Server/conf/tomcat-users.xml"/>
                            <exclude name="Deployment/Server/conf/.keystore"/>
                            <exclude name="Deployment/Server/conf/server.xml"/>
                        </fileset>
                    </copy>

                    <copy todir="${install.dir}${staging.dir}/Deployment/Server" overwrite="true" verbose="true">
                        <fileset dir="${temp.install.src}">
                            <include name="${serviceFileName}" if="${isWindows}"/>
                            <include name="${serviceFileNameLinux}" if="${isLinux}"/>
                        </fileset>
                    </copy>

                    <copy todir="${install.dir}${staging.dir}/Deployment/Server/bin" overwrite="true" verbose="true">
                        <fileset dir="${temp.install.src}">
                            <include name="tomcat9.exe" if="${isWindows}"/>
                            <include name="tomcat9w.exe" if="${isWindows}"/>
                        </fileset>
                    </copy>

                    <!-- Restore customer configuration files -->
                    <echo>Installing new DTS files...</echo>
                    <copy todir="${install.dir}${staging.dir}/Deployment/Server/conf/perc" verbose="true" failonerror="false">
                        <fileset dir="${new.backup.dir}${staging.dir}/Server/conf/perc">
                            <include name="*.properties"/>
                            <include name="*.xml"/>
                        </fileset>
                    </copy>

                    <!-- Adding hibernate Cache Region Factory class as part of Hibernate 5 upgrade -->
                    <if>
                        <available file="${install.dir}${staging.dir}/Deployment/Server/conf/perc/perc-datasources.xml"/>
                        <then>
                            <if>
                                <resourcecontains resource="${install.dir}${staging.dir}/Deployment/Server/conf/perc/perc-datasources.xml" substring="EhcacheRegionFactory" />
                                <else>
                                    <echo>Adding hibernate cache region factory class</echo>
                                    <replace file="${install.dir}${staging.dir}/Deployment/Server/conf/perc/perc-datasources.xml" summary="yes">
                                        <replacetoken><![CDATA[<prop key="hibernate.cache.provider_class">org.hibernate.cache.EhCacheProvider</prop>]]></replacetoken>
                                        <replacevalue><![CDATA[<prop key="hibernate.cache.provider_class">org.hibernate.cache.EhCacheProvider</prop>
                                <prop key="hibernate.cache.region.factory_class">org.hibernate.cache.ehcache.internal.EhcacheRegionFactory</prop>]]></replacevalue>
                                    </replace>
                                </else>
                            </if>
                        </then>
                    </if>

                    <!-- Restore mysql-connector if present -->

                    <echo>Restore mysql-connector if present............................................</echo>
                    <copy todir="${install.dir}${staging.dir}/Deployment/Server/common/lib"
                          verbose="true" failonerror="false">
                        <fileset dir="${new.backup.dir}${staging.dir}/Server/common/lib">
                            <include name="mysql-connector*.jar"/>
                        </fileset>
                    </copy>
                    <echo>Restore mysql-connector if present again on re-upgrading upgraded environment............................................</echo>
                    <copy todir="${install.dir}${staging.dir}/Deployment/Server/common/lib"
                          verbose="true" failonerror="false">
<<<<<<< HEAD
                        <fileset dir="${new.backup.dir}${staging.dir}/Server/perc-lib">
=======
                        <fileset dir="${new.backup.dir}${staging.dir}/Server/common/lib">
>>>>>>> 8a03819e
                            <include name="mysql-connector*.jar"/>
                        </fileset>
                    </copy>

                    <copy todir="${install.dir}${staging.dir}" overwrite="true" force="true" verbose="true">
                        <fileset dir="${temp.install.src}">
                            <include name="*" />
                            <exclude name="*.bat" if="${isLinux}"/>
                            <exclude name="*.sh" if="${isWindows}"/>
                            <exclude name="JRE/"/>
                            <exclude name="linux-x64-jre/" />
                            <exclude name="windows-x64-jre/"/>
                            <exclude name="rxconfig/"/>
                            <exclude name="tomcat9.exe"/>
                            <exclude name="tomcat9w.exe"/>
                            <exclude name="DTSProductionService.bat"/>
                            <exclude name="DTSStagingService.bat"/>
                            <exclude name="DTSProductionService.sh"/>
                            <exclude name="DTSStagingService.sh"/>

                        </fileset>
                    </copy>

                    <if>
                        <available file="${install.dir}${staging.dir}/Deployment/Server/derbydata" type="dir"/>
                        <then>
                            <mkdir dir="${install.dir}${staging.dir}/backups"/>

                            <echo>Checking if upgrade is required for metadata database....</echo>
                            <if>
                                <available file="${install.dir}${staging.dir}/Deployment/Server/derbydata/percmetadata" type="dir"/>
                                <then>

                                    <PSUpgradeDerby targetVersion="10.14.2.0"
                                                    databasePath="${install.dir}${staging.dir}/Deployment/Server/derbydata/percmetadata"
                                                    username="APP"
                                                    password="test"
                                                    backupDirectory="${install.dir}${staging.dir}/backups"
                                    />
                                </then>
                            </if>

                            <echo>Checking if upgrade is required for comments database....</echo>
                            <if>
                                <available file="${install.dir}${staging.dir}/Deployment/Server/derbydata/perccomments" type="dir"/>
                                <then>
                                    <PSUpgradeDerby targetVersion="10.14.2.0"
                                                    databasePath="${install.dir}${staging.dir}/Deployment/Server/derbydata/perccomments"
                                                    backupDirectory="${install.dir}${staging.dir}/backups"
                                                    username="APP"
                                                    password="test"
                                    />
                                </then>
                            </if>

                            <echo>Checking if upgrade is required for feeds database....</echo>
                            <if>
                                <available file="${install.dir}${staging.dir}/Deployment/Server/derbydata/percfeeds" type="dir"/>
                                <then>
                                    <PSUpgradeDerby targetVersion="10.14.2.0"
                                                    databasePath="${install.dir}${staging.dir}/Deployment/Server/derbydata/percfeeds"
                                                    backupDirectory="${install.dir}${staging.dir}/backups"
                                                    username="APP"
                                                    password="test"
                                    />
                                </then>
                            </if>


                            <echo>Checking if upgrade is required for forms database....</echo>
                            <if>
                                <available file="${install.dir}${staging.dir}/Deployment/Server/derbydata/percforms" type="dir"/>
                                <then>
                                    <PSUpgradeDerby targetVersion="10.14.2.0"
                                                    databasePath="${install.dir}${staging.dir}/Deployment/Server/derbydata/percforms"
                                                    backupDirectory="${install.dir}${staging.dir}/backups"
                                                    username="APP"
                                                    password="test"
                                    />
                                </then>
                            </if>

                            <echo>Checking if upgrade is required for membership database....</echo>
                            <if>
                                <available file="${install.dir}${staging.dir}/Deployment/Server/derbydata/percmembership" type="dir"/>
                                <then>
                                    <PSUpgradeDerby targetVersion="10.14.2.0"
                                                    databasePath="${install.dir}${staging.dir}/Deployment/Server/derbydata/percmembership"
                                                    backupDirectory="${install.dir}${staging.dir}/backups"
                                                    username="APP"
                                                    password="test"
                                    />
                                </then>
                            </if>

                            <echo>Checking if upgrade is required for polls database....</echo>
                            <if>
                                <available file="${install.dir}${staging.dir}/Deployment/Server/derbydata/percpolls" type="dir"/>
                                <then>
                                    <PSUpgradeDerby targetVersion="10.14.2.0"
                                                    databasePath="${install.dir}${staging.dir}/Deployment/Server/derbydata/percpolls"
                                                    backupDirectory="${install.dir}${staging.dir}/backups"
                                                    username="APP"
                                                    password="test"
                                    />
                                </then>
                            </if>

                            <echo>Checking if upgrade is required for caching database....</echo>
                            <if>
                                <available file="${install.dir}${staging.dir}/Deployment/Server/derbydata/percakamaiqueuedata" type="dir"/>
                                <then>
                                    <PSUpgradeDerby targetVersion="10.14.2.0"
                                                    databasePath="${install.dir}${staging.dir}/Deployment/Server/derbydata/percakamaiqueuedata"
                                                    backupDirectory="${install.dir}${staging.dir}/backups"
                                                    username="APP"
                                                    password="test"
                                    />
                                </then>
                            </if>
                        </then>
                        <else>
                            <echo>Skipping Derby upgrade as ${install.dir}${staging.dir}/derbydata is not found.</echo>
                        </else>
                    </if>


                    <if>
                        <and>
                            <equals arg1="@{type}" arg2="Staging"/>
                            <istrue value="@{upgrade}"/>
                        </and>
                        <then>
                            <echo>Removing old Staging DTS JRE...</echo>
                            <delete failonerror="false" dir="${install.dir}${staging.dir}/JRE" verbose="true"/>
                        </then>
                    </if>

                    <if>
                        <and>
                            <equals arg1="@{type}" arg2="Staging"/>
                            <istrue value="@{upgrade}"/>
                        </and>
                        <then>
                            <echo>Dropping Metadata Tables....</echo>
                            <antcall target="updateStagingDTSTableSchema" inheritall="true"/>
                        </then>
                        <else>
                            <echo>Dropping for Staging metadata database....</echo>
                            <antcall target="updateDTSTableSchema" inheritall="true"/>
                        </else>
                    </if>


                    <echo>Scanning existing configuration...</echo>
                    <PSUpdateDTSConfiguration rootDir="${install.dir}" />
                    <PSUpgradeRemoveTomcatAJP rootDir="${install.dir}" />

                    <echo>Removing obsolete Tomcat listeners...</echo>
                    <replace file="${install.dir}${staging.dir}/Deployment/Server/conf/server.xml" summary="yes">
                        <replacetoken><![CDATA[<Listener className="org.apache.catalina.core.JasperListener"/>]]></replacetoken>
                        <replacevalue><![CDATA[]]></replacevalue>
                    </replace>

                    <if>
                        <and>
                            <equals arg1="@{type}" arg2="Staging"/>
                            <available file="${install.dir}${staging.dir}/Deployment/Server/conf/server.xml" type="file"/>
                            <available file="${install.dir}${staging.dir}/Deployment/Server/conf/perc/perc-catalina.properties" type="file"/>
                            <istrue value="@{upgrade}"/>
                        </and>
                        <then>
                            <replace file="${install.dir}${staging.dir}/Deployment/Server/conf/perc/perc-catalina.properties" token="shutdown.port=8005" value="shutdown.port=9971" />
                        </then>
                    </if>

                </else>
            </if>

            <replace file="${install.dir}${staging.dir}/Deployment/Server/bin/setenv.sh" summary="yes"
                     token="@JAVA_OPTS@" value="-Drxdeploydir=${install.dir}">
            </replace>

            <replace file="${install.dir}${staging.dir}/Deployment/Server/bin/setenv.bat" summary="yes"
                     token="@JAVA_OPTS@" value="-Drxdeploydir=${install.dir}">
            </replace>

        </sequential>
    </macrodef>

</project><|MERGE_RESOLUTION|>--- conflicted
+++ resolved
@@ -34,11 +34,7 @@
     <property name="temp.dts.zip.location" location="${install.dir}/rxconfig/Installer/optional/delivery-tier-distribution.jar"/>
     <property name="temp.perc.version" value="${project.parent.version}"/>
     <property name="temp.perc.java.home" value="${install.dir}/JRE" />
-<<<<<<< HEAD
     <property name="perc.dts.backup" value="${install.dir}/PreInstall/Backups" />
-=======
-    <property name="temp.perc.dts.backup" value="${install.dir}/PreInstall/Backups" />
->>>>>>> 8a03819e
 
     <echo>Setting up TaskDefs</echo>
     <path id="ant.deps">
@@ -136,8 +132,7 @@
         </if>
 
         <if>
-<<<<<<< HEAD
-             <isfalse value="${install.prod.dts}"/>
+            <isfalse value="${install.prod.dts}"/>
             <then>
                 <echo>Installing stage dts </echo>
                 <install-dts type="Staging" upgrade="${stage.dts.upgrade}"/>
@@ -149,12 +144,6 @@
                 <istrue value="${install.prod.dts}"/>
                 <istrue value="${istage.dts.upgrade}"/>
             </and>
-=======
-            <or>
-                <istrue value="${stage.dts.upgrade}"/>
-                <isfalse value="${install.prod.dts}"/>
-            </or>
->>>>>>> 8a03819e
             <then>
                 <echo>Installing stage dts </echo>
                 <install-dts type="Staging" upgrade="${stage.dts.upgrade}"/>
@@ -245,10 +234,6 @@
             <condition property="staging.dir" value="/Staging" else="">
                 <and>
                     <equals arg1="@{type}" arg2="Staging" />
-<<<<<<< HEAD
-=======
-                    <equals arg1="@{upgrade}" arg2="true" />
->>>>>>> 8a03819e
                 </and>
             </condition>
 
@@ -451,11 +436,7 @@
                     <echo>Restore mysql-connector if present again on re-upgrading upgraded environment............................................</echo>
                     <copy todir="${install.dir}${staging.dir}/Deployment/Server/common/lib"
                           verbose="true" failonerror="false">
-<<<<<<< HEAD
                         <fileset dir="${new.backup.dir}${staging.dir}/Server/perc-lib">
-=======
-                        <fileset dir="${new.backup.dir}${staging.dir}/Server/common/lib">
->>>>>>> 8a03819e
                             <include name="mysql-connector*.jar"/>
                         </fileset>
                     </copy>
