--- conflicted
+++ resolved
@@ -5,11 +5,7 @@
     <parent>
         <artifactId>delivery-tier-suite</artifactId>
         <groupId>com.percussion.deliverytier</groupId>
-<<<<<<< HEAD
-        <version>8.1.1-SNAPSHOT</version>
-=======
         <version>8.1.1</version>
->>>>>>> 33425473
         <relativePath>../pom.xml</relativePath>
     </parent>
     <modelVersion>4.0.0</modelVersion>
@@ -151,11 +147,7 @@
         <dependency>
             <groupId>com.percussion</groupId>
             <artifactId>rxutils</artifactId>
-<<<<<<< HEAD
-            <version>8.1.1-SNAPSHOT</version>
-=======
             <version>8.1.1</version>
->>>>>>> 33425473
             <exclusions>
                 <exclusion>
                     <groupId>org.apache.commons</groupId>
@@ -227,11 +219,7 @@
         <dependency>
             <groupId>com.percussion</groupId>
             <artifactId>servlet-utils</artifactId>
-<<<<<<< HEAD
-            <version>8.1.1-SNAPSHOT</version>
-=======
             <version>8.1.1</version>
->>>>>>> 33425473
             <exclusions>
                 <exclusion>
                     <groupId>commons-beanutils</groupId>
@@ -282,11 +270,7 @@
         <dependency>
             <groupId>com.percussion</groupId>
             <artifactId>rxutils</artifactId>
-<<<<<<< HEAD
-            <version>8.1.1-SNAPSHOT</version>
-=======
             <version>8.1.1</version>
->>>>>>> 33425473
             <type>test-jar</type>
             <scope>test</scope>
             <exclusions>
